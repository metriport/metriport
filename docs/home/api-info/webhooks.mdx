--- conflicted
+++ resolved
@@ -39,15 +39,6 @@
 
 ## Authentication
 
-<<<<<<< HEAD
-When Metriport sends a webhook event, it includes an `x-metriport-signature` header. 
-
-- `x-metriport-signature`: This is a [HMAC](https://en.wikipedia.org/wiki/HMAC) SHA256 hash computed using your webhook key and the body of the webhook event.
-
-You can use this header to verify that the webhook events sent to your endpoint are from Metriport. Here's an example of how you can do this in Node.js:
-
-<Snippet file="webhook-signature-validation.mdx" />
-=======
 When Metriport sends a webhook message, it includes an `x-metriport-signature` header. 
 
 - `x-metriport-signature`: This is an [HMAC](https://en.wikipedia.org/wiki/HMAC) SHA-256 hash computed using your webhook key and the body of the webhook message.
@@ -71,7 +62,6 @@
 return hmac_object.hexdigest()
 
 ```
->>>>>>> cade537d
 
 <Warning>
 The previous method of authenticating webhooks, comparing your webhook key with the `x-webhook-key` in each request's HTTP header, is being deprecated on **December 9th, 2023**. 
