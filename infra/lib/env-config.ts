import { EnvType } from "./env-type";

export type ConnectWidgetConfig = {
  stackName: string;
  region: string;
  subdomain: string;
  host: string;
  domain: string;
};

export type EnvConfig = {
  stackName: string;
  secretsStackName: string;
  environmentType: EnvType;
  region: string;
  secretReplicaRegion?: string;
  host: string; // DNS Zone
  domain: string; // Base domain
  subdomain: string; // API subdomain
  authSubdomain: string; // Authentication subdomain
  dbName: string;
  dbUsername: string;
  usageReportUrl?: string;
  fhirServerUrl?: string;
  systemRootOID: string;
  providerSecretNames: {
    CRONOMETER_CLIENT_ID: string;
    CRONOMETER_CLIENT_SECRET: string;
    FITBIT_CLIENT_ID: string;
    FITBIT_CLIENT_SECRET: string;
    GARMIN_CONSUMER_KEY: string;
    GARMIN_CONSUMER_SECRET: string;
    GOOGLE_CLIENT_ID: string;
    GOOGLE_CLIENT_SECRET: string;
    OURA_CLIENT_ID: string;
    OURA_CLIENT_SECRET: string;
    WITHINGS_CLIENT_ID: string;
    WITHINGS_CLIENT_SECRET: string;
    WHOOP_CLIENT_ID: string;
    WHOOP_CLIENT_SECRET: string;
  };
  cwSecretNames: {
<<<<<<< HEAD
    CW_ORG_NAME: string;
    CW_MEMBER_OID: string;
    CW_PRIVATE_KEY: string;
    CW_CERTIFICATE: string;
=======
    CW_PRIVATE_KEY: string;
    CW_CERTIFICATE: string;
    CW_MEMBER_NAME: string;
    CW_MEMBER_OID: string;
>>>>>>> 1ee5a098
    CW_MEMBER_PRIVATE_KEY: string;
    CW_MEMBER_CERTIFICATE: string;
    CW_GATEWAY_ENDPOINT: string;
    CW_GATEWAY_AUTHORIZATION_SERVER_ENDPOINT: string;
    CW_GATEWAY_AUTHORIZATION_CLIENT_ID: string;
    CW_GATEWAY_AUTHORIZATION_CLIENT_SECRET: string;
    CW_TECHNICAL_CONTACT_NAME: string;
    CW_TECHNICAL_CONTACT_TITLE: string;
    CW_TECHNICAL_CONTACT_EMAIL: string;
    CW_TECHNICAL_CONTACT_PHONE: string;
    CW_PRODUCTION_URL: string;
    CW_INTEGRATION_URL: string;
  };
} & (
  | {
      connectWidget: ConnectWidgetConfig;
      connectWidgetUrl?: never;
    }
  | {
      connectWidget?: never;
      connectWidgetUrl: string;
    }
);<|MERGE_RESOLUTION|>--- conflicted
+++ resolved
@@ -40,17 +40,10 @@
     WHOOP_CLIENT_SECRET: string;
   };
   cwSecretNames: {
-<<<<<<< HEAD
-    CW_ORG_NAME: string;
-    CW_MEMBER_OID: string;
-    CW_PRIVATE_KEY: string;
-    CW_CERTIFICATE: string;
-=======
     CW_PRIVATE_KEY: string;
     CW_CERTIFICATE: string;
     CW_MEMBER_NAME: string;
     CW_MEMBER_OID: string;
->>>>>>> 1ee5a098
     CW_MEMBER_PRIVATE_KEY: string;
     CW_MEMBER_CERTIFICATE: string;
     CW_GATEWAY_ENDPOINT: string;
