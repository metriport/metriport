import { EnvType } from "./env-type";

export type ConnectWidgetConfig = {
  stackName: string;
  region: string;
  subdomain: string;
  host: string;
  domain: string;
};

export type EnvConfig = {
  stackName: string;
  secretsStackName: string;
  region: string;
  secretReplicaRegion?: string;
  host: string; // DNS Zone
  domain: string; // Base domain
  subdomain: string; // API subdomain
  authSubdomain: string; // Authentication subdomain
  dbName: string;
  dbUsername: string;
  usageReportUrl?: string;
  fhirServerUrl?: string;
  systemRootOID: string;
  medicalDocumentsBucketName?: string;
<<<<<<< HEAD
  convertCDALambdaName?: string;
=======
  fhirConverterBucketName?: string;
>>>>>>> f3e1e7f6
  analyticsSecretNames?: {
    POST_HOG_API_KEY: string;
  };
  commonwell: {
    CW_MEMBER_NAME: string;
    CW_MEMBER_OID: string;
    CW_GATEWAY_ENDPOINT: string;
    CW_GATEWAY_AUTHORIZATION_SERVER_ENDPOINT: string;
    CW_TECHNICAL_CONTACT_NAME: string;
    CW_TECHNICAL_CONTACT_TITLE: string;
    CW_TECHNICAL_CONTACT_EMAIL: string;
    CW_TECHNICAL_CONTACT_PHONE: string;
  };
  providerSecretNames: {
    CRONOMETER_CLIENT_ID: string;
    CRONOMETER_CLIENT_SECRET: string;
    DEXCOM_CLIENT_ID: string;
    DEXCOM_CLIENT_SECRET: string;
    FITBIT_CLIENT_ID: string;
    FITBIT_CLIENT_SECRET: string;
    GARMIN_CONSUMER_KEY: string;
    GARMIN_CONSUMER_SECRET: string;
    GOOGLE_CLIENT_ID: string;
    GOOGLE_CLIENT_SECRET: string;
    OURA_CLIENT_ID: string;
    OURA_CLIENT_SECRET: string;
    WITHINGS_CLIENT_ID: string;
    WITHINGS_CLIENT_SECRET: string;
    WHOOP_CLIENT_ID: string;
    WHOOP_CLIENT_SECRET: string;
  };
  cwSecretNames: {
    CW_PRIVATE_KEY: string;
    CW_CERTIFICATE: string;
    CW_MEMBER_PRIVATE_KEY: string;
    CW_MEMBER_CERTIFICATE: string;
    CW_GATEWAY_AUTHORIZATION_CLIENT_ID: string;
    CW_GATEWAY_AUTHORIZATION_CLIENT_SECRET: string;
  };
  sentryDSN?: string; // API's Sentry DSN
  lambdasSentryDSN?: string;
  slack?: {
    SLACK_ALERT_URL?: string;
    SLACK_NOTIFICATION_URL?: string;
    workspaceId: string;
    alertsChannelId: string;
  };
} & (
  | {
      environmentType: EnvType.staging | EnvType.production;
      connectWidget: ConnectWidgetConfig;
      connectWidgetUrl?: never;
    }
  | {
      environmentType: EnvType.sandbox;
      connectWidget?: never;
      connectWidgetUrl: string;
    }
);<|MERGE_RESOLUTION|>--- conflicted
+++ resolved
@@ -23,11 +23,8 @@
   fhirServerUrl?: string;
   systemRootOID: string;
   medicalDocumentsBucketName?: string;
-<<<<<<< HEAD
   convertCDALambdaName?: string;
-=======
   fhirConverterBucketName?: string;
->>>>>>> f3e1e7f6
   analyticsSecretNames?: {
     POST_HOG_API_KEY: string;
   };
