--- conflicted
+++ resolved
@@ -235,7 +235,6 @@
     //-------------------------------------------
     // S3 bucket for Medical Documents
     //-------------------------------------------
-<<<<<<< HEAD
 
     const convertCda = this.setupConvertCda({
       vpc: this.vpc,
@@ -243,8 +242,6 @@
       lambdaName: props.config.convertCDALambdaName,
     });
 
-=======
->>>>>>> f3e1e7f6
     if (props.config.medicalDocumentsBucketName) {
       const medicalDocumentsBucket = new s3.Bucket(this, "APIMedicalDocumentsBucket", {
         bucketName: props.config.medicalDocumentsBucketName,
@@ -276,11 +273,8 @@
 
       // Access grant for medical documents bucket
       medicalDocumentsBucket.grantReadWrite(apiService.taskDefinition.taskRole);
-<<<<<<< HEAD
       medicalDocumentsBucket.grantReadWrite(convertCda);
-=======
       fhirConverterLambda && medicalDocumentsBucket.grantRead(fhirConverterLambda);
->>>>>>> f3e1e7f6
     }
 
     //-------------------------------------------
