import { EnvConfig } from "../lib/env-config";
import { EnvType } from "../lib/env-type";

export const config: EnvConfig = {
  stackName: "MetriportInfraStack",
  secretsStackName: "MetriportSecretsStack",
  environmentType: EnvType.production,
  region: "us-east-1",
  host: "myhealthapp.com",
  domain: "myhealthapp.com",
  subdomain: "api",
  authSubdomain: "auth",
  dbName: "my_db",
  dbUsername: "my_db_user",
  providerSecretNames: {
    CRONOMETER_CLIENT_ID: "CRONOMETER_CLIENT_ID",
    CRONOMETER_CLIENT_SECRET: "CRONOMETER_CLIENT_SECRET",
    FITBIT_CLIENT_ID: "FITBIT_CLIENT_ID",
    FITBIT_CLIENT_SECRET: "FITBIT_CLIENT_SECRET",
    GARMIN_CONSUMER_KEY: "GARMIN_CONSUMER_KEY",
    GARMIN_CONSUMER_SECRET: "GARMIN_CONSUMER_SECRET",
    GOOGLE_CLIENT_ID: "GOOGLE_CLIENT_ID",
    GOOGLE_CLIENT_SECRET: "GOOGLE_CLIENT_SECRET",
    OURA_CLIENT_ID: "OURA_CLIENT_ID",
    OURA_CLIENT_SECRET: "OURA_CLIENT_SECRET",
    WITHINGS_CLIENT_ID: "WITHINGS_CLIENT_ID",
    WITHINGS_CLIENT_SECRET: "WITHINGS_CLIENT_SECRET",
    WHOOP_CLIENT_ID: "WHOOP_CLIENT_ID",
    WHOOP_CLIENT_SECRET: "WHOOP_CLIENT_SECRET",
  },
  cwSecretNames: {
<<<<<<< HEAD
    CW_ORG_NAME: "CW_ORG_NAME",
    CW_PRIVATE_KEY: "CW_PRIVATE_KEY",
    CW_CERTIFICATE: "CW_CERTIFICATE",
=======
    CW_PRIVATE_KEY: "CW_PRIVATE_KEY",
    CW_CERTIFICATE: "CW_CERTIFICATE",
    CW_MEMBER_NAME: "CW_MEMBER_NAME",
>>>>>>> 1ee5a098
    CW_MEMBER_OID: "CW_MEMBER_OID",
    CW_MEMBER_PRIVATE_KEY: "CW_MEMBER_PRIVATE_KEY",
    CW_MEMBER_CERTIFICATE: "CW_MEMBER_CERTIFICATE",
    CW_GATEWAY_ENDPOINT: "CW_GATEWAY_ENDPOINT",
    CW_GATEWAY_AUTHORIZATION_SERVER_ENDPOINT: "CW_GATEWAY_AUTHORIZATION_SERVER_ENDPOINT",
    CW_GATEWAY_AUTHORIZATION_CLIENT_ID: "CW_GATEWAY_AUTHORIZATION_CLIENT_ID",
    CW_GATEWAY_AUTHORIZATION_CLIENT_SECRET: "CW_GATEWAY_AUTHORIZATION_CLIENT_SECRET",
    CW_TECHNICAL_CONTACT_NAME: "CW_TECHNICAL_CONTACT_NAME",
    CW_TECHNICAL_CONTACT_TITLE: "CW_TECHNICAL_CONTACT_TITLE",
    CW_TECHNICAL_CONTACT_EMAIL: "CW_TECHNICAL_CONTACT_EMAIL",
    CW_TECHNICAL_CONTACT_PHONE: "CW_TECHNICAL_CONTACT_PHONE",
    CW_PRODUCTION_URL: "CW_PRODUCTION_URL",
    CW_INTEGRATION_URL: "CW_INTEGRATION_URL",
  },
  connectWidget: {
    stackName: "MetriportConnectInfraStack",
    region: "us-east-1",
    subdomain: "connect",
    domain: "myhealthapp.com",
    host: "myhealthapp.com",
  },
  systemRootOID: "2.16.840.1.113883.3.999999",
};
export default config;<|MERGE_RESOLUTION|>--- conflicted
+++ resolved
@@ -29,15 +29,9 @@
     WHOOP_CLIENT_SECRET: "WHOOP_CLIENT_SECRET",
   },
   cwSecretNames: {
-<<<<<<< HEAD
-    CW_ORG_NAME: "CW_ORG_NAME",
-    CW_PRIVATE_KEY: "CW_PRIVATE_KEY",
-    CW_CERTIFICATE: "CW_CERTIFICATE",
-=======
     CW_PRIVATE_KEY: "CW_PRIVATE_KEY",
     CW_CERTIFICATE: "CW_CERTIFICATE",
     CW_MEMBER_NAME: "CW_MEMBER_NAME",
->>>>>>> 1ee5a098
     CW_MEMBER_OID: "CW_MEMBER_OID",
     CW_MEMBER_PRIVATE_KEY: "CW_MEMBER_PRIVATE_KEY",
     CW_MEMBER_CERTIFICATE: "CW_MEMBER_CERTIFICATE",
