// -------------------------------------------------------------------------------------------------
// Copyright (c) Microsoft Corporation. All rights reserved.
// Licensed under the MIT License (MIT). See LICENSE in the repo root for license information.
// -------------------------------------------------------------------------------------------------

var uuidv3 = require("uuid/v3");
var HandlebarsUtils = require("handlebars").Utils;
var constants = require("../constants/constants");
var fs = require("fs");
var crypto = require("crypto");
var jsonProcessor = require("../outputProcessor/jsonProcessor");
var specialCharProcessor = require("../inputProcessor/specialCharProcessor");
var zlib = require("zlib");
const he = require('he');
const convert = require("convert-units");


const PERSONAL_RELATIONSHIP_TYPE_CODE = "2.16.840.1.113883.1.11.19563";
const decimal_regex = /-?(?:(?:0|[1-9][0-9]*)\.?[0-9]*|\.[0-9]+)(?:[eE][+-]?[0-9]+)?/;
const DECIMAL_REGEX_STR = decimal_regex.toString().slice(1, -1);


// Some helpers will be referenced in other helpers and declared outside the export below.
var getSegmentListsInternal = function (msg, ...segmentIds) {
  var ret = {};
  for (var s = 0; s < segmentIds.length - 1; s++) {
    //-1 because segmentsIds includes the full message at the end
    var segOut = [];
    for (var i = 0; i < msg.meta.length; i++) {
      if (msg.meta[i] == segmentIds[s] && !!msg.data[i]) {
        segOut.push(msg.data[i]);
      }
    }
    ret[segmentIds[s]] = segOut;
  }
  return ret;
};

var normalizeSectionName = function (name) {
  return name.replace(/[^A-Za-z0-9]/g, "_");
};

// check the date is valid
var validDate = function (year, monthIndex, day) {
  var dateInstance = new Date(year, monthIndex, day);
  if (
    dateInstance.getFullYear() === Number(year) &&
    dateInstance.getMonth() === Number(monthIndex) &&
    dateInstance.getDate() === Number(day)
  )
    return true;
  return false;
};

// check the datetime is valid
var validUTCDateTime = function (dateTimeComposition) {
  for (var key in dateTimeComposition) dateTimeComposition[key] = Number(dateTimeComposition[key]);
  var dateInstance = new Date(
    Date.UTC(
      dateTimeComposition.year,
      dateTimeComposition.month - 1,
      dateTimeComposition.day,
      dateTimeComposition.hours,
      dateTimeComposition.minutes,
      dateTimeComposition.seconds,
      dateTimeComposition.milliseconds
    )
  );
  if (
    dateInstance.getUTCFullYear() === dateTimeComposition.year &&
    dateInstance.getUTCMonth() === dateTimeComposition.month - 1 &&
    dateInstance.getUTCDate() === dateTimeComposition.day &&
    dateInstance.getUTCHours() === dateTimeComposition.hours &&
    dateInstance.getUTCMinutes() === dateTimeComposition.minutes &&
    dateInstance.getSeconds() === dateTimeComposition.seconds &&
    dateInstance.getMilliseconds() === dateTimeComposition.milliseconds
  )
    return true;
  return false;
};

// check the string is valid
var validDatetimeString = function (dateTimeString) {
  if (!dateTimeString || dateTimeString.toString() === "") return false;
  // datetime format in the spec: YYYY[MM[DD[HH[MM[SS[.S[S[S[S]]]]]]]]][+/-ZZZZ],
  var ds = dateTimeString.toString();
  if (!/^(\d{4}(\d{2}(\d{2}(\d{2}(\d{2}(\d{2}(\.\d+)?)?)?)?)?)?((-|\+)\d{1,4})?)$/.test(ds))
    throw `Bad input for Datetime type in ${ds}`;
  return true;
};

// convert the dateString to date string with hyphens
var convertDate = function (dateString) {
  if (dateString.length === 4) return dateString;
  if (dateString.length === 6 || dateString.length >= 8) {
    var year = dateString.substring(0, 4);
    var month = dateString.substring(4, 6);
    if (month <= 0 || month > 12) throw `Invalid month: ${dateString}`;
    if (dateString.length === 6) return year + "-" + month;
    var day = dateString.substring(6, 8);
    if (!validDate(year, month - 1, day)) throw `Invalid day: ${dateString}`;
    return year + "-" + month + "-" + day;
  }
  throw `Bad input for Date type in ${dateString}`;
};

// handling the date format here
var getDate = function (dateString) {
  if (!validDatetimeString(dateString)) return "";
  return convertDate(dateString.toString());
};

var getDateTimeComposition = function (ds) {
  ds = ds.replace(".", "");
  ds = ds.padEnd(17, "0");
  var year = ds.substring(0, 4);
  var month = ds.substring(4, 6);
  var day = ds.substring(6, 8);
  var hours = ds.substring(8, 10);
  var minutes = ds.substring(10, 12);
  var seconds = ds.substring(12, 14);
  var milliseconds = ds.substring(14, 17);
  var dateTimeComposition = {
    year: year,
    month: month,
    day: day,
    hours: hours,
    minutes: minutes,
    seconds: seconds,
    milliseconds: milliseconds,
  };
  return dateTimeComposition;
};

// handling the datetime format here
var getDateTime = function (dateTimeString) {
  if (!validDatetimeString(dateTimeString)) return "";

  // handle the datetime format with time zone
  var ds = dateTimeString.toString();
  var timeZoneChar = "";
  if (ds.indexOf("-") !== -1) timeZoneChar = "-";
  else if (ds.indexOf("+") !== -1) timeZoneChar = "+";
  if (timeZoneChar !== "") {
    var dateSections = ds.split(timeZoneChar);
    var dateTimeComposition = getDateTimeComposition(dateSections[0]);
    var date =
      dateTimeComposition.year + "-" + dateTimeComposition.month + "-" + dateTimeComposition.day;
    var time =
      dateTimeComposition.hours +
      ":" +
      dateTimeComposition.minutes +
      ":" +
      dateTimeComposition.seconds +
      ":" +
      dateTimeComposition.milliseconds;
    var timezone = timeZoneChar + dateSections[1];
    if (!validUTCDateTime(dateTimeComposition)) 
    {
      console.log(`Invalid datetime: ${ds}`);
    }
    return new Date(date + " " + time + " " + timezone).toISOString();
  }

  if (ds.length <= 8) return convertDate(ds);

  // Padding 0s to 17 digits
  dateTimeComposition = getDateTimeComposition(ds);
  if (!validUTCDateTime(dateTimeComposition)) throw `Invalid datetime: ${ds}`;
  return new Date(
    Date.UTC(
      dateTimeComposition.year,
      dateTimeComposition.month - 1,
      dateTimeComposition.day,
      dateTimeComposition.hours,
      dateTimeComposition.minutes,
      dateTimeComposition.seconds,
      dateTimeComposition.milliseconds
    )
  ).toJSON();
};

module.exports.internal = {
  getDateTime: getDateTime,
  getDate: getDate,
};

module.exports.external = [
  {
    name: "if",
    description:
      "Checks a conditional and then follows a positive or negative path based on its value: if conditional",
    func: function (conditional, options) {
      if (arguments.length != 2) {
        throw "#if requires exactly one argument";
      }

      if (HandlebarsUtils.isFunction(conditional)) {
        conditional = conditional.call(this);
      }

      // Forces all elements of the conditional to be touched.
      JSON.stringify(conditional);

      if ((!options.hash.includeZero && !conditional) || HandlebarsUtils.isEmpty(conditional)) {
        return options.inverse(this);
      } else {
        return options.fn(this);
      }
    },
  },
  {
    name: "eq",
    description: "Equals at least one of the values: eq x a b …",
    func: function (x, ...values) {
      return Array.prototype.slice.call(values.slice(0, -1)).some(a => x == a); //last element is full msg
    },
  },
  {
    name: "ne",
    description: "Not equal to any value: ne x a b …",
    func: function (x, ...values) {
      return Array.prototype.slice.call(values.slice(0, -1)).every(a => x != a); //last element is full msg
    },
  },
  {
    name: "lt",
    description: "Less than: lt a b",
    func: function (v1, v2) {
      return v1 < v2;
    },
  },
  {
    name: "gt",
    description: "Greater than: gt a b",
    func: function (v1, v2) {
      return v1 > v2;
    },
  },
  {
    name: "lte",
    description: "Less than or equal: lte a b",
    func: function (v1, v2) {
      return v1 <= v2;
    },
  },
  {
    name: "gte",
    description: "Greater than or equal: gte a b",
    func: function (v1, v2) {
      return v1 >= v2;
    },
  },
  {
    name: "not",
    description: "Not true: not x",
    func: function (val) {
      return !val;
    },
  },
  {
    name: "and",
    description: "Checks if all input arguments are true: and a b …",
    func: function (...inputElements) {
      return Array.prototype.slice.call(inputElements.slice(0, -1)).every(Boolean); //last element is full msg
    },
  },
  {
    name: "or",
    description: "Checks if at least one input argument is true: or a b …",
    func: function (...inputElements) {
      return Array.prototype.slice.call(inputElements.slice(0, -1)).some(Boolean); //last element is full msg
    },
  },
  {
    name: "elementAt",
    description: "Returns array element at position index: elementAt array index",
    func: function (arr, index) {
      return arr[index];
    },
  },
  {
    name: "charAt",
    description: "Returns char at position index: charAt string index",
    func: function (stringOrArray, index) {
      try {
        return stringOrArray.toString().charAt(index);
      } catch (err) {
        throw `helper "charAt" : ${err}`;
      }
    },
  },
  {
    name: "length",
    description: "Returns array length: length array",
    func: function (arr) {
      return arr ? arr.length : 0;
    },
  },
  {
    name: "strLength",
    description: "Returns string length: strLength string",
    func: function (str) {
      return str ? str.toString().length : 0;
    },
  },
  {
    name: "slice",
    description:
      "Returns part of an array between start and end positions (end not included): slice array start end",
    func: function (arr, start, end) {
      try {
        return arr.slice(start, end);
      } catch (err) {
        throw `helper "slice" : ${err}`;
      }
    },
  },
  {
    name: "strSlice",
    description:
      "Returns part of string between start and end positions (end not included): strSlice string start end",
    func: function (str, start, end) {
      try {
        return str.toString().slice(start, end);
      } catch (err) {
        throw `helper "strSlice" : ${err}`;
      }
    },
  },
  {
    name: "split",
    description: 'Splits the string based on regex. e.g (split "a,b,c" ","): split string regex',
    func: function (str, regexStr) {
      try {
        return str.toString().split(new RegExp(regexStr));
      } catch (err) {
        throw `helper "split" : ${err}`;
      }
    },
  },
  {
    name: "replace",
    description:
      "Replaces text in a string using a regular expression: replace string searchRegex replaceStr",
    func: function (str, searchRegex, replaceStr) {
      try {
        return str.toString().replace(new RegExp(searchRegex, "g"), replaceStr);
      } catch (err) {
        throw `helper "replace" : ${err}`;
      }
    },
  },
  {
    name: "match",
    description:
      "Returns an array containing matches with a regular expression: match string regex",
    func: function (str, regexStr) {
      try {
        return str.toString().match(new RegExp(regexStr, "g"));
      } catch (err) {
        throw `helper "match" : ${err}`;
      }
    },
  },
  {
    name: "contains",
    description: "Returns true if a string includes any of the provided values: contains parentStr [childStr1, childStr2, ...]",
    func: function (parentStr, ...childStrs) {
      if (!parentStr) {
        return false;
      }
      parentStr = parentStr.toString();
      return childStrs.some(childStr => parentStr.includes(childStr));
    },
  },
  {
    name: "sha1Hash",
    description: "Returns sha1 hash (in hex) of given string: sha1Hash string",
    func: function (str) {
      var shasum = crypto.createHash("sha1");
      shasum.update(str);
      return shasum.digest().toString("hex");
    },
  },
  {
    name: "base64Encode",
    description: "Returns base64 encoded string: base64Encode string encoding",
    func: function (str, encoding) {
      try {
        if (typeof encoding !== "string") {
          encoding = "utf8";
        }
        return Buffer.from(str.toString(), encoding).toString("base64");
      } catch (err) {
        throw `helper "base64Encode" : ${err}`;
      }
    },
  },
  {
    name: "base64Decode",
    description: "Returns base64 decoded string: base64Decode string encoding",
    func: function (str, encoding) {
      try {
        if (typeof encoding !== "string") {
          encoding = "utf8";
        }
        return Buffer.from(str.toString(), "base64").toString(encoding);
      } catch (err) {
        throw `helper "base64Decode" : ${err}`;
      }
    },
  },
  {
    name: "gzip",
    description: "Returns compressed string: gzip string inEncoding outEncoding",
    func: function (str, inEncoding, outEncoding) {
      try {
        if (typeof inEncoding !== "string") {
          inEncoding = "utf8";
        }
        if (typeof outEncoding !== "string") {
          outEncoding = "utf8";
        }
        return zlib.gzipSync(Buffer.from(str.toString(), inEncoding)).toString(outEncoding);
      } catch (err) {
        throw `helper "gzip" : ${err}`;
      }
    },
  },
  {
    name: "gunzip",
    description: "Returns decompressed string: gunzip string inEncoding outEncoding",
    func: function (str, inEncoding, outEncoding) {
      try {
        if (typeof inEncoding !== "string") {
          inEncoding = "utf8";
        }
        if (typeof outEncoding !== "string") {
          outEncoding = "utf8";
        }
        return zlib.gunzipSync(Buffer.from(str.toString(), inEncoding)).toString(outEncoding);
      } catch (err) {
        throw `helper "gunzip" : ${err}`;
      }
    },
  },
  {
    name: "escapeSpecialChars",
    description: "Returns string with special chars escaped: escapeSpecialChars string",
    func: function (str) {
      try {
        return specialCharProcessor.Escape(str.toString());
      } catch (err) {
        throw `helper "escapeSpecialChars" : ${err}`;
      }
    },
  },
  {
    name: "unescapeSpecialChars",
    description:
      "Returns string after removing escaping of special char: unescapeSpecialChars string",
    func: function (str) {
      try {
        return specialCharProcessor.Unescape(str.toString());
      } catch (err) {
        throw `helper "unescapeSpecialChars" : ${err}`;
      }
    },
  },
  {
    name: "assert",
    description: "Fails with message if predicate is false: assert predicate message",
    func: function (predicate, message) {
      if (!predicate) {
        throw message;
      }
      return "";
    },
  },
  {
    name: "evaluate",
    description: "Returns template result object: evaluate templatePath inObj",
    func: function (templatePath, inObj) {
      try {
        var getNamespace = require("cls-hooked").getNamespace;
        var session = getNamespace(constants.CLS_NAMESPACE);
        var handlebarsInstance = session.get(constants.CLS_KEY_HANDLEBAR_INSTANCE);
        let templateLocation = session.get(constants.CLS_KEY_TEMPLATE_LOCATION);

        var partial = handlebarsInstance.partials[templatePath];

        if (typeof partial !== "function") {
          var content = fs.readFileSync(templateLocation + "/" + templatePath);

          // register partial with compilation output
          handlebarsInstance.registerPartial(
            templatePath,
            handlebarsInstance.compile(content.toString())
          );
          partial = handlebarsInstance.partials[templatePath];
        }
        var result = partial(inObj.hash);
        var processedResult = JSON.parse(jsonProcessor.Process(result));

        // Check if the processedResult is undefined or an empty object
        if (processedResult === undefined || (Object.keys(processedResult).length === 0 && processedResult.constructor === Object)) {
          return undefined;
        }

        return processedResult;
      } catch (err) {
        throw `helper "evaluate" : ${err}`;
      }
    },
  },
  {
    name: "toArray",
    description: "Returns an array created (if needed) from given object: toArray obj",
    func: function (val) {
      if (Array.isArray(val)) {
        return val;
      } else {
        var arr = [];
        if (val) {
          arr.push(val);
        }
        return arr;
      }
    },
  },
  {
    name: "multipleToArray",
    description: "Returns an array combining all given objects: multipleToArray obj1 obj2 …",
    func: function (...vals) {
        var combinedArr = [];
        vals.forEach(function(val) {
            if (Array.isArray(val)) {
                combinedArr.push(...val);
            } else if (val) {
                combinedArr.push(val);
            }
        });

        return combinedArr;
    },
  },
  {
    name: "getFirstCdaSections",
    description:
      "Returns first instance (non-alphanumeric chars replace by '_' in name) of the sections e.g. getFirstCdaSections msg 'Allergies' 'Medication': getFirstCdaSections message section1 section2 …",
    func: function getFirstCdaSections(msg, ...sectionNames) {
      try {
        var ret = {};

        for (var s = 0; s < sectionNames.length - 1; s++) {
          for (var i = 0; i < msg.ClinicalDocument.component.structuredBody.component.length; i++) {
            let sectionObj = msg.ClinicalDocument.component.structuredBody.component[i].section;

            if (sectionObj.title._.toLowerCase().includes(sectionNames[s].toLowerCase())) {
              ret[normalizeSectionName(sectionNames[s])] = sectionObj;
              break;
            }
          }
        }
        return ret;
      } catch (err) {
        throw `helper "getFirstCdaSections" : ${err}`;
      }
    },
  },
  {
    name: "getCdaSectionLists",
    description:
      "Returns instance (non-alphanumeric chars replace by '_' in name) list for the given sections e.g. getCdaSectionLists msg 'Allergies' 'Medication': getCdaSectionLists message section1 section2 …",
    func: function getCdaSectionLists(msg, ...sectionNames) {
      try {
        var ret = {};

        for (var s = 0; s < sectionNames.length - 1; s++) {
          let normalizedSectionName = normalizeSectionName(sectionNames[s]);
          ret[normalizedSectionName] = [];

          for (var i = 0; i < msg.ClinicalDocument.component.structuredBody.component.length; i++) {
            let sectionObj = msg.ClinicalDocument.component.structuredBody.component[i].section;

            if (sectionObj.title._.toLowerCase().includes(sectionNames[s].toLowerCase())) {
              ret[normalizedSectionName].push(sectionObj);
            }
          }
        }
        return ret;
      } catch (err) {
        throw `helper "getCdaSectionLists" : ${err}`;
      }
    },
  },
  {
    name: "getFirstCdaSectionsByTemplateId",
    description:
      "Returns first instance (non-alphanumeric chars replace by '_' in name) of the sections by template id e.g. getFirstCdaSectionsByTemplateId msg '2.16.840.1.113883.10.20.22.2.14' '1.3.6.1.4.1.19376.1.5.3.1.3.1': getFirstCdaSectionsByTemplateId message templateId1 templateId2 …",
    func: function getFirstCdaSectionsByTemplateId(msg, ...templateIds) {
      try {
        var ret = {};
<<<<<<< HEAD
  
        for (var t = 0; t < templateIds.length - 1; t++) { // -1 because templateIds includes the full message at the end
          for (var i = 0; i < msg.ClinicalDocument.component.structuredBody.component.length; i++) {
            let sectionObj = msg.ClinicalDocument.component.structuredBody.component[i].section;
            let templateIdsArray = Array.isArray(sectionObj.templateId) ? sectionObj.templateId : [sectionObj.templateId];
            const hasExactMatch = templateIdsArray.some(templateIdObj => templateIdObj && templateIdObj.root === templateIds[t]);
            if (hasExactMatch) {
=======
        if (templateIds.length <= 0) return ret;
        if (msg?.ClinicalDocument?.component?.structuredBody?.component === undefined) return ret;

        for (var t = 0; t < templateIds.length - 1; t++) {
          //-1 because templateIds includes the full message at the end
          for (var i = 0; i < msg.ClinicalDocument.component.structuredBody.component.length; i++) {
            let sectionObj = msg.ClinicalDocument.component.structuredBody.component[i].section;
            if (
              sectionObj?.templateId &&
              JSON.stringify(sectionObj.templateId).includes(templateIds[t])
            ) {
>>>>>>> 425215fc
              ret[normalizeSectionName(templateIds[t])] = sectionObj;
              break;
            }
          }
        }
        return ret;
      } catch (err) {
        throw `helper "getFirstCdaSectionsByTemplateId" : ${err}`;
      }
    },
  },
  {
    name: "getAllCdaSectionsByTemplateId",
    description:
      "Returns all instances (non-alphanumeric chars replace by '_' in name) of the sections by template id e.g. getFirstCdaSectionsByTemplateId msg '2.16.840.1.113883.10.20.22.2.14' '1.3.6.1.4.1.19376.1.5.3.1.3.1': getFirstCdaSectionsByTemplateId message templateId1 templateId2 …",
    func: function getAllCdaSectionsByTemplateId(msg, ...templateIds) {
      try {
        var ret = [];
        if (templateIds.length <= 0) return ret;
        if (msg?.ClinicalDocument?.component?.structuredBody?.component === undefined) return ret;

        // -1 because templateIds includes the full message at the end
        for (var t = 0; t < templateIds.length - 1; t++) {
          for (var i = 0; i < msg.ClinicalDocument.component.structuredBody.component.length; i++) {
            const sectionObj = msg.ClinicalDocument.component.structuredBody.component[i].section;
            if (
              sectionObj?.templateId &&
              JSON.stringify(sectionObj.templateId).includes(templateIds[t])
            ) {
              var item = {};
              item[normalizeSectionName(templateIds[t])] = sectionObj;
              ret.push(item);
            }
          }
        }
        return ret;
      } catch (err) {
        throw `helper "getAllCdaSectionsByTemplateId" : ${err}`;
      }
    },
  },
  {
    name: "getFieldRepeats",
    description: "Returns repeat list for a field: getFieldRepeats fieldData",
    func: function getFieldRepeats(fieldData) {
      try {
        if (fieldData) {
          // Mark all sub fields accessed.
          fieldData.forEach(() => {});
          return fieldData.repeats;
        }
        return fieldData;
      } catch (err) {
        throw `helper "getFieldRepeats" : ${err}`;
      }
    },
  },
  {
    name: "getFirstSegments",
    description:
      "Returns first instance of the segments e.g. getFirstSegments msg.v2 'PID' 'PD1': getFirstSegments message segment1 segment2 …",
    func: function getFirstSegments(msg, ...segmentIds) {
      try {
        var ret = {};
        var inSegments = {};
        for (var s = 0; s < segmentIds.length - 1; s++) {
          //-1 because segmentsIds includes the full message at the end
          inSegments[segmentIds[s]] = true;
        }
        for (var i = 0; i < msg.meta.length; i++) {
          if (inSegments[msg.meta[i]] && !ret[msg.meta[i]]) {
            ret[msg.meta[i]] = msg.data[i];
          }
        }
        return ret;
      } catch (err) {
        throw `helper "getFirstSegments" : ${err}`;
      }
    },
  },
  {
    name: "getSegmentLists",
    description: "Extract HL7 v2 segments: getSegmentLists message segment1 segment2 …",
    func: function getSegmentLists(msg, ...segmentIds) {
      try {
        return getSegmentListsInternal(msg, ...segmentIds);
      } catch (err) {
        throw `helper "getSegmentLists" : ${err}`;
      }
    },
  },
  {
    name: "getRelatedSegmentList",
    description:
      "Given a segment name and index, return the collection of related named segments: getRelatedSegmentList message parentSegmentName parentSegmentIndex childSegmentName",
    func: function getRelatedSegmentList(msg, parentSegment, parentIndex, childSegment) {
      try {
        var ret = {};
        var segOut = [];
        var parentFound = false;
        var childIndex = -1;

        for (var i = 0; i < msg.meta.length; i++) {
          if (msg.meta[i] == parentSegment && msg.data[i][0] == parentIndex) {
            parentFound = true;
          } else if (msg.meta[i] == childSegment && parentFound == true) {
            childIndex = i;
            break;
          }
        }

        if (childIndex > -1) {
          do {
            if (msg.data[childIndex]) {
              segOut.push(msg.data[childIndex]);
            }
            childIndex++;
          } while (childIndex < msg.meta.length && msg.meta[childIndex] == childSegment);
        }

        ret[childSegment] = segOut;
        return ret;
      } catch (err) {
        throw `helper "getRelatedSegmentList" : ${err}`;
      }
    },
  },
  {
    name: "getParentSegment",
    description:
      "Given a child segment name and overall message index, return the first matched parent segment: getParentSegment message childSegmentName childSegmentIndex parentSegmentName",
    func: function getParentSegment(msg, childSegment, childIndex, parentSegment) {
      try {
        var ret = {};
        var msgIndex = -1;
        var parentIndex = -1;
        var foundChildSegmentCount = -1;

        for (var i = 0; i < msg.meta.length; i++) {
          if (msg.meta[i] == childSegment) {
            // count how many segments of the child type that we have found
            // as the passed in child index is relative to the entire message
            foundChildSegmentCount++;
            if (foundChildSegmentCount == childIndex) {
              msgIndex = i;
              break;
            }
          }
        }

        // search backwards from the found child for the first instance
        // of the parent segment type
        for (i = msgIndex; i > -1; i--) {
          if (msg.meta[i] == parentSegment) {
            parentIndex = i;
            break;
          }
        }

        if (parentIndex > -1) {
          ret[parentSegment] = msg.data[parentIndex];
        }

        return ret;
      } catch (err) {
        throw `helper "getParentSegment" : ${err}`;
      }
    },
  },
  {
    name: "hasSegments",
    description: "Check if HL7 v2 message has segments: hasSegments message segment1 segment2 …",
    func: function (msg, ...segmentIds) {
      try {
        var exSeg = getSegmentListsInternal(msg, ...segmentIds);
        for (var s = 0; s < segmentIds.length - 1; s++) {
          //-1 because segmentsIds includes the full message at the end
          if (!exSeg[segmentIds[s]] || exSeg[segmentIds[s]].length == 0) {
            return false;
          }
        }
        return true;
      } catch (err) {
        throw `helper "hasSegments" : ${err}`;
      }
    },
  },
  {
    name: "concat",
    description: "Returns the concatenation of provided strings: concat aString bString cString …",
    func: function (...values) {
      if (Array.isArray(values[0])) {
        return [].concat(...values.slice(0, -1)); //last element is full msg
      }
      return "".concat(...values.slice(0, -1)); //last element is full msg
    },
  },
  {
    name: "generateUUID",
    description: "Generates a guid based on a URL: generateUUID url",
    func: function (urlNamespace) {
      return uuidv3("".concat(urlNamespace), uuidv3.URL);
    },
  },
  {
    name: "generateUUIDV2",
    description:
      "Generates a guid based on a URL: generateUUID url, Keep the results consistent across platforms, regardless of the platform's newline characters",
    func: function (urlNamespace) {
      if (urlNamespace === undefined || urlNamespace === null) {
        throw Error(`Invalid argument: ${urlNamespace}`);
      }
      const content = "".concat(urlNamespace).replace(/(\r|\n|\r\n|\\r|\\n|\\r\\n)/gm, "");
      return uuidv3(content, uuidv3.URL);
    },
  },
  {
    name: "addHyphensSSN",
    description: "Adds hyphens to a SSN without hyphens: addHyphensSSN SSN",
    func: function (ssn) {
      try {
        ssn = ssn.toString();

        // Should be 9 digits
        if (!/^\d{9}$/.test(ssn)) {
          return ssn;
        }

        return ssn.substring(0, 3) + "-" + ssn.substring(3, 5) + "-" + ssn.substring(5, 9);
      } catch (err) {
        return "";
      }
    },
  },
  {
    name: "addHyphensDate",
    description: "Adds hyphens to a date without hyphens: addHyphensDate date",
    func: function (date) {
      try {
        return getDate(date);
      } catch (err) {
        throw `helper "addHyphensDate" : ${err}`;
      }
    },
  },
  {
    name: "now",
    description: "Provides current UTC time in YYYYMMDDHHmmss.SSS format: now",
    func: function () {
      var datetimeString = new Date().toISOString().replace(/[^0-9]/g, "");
      return datetimeString.slice(0, 14) + "." + datetimeString.slice(14, 17);
    },
  },
  {
    name: "formatAsDateTime",
    description:
      "Converts an  YYYY[MM[DD[HH[MM[SS[.S[S[S[S]]]]]]]]][+/-ZZZZ] string, e.g. 20040629175400.000 to dateTime format, e.g. 2004-06-29T17:54:00.000z: formatAsDateTime(dateTimeString)",
    func: function (dateTimeString) {
      try {
        return getDateTime(dateTimeString);
      } catch (err) {
        console.log(`helper "formatAsDateTime" : ${err}`);
      }
    },
  },
  {
    name: "toString",
    description: "Converts to string: toString object",
    func: function(str) {
      return str.toString();
    },
  },
  {
    name: "toJsonString",
    description: "Converts to JSON string: toJsonString object",
    func: function(str) {
      return JSON.stringify(str);
    },
  },
  {
    name: "toJsonStringPrettier",
    description: "Converts to JSON string with prettier logging: toJsonStringPrettier object",
    func: function(str) {
      return JSON.stringify(str, null, 2);
    },
  },
  {
    name: "toLower",
    description: "Converts string to lower case: toLower string",
    func: function(str) {
      try {
        return str.toString().toLowerCase();
      } catch (err) {
        return "";
      }
    },
  },
  {
    name: "trimAndLower",
    description: "Trims and converts string to lower case: trimAndLower string",
    func: function(str) {
      try {
        return str.toString().trim().toLowerCase();
      } catch (err) {
        return "";
      }
    },
  },
  {
    name: "trimAndUpper",
    description: "Trims and converts string to upper case: trimAndUpper string",
    func: function(str) {
      try {
        return str.toString().trim().toUpperCase();
      } catch (err) {
        return "";
      }
    },
  },
  {
    name: "toUpper",
    description: "Converts string to upper case: toUpper string",
    func: function(str) {
      try {
        return str.toString().toUpperCase();
      } catch (err) {
        return "";
      }
    },
  },
  {
    name: "isNaN",
    description: "Checks if the object is not a number using JavaScript isNaN: isNaN object",
    func: function(o) {
      return isNaN(o);
    },
  },
  {
    name: "abs",
    description: "Returns the absolute value of a number: abs number",
    func: function (x) {
      return Math.abs(x);
    },
  },
  {
    name: "ceil",
    description: "Returns the next largest whole number or integer: ceil number",
    func: function (x) {
      return Math.ceil(x);
    },
  },
  {
    name: "floor",
    description: "Returns the largest integer less than or equal to a given number: floor number",
    func: function (x) {
      return Math.floor(x);
    },
  },
  {
    name: "max",
    description: "Returns the largest of zero or more numbers: max number1, number2, number3 . . .",
    func: function () {
      var args = [];
      for (var i = 0; i < arguments.length - 1; i++) args[i] = arguments[i];
      return Math.max(...args);
    },
  },
  {
    name: "min",
    description:
      "Returns the lowest-valued number passed into it, or NaN if any parameter isn't a number and can't be converted into one: min number1, number2, number3 . . .",
    func: function () {
      var args = [];
      for (var i = 0; i < arguments.length - 1; i++) args[i] = arguments[i];
      return Math.min(...args);
    },
  },
  {
    name: "pow",
    description:
      "Returns the base to the exponent power, that is, base^exponent.: pow base, exponent",
    func: function (x, y) {
      return Math.pow(x, y);
    },
  },
  {
    name: "random",
    description:
      "Returns a floating-point, pseudo-random number in the range 0 to less than 1 (inclusive of 0, but not 1) with approximately uniform distribution over that range — which you can then scale to your desired range: random",
    func: function () {
      return Math.random();
    },
  },
  {
    name: "round",
    description: "Returns the value of a number rounded to the nearest integer: round number",
    func: function (x) {
      return Math.round(x);
    },
  },
  {
    name: "sign",
    description:
      "returns either a positive or negative +/- 1, indicating the sign of a number passed into the argument. If the number passed into is 0, it will return a +/- 0. Note that if the number is positive, an explicit (+) will not be returned: sign number",
    func: function (x) {
      return Math.sign(x);
    },
  },
  {
    name: "trunc",
    description:
      "Returns the integer part of a number by removing any fractional digits: trunc number",
    func: function (x) {
      return Math.trunc(x);
    },
  },
  {
    name: "add",
    description: "add two numbers: + number1 number 2",
    func: function (x, y) {
      return Number(x) + Number(y);
    },
  },
  {
    name: "subtract",
    description: "subtract second number from the first: - number1 number2",
    func: function (x, y) {
      return Number(x) - Number(y);
    },
  },
  {
    name: "multiply",
    description: "multiply two numbers: * number1 number2",
    func: function (x, y) {
      return Number(x) * Number(y);
    },
  },
  {
    name: "divide",
    description: "divide first number by the second number: / number1 number2",
    func: function (x, y) {
      return Number(x) / Number(y);
    },
  },
  {
    name: "startsWith",
    description: "Checks if a string starts with a given substring: startsWith string substring",
    func: function (str, substr) {
      return str.startsWith(substr);
    },
  },
  {
    name: "parseReferenceData",
    description: "Escapes new line and other special chars when parsing ._ fields and then strips JSON of quotes at start and end",
    func: function (referenceData) {
      if (referenceData == undefined) {
        return "";
      }
      return JSON.stringify(referenceData).slice(1, -1);
    }
  },
  {
    name: "personalRelationshipRoleTypeCodeSystem",
    description: "Returns the code system for the related person relationship code",
    func: function () {
      return PERSONAL_RELATIONSHIP_TYPE_CODE;
    },
  },
  {
    name: "decodeHtmlEntities",
    description: "Decodes html strings",
    func: function (str) {
      if (!str) {
        return "";
      }
      const result = he.decode(str);
      return result;
    },
  },
  {
    name: "convertFeetAndInchesToCm",
    description: "Checks if a string is in the format 'number ft number in' and if so, converts the feet and inches to centimeters",
    func: function (str) {
      if (!str) {
        return { isValid: false };
      }
      const match = str.match(new RegExp(`^(${DECIMAL_REGEX_STR}) ft (${DECIMAL_REGEX_STR})( in)?$`));
      if (match) {
        const inches = (12 * parseFloat(match[1])) + parseFloat(match[2]);
        const cm = convert(inches).from('in').to('cm');
        const cmRounded = parseFloat(cm.toFixed(2));
        return { isValid: true, value: cmRounded, unit: 'cm' };
      } else {
        return { isValid: false };
      }
    },
  },
  {
    name: "extractNumberAndUnit",
    description: "Checks if a string is in the format 'number unit' and if so, extracts the number and the unit",
    func: function (str) {
      if (!str) {
        return { isValid: false };
      }
      const match = str.match(/^(\d+(?:\.\d+)?)(\s*)([a-zA-Z\/\(\)\[\]]+)$/);
      if (match) {
        return { isValid: true, value: parseFloat(match[1]), unit: match[3] };
      } else {
        return { isValid: false };
      }
    },
  },
  {
    name: "extractComparator",
    description: "Checks if a string starts with a comparator followed by a decimal number, and if so, extracts the comparator and the number",
    func: function (str) {
      if (!str) {
        return { isValid: false };
      }
      const match = str.match(new RegExp(`^([<>]=?)(${DECIMAL_REGEX_STR})$`));
      if (match) {
        return { isValid: true, comparator: match[1], number: parseFloat(match[2]) };
      } else {
        return { isValid: false };
      }
    },
  },
  {
    name: "extractRangeFromQuantity",
    description: "Checks if a value field of a FHIR Quantity object is in the format 'alphanumeric-alphanumeric' and if so, extracts the two alphanumeric values",
    func: function (obj) {
      if (obj === undefined || obj === null || obj.value === undefined) {
        return { isValid: false };
      }
      const match = obj.value.match(new RegExp(`^\\s*(${DECIMAL_REGEX_STR})\\s*-\\s*(${DECIMAL_REGEX_STR})\\s*$`));
      if (match) {
        return { 
          isValid: true, 
          range: {
            low: {
              value: match[1], 
              unit: obj.unit || "",
            },
            high: {
              value: match[2],
              unit: obj.unit || "",
            }
          }
        };
      } else {
        return { isValid: false };
      }
    },
  },
  {
    name: "extractDecimal",
    description: "Returns true if following the FHIR decimal specification: https://www.hl7.org/fhir/R4/datatypes.html#decimal ",
    func: function (str) {
      if (!str) {
        return "";
      }
      const match = str.match(new RegExp(`^(${DECIMAL_REGEX_STR})$`));
      return match ? match[0] : '';
    },
  },
];<|MERGE_RESOLUTION|>--- conflicted
+++ resolved
@@ -602,7 +602,6 @@
     func: function getFirstCdaSectionsByTemplateId(msg, ...templateIds) {
       try {
         var ret = {};
-<<<<<<< HEAD
   
         for (var t = 0; t < templateIds.length - 1; t++) { // -1 because templateIds includes the full message at the end
           for (var i = 0; i < msg.ClinicalDocument.component.structuredBody.component.length; i++) {
@@ -610,19 +609,6 @@
             let templateIdsArray = Array.isArray(sectionObj.templateId) ? sectionObj.templateId : [sectionObj.templateId];
             const hasExactMatch = templateIdsArray.some(templateIdObj => templateIdObj && templateIdObj.root === templateIds[t]);
             if (hasExactMatch) {
-=======
-        if (templateIds.length <= 0) return ret;
-        if (msg?.ClinicalDocument?.component?.structuredBody?.component === undefined) return ret;
-
-        for (var t = 0; t < templateIds.length - 1; t++) {
-          //-1 because templateIds includes the full message at the end
-          for (var i = 0; i < msg.ClinicalDocument.component.structuredBody.component.length; i++) {
-            let sectionObj = msg.ClinicalDocument.component.structuredBody.component[i].section;
-            if (
-              sectionObj?.templateId &&
-              JSON.stringify(sectionObj.templateId).includes(templateIds[t])
-            ) {
->>>>>>> 425215fc
               ret[normalizeSectionName(templateIds[t])] = sectionObj;
               break;
             }
