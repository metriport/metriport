--- conflicted
+++ resolved
@@ -149,12 +149,9 @@
 
 // handling the date format here
 var getDate = function (dateStringRaw) {
-<<<<<<< HEAD
-=======
   if (dateStringRaw === null || dateStringRaw === undefined) {
     return "";
   }
->>>>>>> 1a526aa4
   if (dateStringRaw instanceof Date) {
     console.log(
       `[getDateTime] Date was a Date (converted it to string): ${JSON.stringify(dateStringRaw)}`
@@ -162,12 +159,6 @@
     dateStringRaw = dateStringRaw.toISOString();
   }
   if (typeof dateStringRaw === "object") {
-<<<<<<< HEAD
-    console.log(
-      `[getDate] Date was an object (converted it to string): ${JSON.stringify(dateStringRaw)}`
-    );
-    dateStringRaw = dateStringRaw.toString();
-=======
     if (dateStringRaw.value) {
       dateStringRaw = dateStringRaw.value.toString();
     } else {
@@ -176,7 +167,6 @@
       );
       dateStringRaw = dateStringRaw.toString();
     }
->>>>>>> 1a526aa4
   }
   if (typeof dateStringRaw !== "string") {
     console.log(`[getDate] Invalid date value (returning empty): ${JSON.stringify(dateStringRaw)}`);
@@ -218,12 +208,9 @@
 
 // handling the datetime format here
 var getDateTime = function (dateTimeStringRaw) {
-<<<<<<< HEAD
-=======
   if (dateTimeStringRaw === null || dateTimeStringRaw === undefined) {
     return "";
   }
->>>>>>> 1a526aa4
   if (dateTimeStringRaw instanceof Date) {
     console.log(
       `[getDateTime] Datetime was a Date (converted it to string): ${JSON.stringify(
@@ -233,14 +220,6 @@
     dateTimeStringRaw = dateTimeStringRaw.toISOString();
   }
   if (typeof dateTimeStringRaw === "object") {
-<<<<<<< HEAD
-    console.log(
-      `[getDateTime] Datetime was an object (converted it to string): ${JSON.stringify(
-        dateTimeStringRaw
-      )}`
-    );
-    dateTimeStringRaw = dateTimeStringRaw.toString();
-=======
     if (dateTimeStringRaw.value) {
       dateTimeStringRaw = dateTimeStringRaw.value.toString();
     } else {
@@ -251,7 +230,6 @@
       );
       dateTimeStringRaw = dateTimeStringRaw.toString();
     }
->>>>>>> 1a526aa4
   }
   if (typeof dateTimeStringRaw !== "string") {
     console.log(
