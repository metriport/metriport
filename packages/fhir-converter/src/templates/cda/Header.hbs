{{#with msg.ClinicalDocument}}
    {{>Resources/Composition.hbs composition=this ID=(generateUUID (toJsonString this))}},
    {{#with (evaluate 'Utils/GeneratePatientId.hbs' obj=@metriportPatientId) as |patientId|}}
    	{{>References/Composition/subject.hbs ID=(generateUUID (toJsonString ..)) REF=(concat 'Patient/' patientId.Id)}},
    {{/with}}

        {{#if this.legalAuthenticator}}
            {{#with (evaluate 'Utils/GeneratePractitionerId.hbs' obj=this.legalAuthenticator.assignedEntity) as |practitionerId|}}
                {{>Resources/Practitioner.hbs practitioner=../legalAuthenticator.assignedEntity ID=practitionerId.Id}},
            {{/with}}
        {{/if}}
    
        {{#if this.componentOf.encompassingEncounter}}
            {{>Resources/Encounter.hbs encounter=this.componentOf.encompassingEncounter ID=(generateUUID (toJsonString this.componentOf.encompassingEncounter))}},
            {{>References/Composition/encounter.hbs ID=(generateUUID (toJsonString this)) REF=(concat 'Encounter/' (generateUUID (toJsonString this.componentOf.encompassingEncounter)))}},
            {{#if  this.componentOf.encompassingEncounter.location}}
                {{>Resources/Location.hbs location=this.componentOf.encompassingEncounter.location ID=(generateUUID (toJsonString this.componentOf.encompassingEncounter.location))}},
                {{>References/Encounter/location.location.hbs ID=(generateUUID (toJsonString this.componentOf.encompassingEncounter)) REF=(concat 'Location/' (generateUUID (toJsonString this.componentOf.encompassingEncounter.location)))}},
            {{/if}}
        {{/if}}
        
        {{#if this.custodian.assignedCustodian.representedCustodianOrganization.name._}}
            {{>Resources/Organization.hbs org=this.custodian.assignedCustodian.representedCustodianOrganization ID=(generateUUID (toJsonString this.custodian.assignedCustodian.representedCustodianOrganization))}},
    		{{>References/Composition/custodian.hbs ID=(generateUUID (toJsonString this)) REF=(concat 'Organization/' (generateUUID (toJsonString this.custodian.assignedCustodian.representedCustodianOrganization)))}},            
        {{/if}}

<<<<<<< HEAD
        {{#with (evaluate 'Utils/GeneratePatientId.hbs' obj=@metriportPatientId) as |patientId|}}
            {{#each ../participant}}
                {{#if this}}
                    {{>Resources/RelatedPerson.hbs relatedPerson=this.associatedEntity ID=(generateUUID (toJsonString this.associatedEntity)) REF=(concat 'Patient/' patientId.Id)}},
                    {{>References/Patient/link.other.hbs ID=(generateUUID (toJsonString this)) REF=(concat 'RelatedPerson/' (generateUUID (toJsonString this.associatedEntity)))}},
                {{/if}}
            {{/each}}
        {{/with}}
=======
        {{#each (toArray this.participant)}}
            {{#if this}}
                {{>Resources/RelatedPerson.hbs relatedPerson=this.associatedEntity ID=(generateUUID (toJsonString this.associatedEntity))}},
                {{>References/Patient/link.other.hbs ID=@metriportPatientId REF=(concat 'RelatedPerson/' (generateUUID (toJsonString this.associatedEntity)))}},
                {{>References/RelatedPerson/patient.hbs ID=(generateUUID (toJsonString this.associatedEntity)) REF=(concat 'Patient/' @metriportPatientId)}},
            {{/if}}
        {{/each}}
>>>>>>> 61260400

{{/with}}
    	
{{#if msg.ClinicalDocument.author.assignedAuthor.assignedAuthoringDevice}}
    {{>Resources/Device.hbs author=msg.ClinicalDocument.author.assignedAuthor ID=(generateUUID (toJsonString msg.ClinicalDocument.author))}},
    {{>References/Composition/author.hbs ID=(generateUUID (toJsonString msg.ClinicalDocument)) REF=(concat 'Device/' (generateUUID (toJsonString msg.ClinicalDocument.author)))}},
    {{#if msg.ClinicalDocument.author.assignedAuthor.representedOrganization}}
        {{>Resources/Organization.hbs org=msg.ClinicalDocument.author.assignedAuthor.representedOrganization ID=(generateUUID (toJsonString msg.ClinicalDocument.author.assignedAuthor.representedOrganization))}},
        {{>References/Device/owner.hbs ID=(generateUUID (toJsonString msg.ClinicalDocument.author)) REF=(concat 'Organization/' (generateUUID (toJsonString msg.ClinicalDocument.author.assignedAuthor.representedOrganization)))}},         
    {{/if}}
{{/if}}
        
{{#if msg.ClinicalDocument.author.assignedAuthor}}
    {{#with (evaluate 'Utils/GeneratePractitionerId.hbs' obj=msg.ClinicalDocument.author.assignedAuthor) as |practitionerId|}}
        {{>Resources/Practitioner.hbs practitioner=../msg.ClinicalDocument.author.assignedAuthor ID=practitionerId.Id}},
        {{>References/Composition/author.hbs ID=(generateUUID (toJsonString ../msg.ClinicalDocument)) REF=(concat 'Practitioner/' practitionerId.Id)}},
    {{/with}}
{{/if}}
    
{{#with msg.ClinicalDocument.recordTarget.patientRole}}
    {{#with (evaluate 'Utils/GeneratePatientId.hbs' obj=@metriportPatientId) as |patientId|}}
        {{>Resources/Patient.hbs patientRole=.. ID=patientId.Id}},
        {{#if ../patient.guardian}}
            {{>Resources/RelatedPerson.hbs relatedPerson=../patient.guardian ID=(generateUUID (toJsonString ../patient.guardian))}},
            {{>References/RelatedPerson/patient.hbs ID=(generateUUID (toJsonString ../patient.guardian)) REF=(concat 'Patient/' patientId.Id)}},
        {{/if}}
    {{/with}}

{{/with}}     <|MERGE_RESOLUTION|>--- conflicted
+++ resolved
@@ -24,16 +24,6 @@
     		{{>References/Composition/custodian.hbs ID=(generateUUID (toJsonString this)) REF=(concat 'Organization/' (generateUUID (toJsonString this.custodian.assignedCustodian.representedCustodianOrganization)))}},            
         {{/if}}
 
-<<<<<<< HEAD
-        {{#with (evaluate 'Utils/GeneratePatientId.hbs' obj=@metriportPatientId) as |patientId|}}
-            {{#each ../participant}}
-                {{#if this}}
-                    {{>Resources/RelatedPerson.hbs relatedPerson=this.associatedEntity ID=(generateUUID (toJsonString this.associatedEntity)) REF=(concat 'Patient/' patientId.Id)}},
-                    {{>References/Patient/link.other.hbs ID=(generateUUID (toJsonString this)) REF=(concat 'RelatedPerson/' (generateUUID (toJsonString this.associatedEntity)))}},
-                {{/if}}
-            {{/each}}
-        {{/with}}
-=======
         {{#each (toArray this.participant)}}
             {{#if this}}
                 {{>Resources/RelatedPerson.hbs relatedPerson=this.associatedEntity ID=(generateUUID (toJsonString this.associatedEntity))}},
@@ -41,7 +31,6 @@
                 {{>References/RelatedPerson/patient.hbs ID=(generateUUID (toJsonString this.associatedEntity)) REF=(concat 'Patient/' @metriportPatientId)}},
             {{/if}}
         {{/each}}
->>>>>>> 61260400
 
 {{/with}}
     	
