--- conflicted
+++ resolved
@@ -34,26 +34,7 @@
             {{/if}}
         
         "status":{{>ValueSet/ObservationStatus.hbs code=observationEntry.statusCode.code}},
-<<<<<<< HEAD
-        "code": {
-            {{#if observationEntry.code.originalText}}
-                "text":"{{{observationEntry.code.originalText._}}}",
-            {{else if observationEntry.text._}}
-                "text":"{{{observationEntry.text._}}}",
-            {{/if}}
-            {{#if observationEntry.code}}
-                "coding": 
-                [
-                    {{>DataType/Coding.hbs code=observationEntry.code}},
-                    {{#each (toArray observationEntry.code.translation)}}
-                            {{>DataType/Coding.hbs code=this}},
-                    {{/each}}
-                ],
-            {{/if}}
-        },
-=======
         "code": {{>DataType/CodeableConcept.hbs code=observationEntry.code text=observationEntry.text._}},
->>>>>>> d36f22c0
         
         {{#if observationEntry.effectiveTime.low.value}}
             "effectivePeriod":
