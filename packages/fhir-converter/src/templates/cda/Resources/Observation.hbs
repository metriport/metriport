--- conflicted
+++ resolved
@@ -58,12 +58,7 @@
                     "valueQuantity": {{>DataType/Quantity.hbs quantity=../observationEntry.value}},
                 {{/if}}
             {{/with}}
-<<<<<<< HEAD
         {{else if observationEntry.value._}}
-=======
-        {{else}}
-            {{!-- okay since we control the input and escape all single quotes in parseReferenceData --}}
->>>>>>> d111ab4c
             "valueString":"{{{parseReferenceData observationEntry.value._}}}",
         {{!-- in some cases text is here in the b64 field. Adding so no data loss but not sure if thats the way its supposed to be. also how it renders I do not know         --}}
         {{else if observationEntry.value._b64}}
