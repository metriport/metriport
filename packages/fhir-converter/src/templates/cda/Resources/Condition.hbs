--- conflicted
+++ resolved
@@ -38,11 +38,7 @@
             ],
         {{/if}}
 
-<<<<<<< HEAD
         "category":[{{>DataType/CodeableConcept.hbs code=conditionEntry.code}}],
-=======
-        "category":[{{>DataType/CodeableConcept.hbs code=conditionEntry.entryRelationship.observation.code text=conditionEntry.entryRelationship.observation.text._}}],
->>>>>>> 1af4642c
 
         {{! Missing meta}}
         {{! Missing extension}}
