--- conflicted
+++ resolved
@@ -1,10 +1,6 @@
 {
   "name": "@metriport/carequality-cert-runner",
-<<<<<<< HEAD
-  "version": "1.14.0-alpha.1",
-=======
   "version": "1.15.0",
->>>>>>> e15d6c6e
   "description": "Tool to run through Carequality certification test cases - by Metriport Inc.",
   "author": "Metriport Inc. <contact@metriport.com>",
   "homepage": "https://metriport.com/",
@@ -45,11 +41,7 @@
     "url": "https://github.com/metriport/metriport/issues"
   },
   "dependencies": {
-<<<<<<< HEAD
-    "@metriport/ihe-gateway-sdk": "^0.15.0-alpha.1",
-=======
     "@metriport/ihe-gateway-sdk": "^0.16.0",
->>>>>>> e15d6c6e
     "@metriport/shared": "^0.8.0"
   }
 }