--- conflicted
+++ resolved
@@ -1,10 +1,6 @@
 {
   "name": "@metriport/carequality-cert-runner",
-<<<<<<< HEAD
-  "version": "1.11.14-alpha.0",
-=======
   "version": "1.13.0",
->>>>>>> 8766b2a5
   "description": "Tool to run through Carequality certification test cases - by Metriport Inc.",
   "author": "Metriport Inc. <contact@metriport.com>",
   "homepage": "https://metriport.com/",
@@ -45,11 +41,7 @@
     "url": "https://github.com/metriport/metriport/issues"
   },
   "dependencies": {
-<<<<<<< HEAD
-    "@metriport/ihe-gateway-sdk": "^0.12.14-alpha.0",
-=======
     "@metriport/ihe-gateway-sdk": "^0.14.0",
->>>>>>> 8766b2a5
     "@metriport/shared": "^0.8.0"
   }
 }