{
  "name": "@metriport/carequality-cert-runner",
<<<<<<< HEAD
  "version": "1.18.18-alpha.1",
=======
  "version": "1.18.20",
>>>>>>> 0f069f6c
  "description": "Tool to run through Carequality certification test cases - by Metriport Inc.",
  "author": "Metriport Inc. <contact@metriport.com>",
  "homepage": "https://metriport.com/",
  "license": "MIT",
  "main": "dist/index.js",
  "typings": "dist/index.d.ts",
  "bin": {
    "carequality-cert-runner": "dist/index.js"
  },
  "publishConfig": {
    "access": "public"
  },
  "files": [
    "dist",
    "README.md",
    "LICENSE",
    "package.json"
  ],
  "repository": {
    "url": "https://github.com/metriport/metriport.git",
    "type": "git",
    "directory": "packages/carequality-cert-runner"
  },
  "scripts": {
    "clean": "rimraf dist && rimraf node_modules",
    "tsc": "tsc",
    "build": "tsc -p .",
    "build:cloud": "npm run build",
    "install-local": "sudo npm i -g",
    "start": "ts-node src/index.ts --env-file .env",
    "typecheck": "tsc --noEmit",
    "lint": "npx eslint . --ext .ts",
    "lint-fix": "npm run lint --fix",
    "prettier-fix": "npx prettier '**/*.ts' --write",
    "test": "echo \"No test specified yet\""
  },
  "bugs": {
    "url": "https://github.com/metriport/metriport/issues"
  },
  "dependencies": {
<<<<<<< HEAD
    "@metriport/ihe-gateway-sdk": "^0.19.18-alpha.1",
    "@metriport/shared": "^1.0.0-alpha.1"
=======
    "@metriport/ihe-gateway-sdk": "^0.19.20",
    "@metriport/shared": "^0.24.9"
>>>>>>> 0f069f6c
  }
}<|MERGE_RESOLUTION|>--- conflicted
+++ resolved
@@ -1,10 +1,6 @@
 {
   "name": "@metriport/carequality-cert-runner",
-<<<<<<< HEAD
-  "version": "1.18.18-alpha.1",
-=======
   "version": "1.18.20",
->>>>>>> 0f069f6c
   "description": "Tool to run through Carequality certification test cases - by Metriport Inc.",
   "author": "Metriport Inc. <contact@metriport.com>",
   "homepage": "https://metriport.com/",
@@ -45,12 +41,7 @@
     "url": "https://github.com/metriport/metriport/issues"
   },
   "dependencies": {
-<<<<<<< HEAD
-    "@metriport/ihe-gateway-sdk": "^0.19.18-alpha.1",
+    "@metriport/ihe-gateway-sdk": "^0.19.20",
     "@metriport/shared": "^1.0.0-alpha.1"
-=======
-    "@metriport/ihe-gateway-sdk": "^0.19.20",
-    "@metriport/shared": "^0.24.9"
->>>>>>> 0f069f6c
   }
 }