{
  "name": "@metriport/carequality-cert-runner",
  "version": "1.6.0",
  "description": "Tool to run through Carequality certification test cases - by Metriport Inc.",
  "author": "Metriport Inc. <contact@metriport.com>",
  "homepage": "https://metriport.com/",
  "license": "MIT",
  "main": "dist/index.js",
  "typings": "dist/index.d.ts",
  "bin": {
    "carequality-cert-runner": "dist/index.js"
  },
  "publishConfig": {
    "access": "public"
  },
  "files": [
    "dist",
    "README.md",
    "LICENSE",
    "package.json"
  ],
  "repository": {
    "url": "https://github.com/metriport/metriport.git",
    "type": "git",
    "directory": "packages/carequality-cert-runner"
  },
  "scripts": {
    "clean": "rimraf dist && rimraf node_modules",
    "tsc": "tsc",
    "build": "tsc -p .",
    "build:cloud": "npm run build",
    "install-local": "sudo npm i -g",
    "start": "ts-node src/index.ts --env-file .env",
    "typecheck": "tsc --noEmit",
    "lint": "npx eslint . --ext .ts",
    "lint-fix": "npm run lint --fix",
    "prettier-fix": "npx prettier '**/*.ts' --write",
    "test": "echo \"No test specified yet\""
  },
  "bugs": {
    "url": "https://github.com/metriport/metriport/issues"
  },
  "dependencies": {
<<<<<<< HEAD
    "@metriport/core": "^1.10.0-alpha.0"
=======
    "@metriport/core": "^1.11.0",
    "@metriport/ihe-gateway-sdk": "^0.7.0"
>>>>>>> 4264240c
  }
}<|MERGE_RESOLUTION|>--- conflicted
+++ resolved
@@ -41,11 +41,6 @@
     "url": "https://github.com/metriport/metriport/issues"
   },
   "dependencies": {
-<<<<<<< HEAD
-    "@metriport/core": "^1.10.0-alpha.0"
-=======
     "@metriport/core": "^1.11.0",
-    "@metriport/ihe-gateway-sdk": "^0.7.0"
->>>>>>> 4264240c
   }
 }