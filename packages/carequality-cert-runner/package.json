{
  "name": "@metriport/carequality-cert-runner",
  "version": "1.3.7-alpha.0",
  "description": "Tool to run through Carequality certification test cases - by Metriport Inc.",
  "author": "Metriport Inc. <contact@metriport.com>",
  "homepage": "https://metriport.com/",
  "license": "MIT",
  "main": "dist/index.js",
  "typings": "dist/index.d.ts",
  "bin": {
    "carequality-cert-runner": "dist/index.js"
  },
  "publishConfig": {
    "access": "public"
  },
  "files": [
    "dist",
    "README.md",
    "LICENSE",
    "package.json"
  ],
  "repository": {
    "url": "https://github.com/metriport/metriport.git",
    "type": "git",
    "directory": "packages/carequality-cert-runner"
  },
  "scripts": {
    "clean": "rimraf dist && rimraf node_modules",
    "tsc": "tsc",
    "build": "tsc -p .",
    "build:cloud": "npm run build",
    "install-local": "sudo npm i -g",
    "start": "ts-node src/index.ts --env-file .env",
    "typecheck": "tsc --noEmit",
    "lint": "npx eslint . --ext .ts",
    "lint-fix": "npm run lint --fix",
    "prettier-fix": "npx prettier '**/*.ts' --write",
    "test": "echo \"No test specified yet\""
  },
  "bugs": {
    "url": "https://github.com/metriport/metriport/issues"
  },
  "dependencies": {
<<<<<<< HEAD
    "@metriport/core": "^1.9.5",
=======
    "@metriport/core": "^1.9.6-alpha.0",
>>>>>>> 1516dc00
    "@metriport/ihe-gateway-sdk": "^0.4.7-alpha.0"
  }
}<|MERGE_RESOLUTION|>--- conflicted
+++ resolved
@@ -41,11 +41,7 @@
     "url": "https://github.com/metriport/metriport/issues"
   },
   "dependencies": {
-<<<<<<< HEAD
-    "@metriport/core": "^1.9.5",
-=======
     "@metriport/core": "^1.9.6-alpha.0",
->>>>>>> 1516dc00
     "@metriport/ihe-gateway-sdk": "^0.4.7-alpha.0"
   }
 }