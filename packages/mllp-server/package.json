--- conflicted
+++ resolved
@@ -1,10 +1,6 @@
 {
   "name": "mllp-server",
-<<<<<<< HEAD
-  "version": "0.4.2-alpha.1",
-=======
   "version": "0.5.0",
->>>>>>> 23640cbf
   "description": "MLLP server that reads HL7 messages off of a raw tcp connection",
   "main": "app.js",
   "private": true,
