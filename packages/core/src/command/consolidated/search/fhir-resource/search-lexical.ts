import { elapsedTimeFromNow } from "@metriport/shared/common/date";
import { SearchSetBundle } from "@metriport/shared/medical";
import { Patient } from "../../../../domain/patient";
import { DocumentReferenceWithId } from "../../../../external/fhir/document/document-reference";
import { toFHIR as patientToFhir } from "../../../../external/fhir/patient/conversion";
import { buildBundleEntry, buildSearchSetBundle } from "../../../../external/fhir/shared/bundle";
import { SearchResult } from "../../../../external/opensearch/index-based-on-resource";
import { OpenSearchLexicalSearcher } from "../../../../external/opensearch/lexical/lexical-searcher";
import { out } from "../../../../util";
import { Config } from "../../../../util/config";
import { addMissingReferences } from "../../consolidated-filter";
import { getConsolidatedPatientData } from "../../consolidated-get";
import { searchDocuments } from "../document-reference/search";

/**
 * Performs a lexical search on a patient's consolidated resources in OpenSearch
 * and returns the resources from consolidated that match the search results.
 *
 * @param patient The patient to search.
 * @param query The query to search for.
 * @param maxNumberOfResults The maximum number of results to return. From 0 to 10_000.
 *                           Optional, defaults to 10_000.
 * @returns The search results.
 */
export async function searchLexical({
  patient,
  query,
}: {
  patient: Patient;
  query: string;
}): Promise<SearchSetBundle> {
  const { log } = out(`searchLexical - cx ${patient.cxId}, pt ${patient.id}`);

  log(`Getting consolidated and searching OS...`);
  const startedAt = new Date();

  const getConsolidatedPromise = () => getConsolidatedPatientData({ patient });

  const searchOpenSearchPromise = () =>
    searchOpenSearch({
      cxId: patient.cxId,
      patientId: patient.id,
      query,
      maxNumberOfResults,
    });

  const searchDocumentsPromise = () =>
    searchDocuments({ cxId: patient.cxId, patientId: patient.id, contentFilter: query });

  const [consolidated, searchResults, docRefResults] = await Promise.all([
<<<<<<< HEAD
    timed(() => getConsolidatedPatientData({ patient }), "getConsolidatedPatientData", log),
    timed(
      () =>
        searchOpenSearchLexical({
          cxId: patient.cxId,
          patientId: patient.id,
          query,
        }),
      "searchOpenSearchLexical",
      log
    ),
    timed(
      () =>
        searchDocuments({
          cxId: patient.cxId,
          patientId: patient.id,
          contentFilter: query,
        }),
      "searchDocuments",
      log
    ),
=======
    timed(getConsolidatedPromise, "getConsolidatedPatientData", log),
    timed(searchOpenSearchPromise, "searchOpenSearch", log),
    timed(searchDocumentsPromise, "searchDocuments", log),
>>>>>>> 091c10a1
  ]);
  log(
    `Done, got ${searchResults.length} search results and ${consolidated.entry?.length} consolidated resources ` +
      `in ${elapsedTimeFromNow(startedAt)} ms, filtering consolidated based on search results...`
  );

  let subStartedAt = new Date();
  const filteredMutable =
    consolidated.entry?.filter(entry => {
      const resourceId = entry.resource?.id;
      const resourceType = entry.resource?.resourceType;
      if (!resourceId || !resourceType) return false;
      return (
        resourceType !== "Patient" &&
        (isInLexicalResults(searchResults, resourceId, resourceType) ||
          isInDocRefResults(docRefResults, resourceId, resourceType))
      );
    }) ?? [];
  log(`Filtered to ${filteredMutable.length} resources in ${elapsedTimeFromNow(subStartedAt)} ms.`);

  const patientEntry = buildBundleEntry(patientToFhir(patient));
  filteredMutable.push(patientEntry);

  const filteredBundle = buildSearchSetBundle({ entries: filteredMutable });

  subStartedAt = new Date();
  const hydrated = addMissingReferences(filteredBundle, consolidated);
  log(`Hydrated to ${hydrated.total} resources in ${elapsedTimeFromNow(subStartedAt)} ms.`);

  log(
    `Done in ${elapsedTimeFromNow(startedAt)} ms, returning ${hydrated.entry?.length} resources...`
  );

  return hydrated as SearchSetBundle;
}

function isInLexicalResults(
  searchResults: SearchResult[],
  resourceId: string,
  resourceType: string
) {
  return searchResults.some(r => r.resourceId === resourceId && r.resourceType === resourceType);
}

function isInDocRefResults(
  docRefResults: DocumentReferenceWithId[],
  resourceId: string,
  resourceType: string
) {
  if (resourceType !== "DocumentReference") return false;
  return docRefResults.some(r => r.id === resourceId);
}

async function searchOpenSearchLexical({
  query,
  cxId,
  patientId,
}: {
  query: string;
  cxId: string;
  patientId: string;
<<<<<<< HEAD
}) {
  // TODO eng-268 make this a factory so we can delegate the processing to a lambda
=======
  maxNumberOfResults?: number | undefined;
}): Promise<SearchResult[]> {
  // TODO eng-41 make this a factory so we can delegate the processing to a lambda
>>>>>>> 091c10a1
  const searchService = new OpenSearchLexicalSearcher({
    region: Config.getAWSRegion(),
    endpoint: Config.getSearchEndpoint(),
    indexName: Config.getConsolidatedSearchIndexName(),
    username: Config.getSearchUsername(),
    password: Config.getSearchPassword(),
  });
  return await searchService.search({
    query,
    cxId,
    patientId,
  });
}

async function timed<T>(fn: () => Promise<T>, name: string, log: typeof console.log) {
  const startedAt = Date.now();
  const res = await fn();
  const elapsedTime = Date.now() - startedAt;
  log(`Done ${name} in ${elapsedTime} ms`);
  return res;
}<|MERGE_RESOLUTION|>--- conflicted
+++ resolved
@@ -36,45 +36,20 @@
 
   const getConsolidatedPromise = () => getConsolidatedPatientData({ patient });
 
-  const searchOpenSearchPromise = () =>
-    searchOpenSearch({
+  const searchOpenSearchLexicalPromise = () =>
+    searchOpenSearchLexical({
       cxId: patient.cxId,
       patientId: patient.id,
       query,
-      maxNumberOfResults,
     });
 
   const searchDocumentsPromise = () =>
     searchDocuments({ cxId: patient.cxId, patientId: patient.id, contentFilter: query });
 
   const [consolidated, searchResults, docRefResults] = await Promise.all([
-<<<<<<< HEAD
-    timed(() => getConsolidatedPatientData({ patient }), "getConsolidatedPatientData", log),
-    timed(
-      () =>
-        searchOpenSearchLexical({
-          cxId: patient.cxId,
-          patientId: patient.id,
-          query,
-        }),
-      "searchOpenSearchLexical",
-      log
-    ),
-    timed(
-      () =>
-        searchDocuments({
-          cxId: patient.cxId,
-          patientId: patient.id,
-          contentFilter: query,
-        }),
-      "searchDocuments",
-      log
-    ),
-=======
     timed(getConsolidatedPromise, "getConsolidatedPatientData", log),
-    timed(searchOpenSearchPromise, "searchOpenSearch", log),
+    timed(searchOpenSearchLexicalPromise, "searchOpenSearchLexical", log),
     timed(searchDocumentsPromise, "searchDocuments", log),
->>>>>>> 091c10a1
   ]);
   log(
     `Done, got ${searchResults.length} search results and ${consolidated.entry?.length} consolidated resources ` +
@@ -136,14 +111,8 @@
   query: string;
   cxId: string;
   patientId: string;
-<<<<<<< HEAD
 }) {
   // TODO eng-268 make this a factory so we can delegate the processing to a lambda
-=======
-  maxNumberOfResults?: number | undefined;
-}): Promise<SearchResult[]> {
-  // TODO eng-41 make this a factory so we can delegate the processing to a lambda
->>>>>>> 091c10a1
   const searchService = new OpenSearchLexicalSearcher({
     region: Config.getAWSRegion(),
     endpoint: Config.getSearchEndpoint(),
