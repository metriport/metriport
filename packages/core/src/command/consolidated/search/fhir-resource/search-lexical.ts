import { Resource } from "@medplum/fhirtypes";
import { errorToString } from "@metriport/shared";
import { elapsedTimeFromNow } from "@metriport/shared/common/date";
import { SearchSetBundle } from "@metriport/shared/medical";
import { timed } from "@metriport/shared/util/duration";
import { Patient } from "../../../../domain/patient";
import { toFHIR as patientToFhir } from "../../../../external/fhir/patient/conversion";
import {
  buildBundleEntry,
  buildSearchSetBundle,
  getReferencesFromResources,
} from "../../../../external/fhir/shared/bundle";
import {
  FhirSearchResult,
  rawContentFieldName,
} from "../../../../external/opensearch/index-based-on-fhir";
import { OpenSearchFhirSearcher } from "../../../../external/opensearch/lexical/lexical-searcher";
import { getEntryId } from "../../../../external/opensearch/shared/id";
import { out } from "../../../../util";
import { searchDocuments } from "../document-reference/search";
import { getConfigs } from "./fhir-config";

const maxHydrationAttempts = 5;

/**
 * Performs a search on a patient's consolidated resources in OpenSearch/OS
 * and returns the resources stored in the OS results.
 *
 * @param patient The patient to search.
 * @param query The query to search for.
 * @returns The search results.
 */
export async function searchPatientConsolidated({
  patient,
  query,
}: {
  patient: Patient;
  query: string;
}): Promise<SearchSetBundle> {
  const { log } = out(`searchPatientConsolidated - cx ${patient.cxId}, pt ${patient.id}`);

  log(`Getting consolidated and searching OS...`);
  const startedAt = new Date();

  const searchFhirResourcesPromise = () =>
    searchFhirResources({
      cxId: patient.cxId,
      patientId: patient.id,
      query,
    });

  const searchDocumentsPromise = () =>
    searchDocuments({ cxId: patient.cxId, patientId: patient.id, contentFilter: query });

  const [fhirResourcesResults, docRefResults] = await Promise.all([
    timed(searchFhirResourcesPromise, "searchFhirResources", log),
    timed(searchDocumentsPromise, "searchDocuments", log),
  ]);

  log(
    `Got ${fhirResourcesResults.length} resources and ${
      docRefResults.length
    } DocRefs in ${elapsedTimeFromNow(startedAt)} ms, hydrating search results...`
  );

  let subStartedAt = new Date();
  const resourcesMutable = fhirResourcesResults.flatMap(r => {
    const resourceAsString = r[rawContentFieldName];
    if (!resourceAsString) return [];
    try {
      return JSON.parse(resourceAsString) as Resource;
    } catch (error) {
      log(`Error parsing resource ${resourceAsString}: ${errorToString(error)}`);
      return [];
    }
  });
  resourcesMutable.push(...docRefResults);
  log(
    `Loaded/converted ${resourcesMutable.length} resources in ${elapsedTimeFromNow(
      subStartedAt
    )} ms.`
  );

  subStartedAt = new Date();
  const hydratedMutable = await hydrateMissingReferences({
    cxId: patient.cxId,
    patientId: patient.id,
    resources: resourcesMutable,
  });
  log(`Hydrated to ${hydratedMutable.length} resources in ${elapsedTimeFromNow(subStartedAt)} ms.`);

<<<<<<< HEAD
  const patientResource = patientToFhir(patient);
  hydratedMutable.push(patientResource);
=======
  const filteredBundle = buildSearchSetBundle(sliced);
  const hydrated = addMissingReferences(filteredBundle, consolidated);
>>>>>>> 5694190b

  const entries = hydratedMutable.map(buildBundleEntry);
  const resultBundle = buildSearchSetBundle({ entries });

  log(
    `Done in ${elapsedTimeFromNow(startedAt)} ms, returning ${
      resultBundle.entry?.length
    } resources...`
  );

  return resultBundle;
}

async function searchFhirResources({
  cxId,
  patientId,
  query,
}: {
  cxId: string;
  patientId: string;
  query: string;
}): Promise<FhirSearchResult[]> {
  const searchService = new OpenSearchFhirSearcher(getConfigs());
  return await searchService.search({
    cxId,
    patientId,
    query,
  });
}

async function hydrateMissingReferences({
  cxId,
  patientId,
  resources,
  iteration = 1,
}: {
  cxId: string;
  patientId: string;
  resources: Resource[];
  iteration?: number;
}): Promise<Resource[]> {
  const { missingReferences } = getReferencesFromResources({ resources });
  if (missingReferences.length < 1 || iteration >= maxHydrationAttempts) return resources;

  const missingRefIds = missingReferences.flatMap(r => {
    const referenceId = r.id;
    if (!referenceId || referenceId === patientId) return [];
    return getEntryId(cxId, patientId, referenceId);
  });

  const searchService = new OpenSearchFhirSearcher(getConfigs());
  const openSearchResults = await searchService.getByIds({
    cxId,
    patientId,
    ids: missingRefIds,
  });
  if (!openSearchResults || openSearchResults.length < 1) return resources;
  const resourcesToAdd = openSearchResults.map(r => {
    const resource = JSON.parse(r[rawContentFieldName]) as Resource;
    return resource;
  });

  const hydratedResourcesToAdd = await hydrateMissingReferences({
    cxId,
    patientId,
    resources: resourcesToAdd,
    iteration: ++iteration,
  });

  const result = [...resources, ...hydratedResourcesToAdd];
  return result;
}<|MERGE_RESOLUTION|>--- conflicted
+++ resolved
@@ -89,16 +89,11 @@
   });
   log(`Hydrated to ${hydratedMutable.length} resources in ${elapsedTimeFromNow(subStartedAt)} ms.`);
 
-<<<<<<< HEAD
   const patientResource = patientToFhir(patient);
   hydratedMutable.push(patientResource);
-=======
-  const filteredBundle = buildSearchSetBundle(sliced);
-  const hydrated = addMissingReferences(filteredBundle, consolidated);
->>>>>>> 5694190b
 
   const entries = hydratedMutable.map(buildBundleEntry);
-  const resultBundle = buildSearchSetBundle({ entries });
+  const resultBundle = buildSearchSetBundle(entries);
 
   log(
     `Done in ${elapsedTimeFromNow(startedAt)} ms, returning ${
