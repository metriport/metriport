import { Bundle, BundleEntry } from "@medplum/fhirtypes";
import { errorToString } from "@metriport/shared";
import { parseFhirBundle } from "@metriport/shared/medical";
import dayjs from "dayjs";
import duration from "dayjs/plugin/duration";
import { generateAiBriefBundleEntry } from "../../domain/ai-brief/generate";
import { createConsolidatedDataFilePath } from "../../domain/consolidated/filename";
import { createFolderName } from "../../domain/filename";
import { Patient } from "../../domain/patient";
<<<<<<< HEAD
import { executeWithRetriesS3, S3Utils } from "../../external/aws/s3";
=======
import { S3Utils } from "../../external/aws/s3";
>>>>>>> 6ab8328a
import { getAllAdtSourcedResources } from "../../external/fhir/adt-encounters";
import {
  buildBundleEntry,
  buildCollectionBundle,
  dangerouslyAddEntriesToBundle,
} from "../../external/fhir/bundle/bundle";
import { dangerouslyDeduplicate } from "../../external/fhir/consolidated/deduplicate";
import { getDocuments as getDocumentReferences } from "../../external/fhir/document/get-documents";
import { toFHIR as patientToFhir } from "../../external/fhir/patient/conversion";
import { insertSourceDocumentToAllDocRefMeta } from "../../external/fhir/shared/meta";
import { getBundleResources as getLabResources } from "../../external/quest/command/bundle/get-bundle";
import { getBundleResources as getPharmacyResources } from "../../external/surescripts/command/bundle/get-bundle";
import { capture, executeAsynchronously, out } from "../../util";
import { Config } from "../../util/config";
import { processAsyncError } from "../../util/error/shared";
import { controlDuration } from "../../util/race-control";
import { AiBriefControls } from "../ai-brief/shared";
import { ingestPatientIntoAnalyticsPlatform } from "../analytics-platform/incremental-ingestion";
import { isAiBriefFeatureFlagEnabledForCx } from "../feature-flags/domain-ffs";
import { getConsolidatedLocation, getConsolidatedSourceLocation } from "./consolidated-shared";
import { makeIngestConsolidated } from "./search/fhir-resource/ingest-consolidated-factory";

dayjs.extend(duration);

const AI_BRIEF_TIMEOUT = dayjs.duration(2, "minutes");
const s3Utils = new S3Utils(Config.getAWSRegion());
const TIMED_OUT = Symbol("TIMED_OUT");

export const conversionBundleSuffix = ".xml.json";
const numberOfParallelExecutions = 10;

export type ConsolidatePatientDataCommand = {
  cxId: string;
  patient: Patient;
  destinationBucketName?: string | undefined;
  sourceBucketName?: string | undefined;
};

type BundleLocation = { bucket: string; key: string };

/**
 * Create a consolidated bundle from the existing conversion bundles.
 */
export async function createConsolidatedFromConversions({
  cxId,
  patient,
  destinationBucketName = getConsolidatedLocation(),
  sourceBucketName = getConsolidatedSourceLocation(),
}: ConsolidatePatientDataCommand): Promise<Bundle> {
  const patientId = patient.id;
  const { log } = out(`createConsolidatedFromConversions - cx ${cxId}, pat ${patientId}`);

  const fhirPatient = patientToFhir(patient);
  const patientEntry = buildBundleEntry(fhirPatient);

  const [
    conversions,
    docRefs,
    pharmacyResources,
    labResources,
    adtSourcedResources,
    isAiBriefFeatureFlagEnabled,
  ] = await Promise.all([
    getConversions({ cxId, patient, sourceBucketName }),
    getDocumentReferences({ cxId, patientId }),
    getPharmacyResources({ cxId, patientId }),
    getLabResources({ cxId, patientId }),
    getAllAdtSourcedResources({ cxId, patientId }),
    isAiBriefFeatureFlagEnabledForCx(cxId),
  ]);
  log(`Got ${conversions.length} resources from cdaConversions`);

  const bundle = buildCollectionBundle();
  const docRefsWithUpdatedMeta = insertSourceDocumentToAllDocRefMeta(docRefs);
  bundle.entry = [
    ...conversions,
    ...docRefsWithUpdatedMeta.map(buildBundleEntry),
    ...pharmacyResources,
    ...labResources,
    ...adtSourcedResources,
    patientEntry,
  ];
  bundle.total = bundle.entry.length;
  log(
    `Added ${docRefsWithUpdatedMeta.length} docRefs, ` +
      `${pharmacyResources.length} pharmacy resources, ` +
      `${labResources.length} lab resources, ` +
      `and the Patient, to a total of ${bundle.entry.length} entries`
  );
  const lengthWithDups = bundle.entry.length;

  const withDupsDestFileName = createConsolidatedDataFilePath(cxId, patientId, false);
  log(
    `Storing consolidated bundle w/ dups on ${destinationBucketName}, key ${withDupsDestFileName}`
  );
  try {
    await s3Utils.uploadFile({
      bucket: destinationBucketName,
      key: withDupsDestFileName,
      file: Buffer.from(JSON.stringify(bundle)),
      contentType: "application/json",
    });
  } catch (e) {
    log(
      `Error uploading consolidated bundle to ${destinationBucketName}, key ${withDupsDestFileName}`
    );
    log(errorToString(e));
  }

  // TODO(ENG-328): Before continuing to make changes to this command and duplicative operations,
  // I recommend you write a unit test to verify the sequencing of these mutative operations
  log(`Deduplicating consolidated bundle...`);
  await dangerouslyDeduplicate({ cxId, patientId, bundle });
  log(`...done, from ${lengthWithDups} to ${bundle.entry?.length} resources`);

  // TODO This whole section with AI-related logic should be moved to the `generateAiBriefBundleEntry`.
  log(`isAiBriefFeatureFlagEnabled: ${isAiBriefFeatureFlagEnabled}`);
  if (isAiBriefFeatureFlagEnabled && bundle.entry && bundle.entry.length > 0) {
    const aiBriefControls: AiBriefControls = {
      cancelled: false,
    };
    const binaryBundleEntry = await Promise.race([
      generateAiBriefBundleEntry(bundle, cxId, patientId, log, aiBriefControls),
      controlDuration(AI_BRIEF_TIMEOUT.asMilliseconds(), TIMED_OUT),
    ]);

    if (binaryBundleEntry === TIMED_OUT) {
      aiBriefControls.cancelled = true;
      log(`AI Brief generation timed out after ${AI_BRIEF_TIMEOUT.asMinutes()} minutes`);
      capture.message("AI Brief generation timed out", {
        extra: { cxId, patientId, timeoutMinutes: AI_BRIEF_TIMEOUT.asMinutes() },
        level: "warning",
      });
    } else if (binaryBundleEntry) {
      bundle.entry?.push(binaryBundleEntry);
    }
  }

  const dedupDestFileName = createConsolidatedDataFilePath(cxId, patientId, true);
  log(`Storing consolidated bundle on ${destinationBucketName}, key ${dedupDestFileName}`);
  await s3Utils.uploadFile({
    bucket: destinationBucketName,
    key: dedupDestFileName,
    file: Buffer.from(JSON.stringify(bundle)),
    contentType: "application/json",
  });

  try {
    const ingestor = makeIngestConsolidated();
    await ingestor.ingestConsolidatedIntoSearchEngine({ cxId, patientId });
  } catch (error) {
    // intentionally not re-throwing
    processAsyncError("createConsolidatedFromConversions.ingestConsolidatedIntoSearchEngine")(
      error
    );
  }

  ingestPatientIntoAnalyticsPlatform({ cxId, patientId }).catch(
    processAsyncError("createConsolidatedFromConversions.ingestPatientIntoAnalyticsPlatform")
  );

  log(`Done`);
  return bundle;
}

async function getConversions({
  cxId,
  patient,
  sourceBucketName,
}: ConsolidatePatientDataCommand): Promise<BundleEntry[]> {
  const patientId = patient.id;
  const { log } = out(`mergeConversionBundles - cx ${cxId}, pat ${patientId}`);

  const conversionBundles = await listConversionBundlesFromS3({
    cxId,
    patientId,
    sourceBucketName,
    log,
  });
  if (!conversionBundles || conversionBundles.length < 1) {
    log(`No conversion bundles found.`);
    return [];
  }

  const mergedBundle = buildCollectionBundle();
  await executeAsynchronously(
    conversionBundles,
    async inputBundle => {
      const { bucket, key } = inputBundle;
      log(`Getting conversion bundle from bucket ${bucket}, key ${key}`);
      const contents = await s3Utils.getFileContentsAsString(bucket, key);
      log(`Merging entries from bundle ${key} into the consolidated one`);
      const singleConversion = parseFhirBundle(contents);
      if (!singleConversion) {
        log(`No valid bundle found in ${bucket}/${key}, skipping`);
        return;
      }
      dangerouslyAddEntriesToBundle(mergedBundle, singleConversion.entry);
    },
    { numberOfParallelExecutions }
  );

  return mergedBundle.entry ?? [];
}

async function listConversionBundlesFromS3({
  cxId,
  patientId,
  sourceBucketName,
  log,
}: {
  cxId: string;
  patientId: string;
  sourceBucketName: string | undefined;
  log: typeof console.log;
}): Promise<BundleLocation[]> {
  if (!sourceBucketName) {
    log(`Could not list conversion bundles, no source bucket name set.`);
    return [];
  }
  const folderPath = createFolderName(cxId, patientId);
  const objects = (await s3Utils.listObjects(sourceBucketName, folderPath)) ?? [];
  const conversionObjects = objects.filter(o => o.Key?.includes(conversionBundleSuffix));
  log(`Found ${conversionObjects.length} conversion bundles`);
  const conversionBundles = conversionObjects.flatMap(o =>
    o.Key ? { bucket: sourceBucketName, key: o.Key } : []
  );
  return conversionBundles;
}<|MERGE_RESOLUTION|>--- conflicted
+++ resolved
@@ -7,11 +7,7 @@
 import { createConsolidatedDataFilePath } from "../../domain/consolidated/filename";
 import { createFolderName } from "../../domain/filename";
 import { Patient } from "../../domain/patient";
-<<<<<<< HEAD
-import { executeWithRetriesS3, S3Utils } from "../../external/aws/s3";
-=======
 import { S3Utils } from "../../external/aws/s3";
->>>>>>> 6ab8328a
 import { getAllAdtSourcedResources } from "../../external/fhir/adt-encounters";
 import {
   buildBundleEntry,
