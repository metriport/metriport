--- conflicted
+++ resolved
@@ -69,22 +69,16 @@
   );
 
   log(`Deduplicating consolidated bundle...`);
-  const dedupedBundle = await deduplicate({
+  const deduped = await deduplicate({
     cxId,
     patientId,
     bundle: withDups,
   });
 
-  log(`...done, from ${withDups.entry?.length} to ${dedupedBundle.entry?.length} resources`);
+  log(`...done, from ${withDups.entry?.length} to ${deduped.entry?.length} resources`);
 
   log(`isAiBriefFeatureFlagEnabled: ${isAiBriefFeatureFlagEnabled}`);
 
-<<<<<<< HEAD
-  if (isAiBriefFeatureFlagEnabled) {
-    const binaryBundleEntry = await generateAiBriefBundleEntry(dedupedBundle, cxId, patientId, log);
-    if (binaryBundleEntry) {
-      dedupedBundle.entry?.push(binaryBundleEntry);
-=======
   if (isAiBriefFeatureFlagEnabled && deduped.entry && deduped.entry.length > 0) {
     const binaryBundleEntry = await Promise.race([
       generateAiBriefBundleEntry(deduped, cxId, patientId, log),
@@ -99,7 +93,6 @@
       });
     } else if (binaryBundleEntry) {
       deduped.entry?.push(binaryBundleEntry);
->>>>>>> 8490f167
     }
   }
 
@@ -111,7 +104,7 @@
     s3Utils.uploadFile({
       bucket: destinationBucketName,
       key: dedupDestFileName,
-      file: Buffer.from(JSON.stringify(dedupedBundle)),
+      file: Buffer.from(JSON.stringify(deduped)),
       contentType: "application/json",
     }),
     s3Utils.uploadFile({
@@ -123,7 +116,7 @@
   ]);
 
   log(`Done`);
-  return dedupedBundle;
+  return deduped;
 }
 
 export function buildConsolidatedBundle(entries: BundleEntry[] = []): Bundle {
