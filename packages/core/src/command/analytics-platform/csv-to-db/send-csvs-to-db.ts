--- conflicted
+++ resolved
@@ -14,11 +14,7 @@
   getCreateTableJobCommand,
   getCreateViewJobCommand,
   getCxDbName,
-<<<<<<< HEAD
-  insertTableJobCommand,
-=======
   getInsertTableJobCommand,
->>>>>>> 554a6907
   rawDbSchema,
 } from "./db-asset-defs";
 
