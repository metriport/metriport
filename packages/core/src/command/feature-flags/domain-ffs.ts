import { errorToString } from "@metriport/shared";
import { out } from "../../util/log";
import { capture } from "../../util/notifications";
import { getFeatureFlags } from "./ffs-on-dynamodb";
import {
  BooleanFeatureFlags,
  CxFeatureFlagStatus,
  StringValueFeatureFlags,
  stringValueFFsSchema,
} from "./types";

const { log } = out(`FFs`);

export async function getFeatureFlagValueCxValues<T extends keyof StringValueFeatureFlags>(
  cxId: string,
  featureFlagNames?: T[]
): Promise<CxFeatureFlagStatus> {
  const configContentValue = await getFeatureFlags();
  const targetFeatureFlags =
    featureFlagNames && featureFlagNames.length > 0
      ? featureFlagNames
      : stringValueFFsSchema.keyof().options;
  let response: CxFeatureFlagStatus = {};
  targetFeatureFlags.map(featureFlagName => {
    const featureFlag = configContentValue[featureFlagName];
    if (featureFlag) {
      response = {
        ...response,
        [featureFlagName]: {
          cxInFFValues: featureFlag.values.includes(cxId),
          ffEnabled: featureFlag.enabled,
        },
      };
    }
  });
  return response;
}

export async function getFeatureFlagValueStringArray<T extends keyof StringValueFeatureFlags>(
  featureFlagName: T
): Promise<StringValueFeatureFlags[T]> {
  try {
    const configContentValue = await getFeatureFlags();
    return configContentValue[featureFlagName];
  } catch (error) {
    const msg = `Failed to get Feature Flag Value`;
    const extra = { featureFlagName };
    log(`${msg} - ${JSON.stringify(extra)} - ${errorToString(error)}`);
    capture.error(msg, { extra: { ...extra, error } });
    return { enabled: false, values: [] };
  }
}

export async function getFeatureFlagValueBoolean<T extends keyof BooleanFeatureFlags>(
  featureFlagName: T
): Promise<BooleanFeatureFlags[T]> {
  const configContentValue = await getFeatureFlags();
  return configContentValue[featureFlagName];
}

/**
 * Checks whether the specified feature flag is enabled.
 *
 * @returns true if enabled; false otherwise
 */
export async function isFeatureFlagEnabled(
  featureFlagName: keyof BooleanFeatureFlags,
  defaultValue = false
): Promise<boolean> {
  try {
    const featureFlag = await getFeatureFlagValueBoolean(featureFlagName);
    return featureFlag ? featureFlag.enabled : defaultValue;
  } catch (error) {
    const msg = `Failed to get Feature Flag Value`;
    const extra = { featureFlagName };
    log(`${msg} - ${JSON.stringify(extra)} - ${errorToString(error)}`);
    capture.error(msg, { extra: { ...extra, error } });
  }
  return defaultValue;
}

/**
 * Returns the list of customers that are enabled for the given feature flag.
 *
 * @returns Array of string values
 */
export async function getCxsWithFeatureFlagEnabled(
  featureFlagName: keyof StringValueFeatureFlags
): Promise<string[]> {
  try {
    const featureFlag = await getFeatureFlagValueStringArray(featureFlagName);
    if (featureFlag && featureFlag.enabled) {
      return featureFlag.values;
    }
  } catch (error) {
    const msg = `Failed to get Feature Flag Value`;
    const extra = { featureFlagName };
    log(`${msg} - ${JSON.stringify(extra)} - ${errorToString(error)}`);
    capture.error(msg, { extra: { ...extra, error } });
  }
  return [];
}

export async function isCommonwellEnabled(): Promise<boolean> {
  return isFeatureFlagEnabled("commonwellFeatureFlag");
}

export async function isCarequalityEnabled(): Promise<boolean> {
  return isFeatureFlagEnabled("carequalityFeatureFlag");
}

export async function getCxsWithAiBriefFeatureFlag(): Promise<string[]> {
  return getCxsWithFeatureFlagEnabled("cxsWithAiBriefFeatureFlag");
}
export async function isAiBriefFeatureFlagEnabledForCx(cxId: string): Promise<boolean> {
  const cxsWithFeatureFlagValue = await getCxsWithAiBriefFeatureFlag();
  return cxsWithFeatureFlagValue.includes(cxId);
}

export async function getCxsWithStrictMatchingAlgorithm(): Promise<string[]> {
  return getCxsWithFeatureFlagEnabled("cxsWithStrictMatchingAlgorithm");
}
export async function isStrictMatchingAlgorithmEnabledForCx(cxId: string): Promise<boolean> {
  const cxsWithStrictMatchingAlgorithmEnabled = await getCxsWithStrictMatchingAlgorithm();
  return cxsWithStrictMatchingAlgorithmEnabled.includes(cxId);
}

export async function getCxsWithAthenaCustomFieldsEnabled(): Promise<string[]> {
  return getCxsWithFeatureFlagEnabled("cxsWithAthenaCustomFieldsEnabled");
}
export async function isAthenaCustomFieldsEnabledForCx(cxId: string): Promise<boolean> {
  const cxsWithAthenaCustomFieldsEnabled = await getCxsWithAthenaCustomFieldsEnabled();
  return cxsWithAthenaCustomFieldsEnabled.includes(cxId);
}

export async function getCxsWithEnhancedCoverageFeatureFlagValue(): Promise<string[]> {
  return getCxsWithFeatureFlagEnabled("cxsWithEnhancedCoverageFeatureFlag");
}
export async function isEnhancedCoverageEnabledForCx(cxId: string): Promise<boolean> {
  const cxIdsWithECEnabled = await getCxsWithEnhancedCoverageFeatureFlagValue();
  return cxIdsWithECEnabled.some(i => i === cxId);
}

export async function getCxsWithCQDirectFeatureFlagValue(): Promise<string[]> {
  return getCxsWithFeatureFlagEnabled("cxsWithCQDirectFeatureFlag");
}
export async function isCQDirectEnabledForCx(cxId: string): Promise<boolean> {
  const cxIdsWithCQDirectEnabled = await getCxsWithCQDirectFeatureFlagValue();
  return cxIdsWithCQDirectEnabled.some(i => i === cxId);
}

export async function getCxsWithCWFeatureFlagValue(): Promise<string[]> {
  return getCxsWithFeatureFlagEnabled("cxsWithCWFeatureFlag");
}
export async function isCWEnabledForCx(cxId: string): Promise<boolean> {
  const cxIdsWithCWDirectEnabled = await getCxsWithCWFeatureFlagValue();
  return cxIdsWithCWDirectEnabled.some(i => i === cxId);
}

export async function getCxsWithIncreasedSandboxLimitFeatureFlagValue(): Promise<string[]> {
  return getCxsWithFeatureFlagEnabled("cxsWithIncreasedSandboxLimitFeatureFlag");
}

export async function getCxsWithNoWebhookPongFeatureFlagValue(): Promise<string[]> {
  return getCxsWithFeatureFlagEnabled("cxsWithNoWebhookPongFeatureFlag");
}
export async function isWebhookPongDisabledForCx(cxId: string): Promise<boolean> {
  const cxIdsWithNoWebhookPong = await getCxsWithNoWebhookPongFeatureFlagValue();
  return cxIdsWithNoWebhookPong.some(i => i === cxId);
}

export async function getCxsWithCdaCustodianFeatureFlag(): Promise<string[]> {
  return getCxsWithFeatureFlagEnabled("getCxsWithCdaCustodianFeatureFlag");
}
export async function isCdaCustodianEnabledForCx(cxId: string): Promise<boolean> {
  const cxIdsWithFhirDedupEnabled = await getCxsWithCdaCustodianFeatureFlag();
  return cxIdsWithFhirDedupEnabled.some(i => i === cxId);
}

export async function getCxsWitDemoAugEnabled(): Promise<string[]> {
  return getCxsWithFeatureFlagEnabled("cxsWithDemoAugEnabled");
}
export async function isDemoAugEnabledForCx(cxId: string): Promise<boolean> {
  const cxIdsWithDemoAugEnabled = await getCxsWitDemoAugEnabled();
  return cxIdsWithDemoAugEnabled.some(i => i === cxId);
}

export async function getCxsWitStalePatientUpdateEnabled(): Promise<string[]> {
  return getCxsWithFeatureFlagEnabled("cxsWithStalePatientUpdateEnabled");
}
export async function isStalePatientUpdateEnabledForCx(cxId: string): Promise<boolean> {
  const cxIdsWithStalePatientUpdateEnabled = await getCxsWitStalePatientUpdateEnabled();
  return cxIdsWithStalePatientUpdateEnabled.some(i => i === cxId);
}

export async function getCxsWithEpicEnabled(): Promise<string[]> {
  return getCxsWithFeatureFlagEnabled("cxsWithEpicEnabled");
}
export async function isEpicEnabledForCx(cxId: string): Promise<boolean> {
  const cxIdsWithEpicEnabled = await getCxsWithEpicEnabled();
  return cxIdsWithEpicEnabled.some(i => i === cxId);
}

export async function getCxsWithADHDFeatureFlag(): Promise<string[]> {
  return getCxsWithFeatureFlagEnabled("cxsWithADHDMRFeatureFlag");
}
export async function isADHDFeatureFlagEnabledForCx(cxId: string): Promise<boolean> {
  const cxIdsWithADHDEnabled = await getCxsWithADHDFeatureFlag();
  return cxIdsWithADHDEnabled.some(i => i === cxId);
}

export async function getCxsWithNoMrLogoFeatureFlag(): Promise<string[]> {
  return getCxsWithFeatureFlagEnabled("cxsWithNoMrLogoFeatureFlag");
}
export async function isLogoEnabledForCx(cxId: string): Promise<boolean> {
  const cxIdsWithNoMrLogo = await getCxsWithNoMrLogoFeatureFlag();
  return !cxIdsWithNoMrLogo.some(i => i === cxId);
}

export async function getCxsWithBmiFeatureFlag(): Promise<string[]> {
  return getCxsWithFeatureFlagEnabled("cxsWithBmiMrFeatureFlag");
}
export async function isBmiFeatureFlagEnabledForCx(cxId: string): Promise<boolean> {
  const cxIdsWithBmiEnabled = await getCxsWithBmiFeatureFlag();
  return cxIdsWithBmiEnabled.some(i => i === cxId);
}

export async function getCxsWithSimpleFeatureFlag(): Promise<string[]> {
  return getCxsWithFeatureFlagEnabled("cxsWithSimpleMrFeatureFlag");
}
export async function isSimpleFeatureFlagEnabledForCx(cxId: string): Promise<boolean> {
  const cxIdsWithSimpleEnabled = await getCxsWithSimpleFeatureFlag();
  return cxIdsWithSimpleEnabled.some(i => i === cxId);
}

export async function getCxsWithDermFeatureFlag(): Promise<string[]> {
  return getCxsWithFeatureFlagEnabled("cxsWithDermMrFeatureFlag");
}
export async function isDermFeatureFlagEnabledForCx(cxId: string): Promise<boolean> {
  const cxIdsWithDermEnabled = await getCxsWithDermFeatureFlag();
  return cxIdsWithDermEnabled.some(i => i === cxId);
}

export async function getCxsWithPcpVisitAiSummaryFeatureFlag(): Promise<string[]> {
  return getCxsWithFeatureFlagEnabled("cxsWithPcpVisitAiSummaryFeatureFlag");
}
export async function isPcpVisitAiSummaryFeatureFlagEnabledForCx(cxId: string): Promise<boolean> {
  const cxIdsWithPcpVisitAiSummaryEnabled = await getCxsWithPcpVisitAiSummaryFeatureFlag();
  return cxIdsWithPcpVisitAiSummaryEnabled.some(i => i === cxId);
}

export async function getCxsWithHl7NotificationWebhookFeatureFlag(): Promise<string[]> {
  return getCxsWithFeatureFlagEnabled("cxsWithHl7NotificationWebhookFeatureFlag");
}
export async function isHl7NotificationWebhookFeatureFlagEnabledForCx(
  cxId: string
): Promise<boolean> {
  const cxIdsWithHl7NotificationWebhookEnabled =
    await getCxsWithHl7NotificationWebhookFeatureFlag();
  return cxIdsWithHl7NotificationWebhookEnabled.some(i => i === cxId);
}

// ENG-536 remove this once we automatically find the discharge summary
export async function getCxsWithDischargeSlackNotificationFeatureFlag(): Promise<string[]> {
  return getCxsWithFeatureFlagEnabled("cxsWithDischargeSlackNotificationFeatureFlag");
}
export async function isDischargeSlackNotificationFeatureFlagEnabledForCx(
  cxId: string
): Promise<boolean> {
  const cxsWithDischargeSlackNotificationFeatureFlag =
    await getCxsWithDischargeSlackNotificationFeatureFlag();
  return cxsWithDischargeSlackNotificationFeatureFlag.some(i => i === cxId);
}

export async function getCxsWithDischargeRequeryFeatureFlag(): Promise<string[]> {
  return getCxsWithFeatureFlagEnabled("cxsWithDischargeRequeryFeatureFlag");
}
export async function isDischargeRequeryFeatureFlagEnabledForCx(cxId: string): Promise<boolean> {
  const cxIdsWithDischargeRequeryEnabled = await getCxsWithDischargeRequeryFeatureFlag();
  return cxIdsWithDischargeRequeryEnabled.some(i => i === cxId);
}

export async function getCxsWithXmlRedownloadFeatureFlag(): Promise<string[]> {
  return getCxsWithFeatureFlagEnabled("cxsWithXmlRedownloadFeatureFlag");
}
export async function isXmlRedownloadFeatureFlagEnabledForCx(cxId: string): Promise<boolean> {
  const cxIdsWithXmlRedownloadEnabled = await getCxsWithXmlRedownloadFeatureFlag();
  return cxIdsWithXmlRedownloadEnabled.some(i => i === cxId);
}

export async function getCxsWithSurescriptsFeatureFlag(): Promise<string[]> {
  return getCxsWithFeatureFlagEnabled("cxsWithSurescriptsFeatureFlag");
}
export async function isSurescriptsFeatureFlagEnabledForCx(cxId: string): Promise<boolean> {
  const cxIdsWithSurescriptsEnabled = await getCxsWithSurescriptsFeatureFlag();
  return cxIdsWithSurescriptsEnabled.some(i => i === cxId);
}

export async function getCxsWithSurescriptsNotificationsFeatureFlag(): Promise<string[]> {
  return getCxsWithFeatureFlagEnabled("cxsWithSurescriptsNotificationsFeatureFlag");
}
export async function isSurescriptsNotificationsFeatureFlagEnabledForCx(
  cxId: string
): Promise<boolean> {
  const cxIdsWithSurescriptsNotificationsEnabled =
    await getCxsWithSurescriptsNotificationsFeatureFlag();
  return cxIdsWithSurescriptsNotificationsEnabled.some(i => i === cxId);
}

export async function getCxsWithQuestFeatureFlag(): Promise<string[]> {
  return getCxsWithFeatureFlagEnabled("cxsWithQuestFeatureFlag");
}

export async function isQuestFeatureFlagEnabledForCx(cxId: string): Promise<boolean> {
  const cxIdsWithQuestEnabled = await getCxsWithQuestFeatureFlag();
  return cxIdsWithQuestEnabled.some(i => i === cxId);
}

<<<<<<< HEAD
export async function getCxsEnabledForAnalyticsIncrementalIngestion(): Promise<string[]> {
  return getCxsWithFeatureFlagEnabled("analyticsIncrementalIngestion");
}
export async function isAnalyticsIncrementalIngestionEnabledForCx(cxId: string): Promise<boolean> {
  const cxIdsWithCommonwellV2Enabled = await getCxsEnabledForAnalyticsIncrementalIngestion();
  return cxIdsWithCommonwellV2Enabled.some(i => i === cxId);
=======
// TODO: ENG-1089 - Remove this once we fully migrate to the new DOA flow on CQ.
export async function isCqDoaEnabled(): Promise<boolean> {
  return isFeatureFlagEnabled("cqDoaFeatureFlag");
>>>>>>> 909ee224
}<|MERGE_RESOLUTION|>--- conflicted
+++ resolved
@@ -316,16 +316,15 @@
   return cxIdsWithQuestEnabled.some(i => i === cxId);
 }
 
-<<<<<<< HEAD
 export async function getCxsEnabledForAnalyticsIncrementalIngestion(): Promise<string[]> {
   return getCxsWithFeatureFlagEnabled("analyticsIncrementalIngestion");
 }
 export async function isAnalyticsIncrementalIngestionEnabledForCx(cxId: string): Promise<boolean> {
   const cxIdsWithCommonwellV2Enabled = await getCxsEnabledForAnalyticsIncrementalIngestion();
   return cxIdsWithCommonwellV2Enabled.some(i => i === cxId);
-=======
+}
+
 // TODO: ENG-1089 - Remove this once we fully migrate to the new DOA flow on CQ.
 export async function isCqDoaEnabled(): Promise<boolean> {
   return isFeatureFlagEnabled("cqDoaFeatureFlag");
->>>>>>> 909ee224
 }