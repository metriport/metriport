import { BadRequestError, errorToString, MetriportError } from "@metriport/shared";
import { DocumentClient } from "aws-sdk/clients/dynamodb";
import dayjs from "dayjs";
import duration from "dayjs/plugin/duration";
import { z } from "zod";
import { InMemoryCache } from "../../cache/cache-in-memory";
import { DynamoDbUtils } from "../../external/aws/dynamodb";
import { out } from "../../util/log";
import { capture } from "../../util/notifications";
import { FeatureFlagDatastore, ffDatastoreSchema } from "./types";

dayjs.extend(duration);

const { log } = out(`FFs on DDB`);
export const partitionKey = "id";
export const sortKey = "version";
export const recordId = "1";
const cacheDuration = dayjs.duration({ minutes: 5 });

export const featureFlagsRecordUpdateSchema = z.object({
  featureFlags: ffDatastoreSchema,
  updatedBy: z.string(),
  existingVersion: z.number(),
});
export type FeatureFlagsRecordUpdate = z.infer<typeof featureFlagsRecordUpdateSchema>;

export const featureFlagsRecordSchema = featureFlagsRecordUpdateSchema
  .omit({ existingVersion: true })
  .merge(
    z.object({
      id: z.string(),
      updatedAt: z.string(),
      version: z.number(),
    })
  );
export type FeatureFlagsRecord = z.infer<typeof featureFlagsRecordSchema>;

// TODO 2840 Consider removing this, or just making all FFs optional by default.
export const initialFeatureFlags: FeatureFlagDatastore = {
  cxsWithEnhancedCoverageFeatureFlag: { enabled: false, values: [] },
  cxsWithCQDirectFeatureFlag: { enabled: false, values: [] },
  cxsWithCWFeatureFlag: { enabled: false, values: [] },
  cxsWithADHDMRFeatureFlag: { enabled: false, values: [] },
  cxsWithNoMrLogoFeatureFlag: { enabled: false, values: [] },
  cxsWithBmiMrFeatureFlag: { enabled: false, values: [] },
  cxsWithDermMrFeatureFlag: { enabled: false, values: [] },
  cxsWithAiBriefFeatureFlag: { enabled: false, values: [] },
  getCxsWithCdaCustodianFeatureFlag: { enabled: false, values: [] },
  cxsWithNoWebhookPongFeatureFlag: { enabled: false, values: [] },
  cxsWithIncreasedSandboxLimitFeatureFlag: { enabled: false, values: [] },
  cxsWithEpicEnabled: { enabled: false, values: [] },
  cxsWithDemoAugEnabled: { enabled: false, values: [] },
  cxsWithStalePatientUpdateEnabled: { enabled: false, values: [] },
  cxsWithStrictMatchingAlgorithm: { enabled: false, values: [] },
  cxsWithAthenaCustomFieldsEnabled: { enabled: false, values: [] },
  oidsWithIHEGatewayV2Enabled: { enabled: false, values: [] },
  e2eCxIds: { enabled: false, values: [] },
  commonwellFeatureFlag: { enabled: false },
  carequalityFeatureFlag: { enabled: false },
  cxsWithPcpVisitAiSummaryFeatureFlag: { enabled: false, values: [] },
  cxsWithHl7NotificationWebhookFeatureFlag: { enabled: false, values: [] },
  cxsWithDischargeRequeryFeatureFlag: { enabled: false, values: [] },
  cxsWithDischargeSlackNotificationFeatureFlag: { enabled: false, values: [] },
  cxsWithXmlRedownloadFeatureFlag: { enabled: false, values: [] },
<<<<<<< HEAD
  cxsEnabledForCommonwellV2: { enabled: false, values: [] },
=======
  cxsWithSurescriptsFeatureFlag: { enabled: false, values: [] },
  cxsWithSurescriptsNotificationsFeatureFlag: { enabled: false, values: [] },
  cxsWithQuestFeatureFlag: { enabled: false, values: [] },
>>>>>>> 0f069f6c
};

/**
 * Feature flags service.
 *
 * This class is responsible for fetching the feature flags from the database and caching them.
 * It also provides a method to update the feature flags in the database.
 *
 * This class is a singleton, so it can be used across the application.
 *
 * It requires initialization before being used. Call FeatureFlags.init() with the region and table name.
 */
export class FeatureFlags {
  private ddbUtils: DynamoDbUtils;
  private cache = new InMemoryCache<FeatureFlagsRecord>(
    cacheDuration.asMilliseconds(),
    FeatureFlags._getFeatureFlagsRecord
  );
  private static _instance: FeatureFlags | undefined;

  private constructor(private readonly region: string, private readonly tableName: string) {
    this.ddbUtils = makeDdbClient(this.region, this.tableName);
    FeatureFlags._instance = this;
  }

  /**
   * Initialize the feature flags service.
   * It has to be called before using the service.
   */
  public static init(region: string, tableName: string): void {
    if (!this._instance) {
      new FeatureFlags(region, tableName);
    }
  }

  private static get instance(): FeatureFlags {
    if (!FeatureFlags._instance) {
      throw new MetriportError("Feature flags not initialized");
    }
    return FeatureFlags._instance;
  }

  public static async getFeatureFlagsRecord({
    skipCache = false,
  }: {
    skipCache?: boolean;
  } = {}): Promise<FeatureFlagsRecord | undefined> {
    if (skipCache) return await FeatureFlags._getFeatureFlagsRecord();
    return await FeatureFlags.instance.cache.get(recordId);
  }

  public static async updateFeatureFlagsRecord({
    newRecordData,
    skipVersionCheck = false,
  }: {
    newRecordData: FeatureFlagsRecordUpdate;
    skipVersionCheck?: boolean;
  }): Promise<FeatureFlagsRecord> {
    ffDatastoreSchema.parse(newRecordData.featureFlags);

    try {
      const existingRecord = await FeatureFlags.getFeatureFlagsRecord({ skipCache: true });

      if (
        !skipVersionCheck &&
        existingRecord &&
        existingRecord.version !== newRecordData.existingVersion
      ) {
        throw new BadRequestError(`FFs out of sync, reload and try again`, undefined, {
          existingVersion: existingRecord.version,
          updateVersion: newRecordData.existingVersion,
        });
      }
      const versionToUse = existingRecord?.version ?? 0;

      const recordUpdate: FeatureFlagsRecord = {
        id: recordId,
        featureFlags: newRecordData.featureFlags,
        version: versionToUse + 1,
        updatedBy: newRecordData.updatedBy,
        updatedAt: new Date().toISOString(),
      };
      await FeatureFlags.instance.ddbUtils._docClient
        .put({
          TableName: FeatureFlags.instance.ddbUtils._table,
          Item: recordUpdate,
          ConditionExpression: `attribute_not_exists(${partitionKey}) AND attribute_not_exists(${sortKey})`,
        })
        .promise();

      await FeatureFlags.instance.cache.set(recordId, recordUpdate);

      log(`Updated FFs (new version: ${recordUpdate.version}), by ${recordUpdate.updatedBy}`);

      return recordUpdate;
    } catch (error) {
      const msg = "Failed to update feature flags";
      const extra = {
        region: FeatureFlags.instance.region,
        tableName: FeatureFlags.instance.tableName,
        newRecordData,
        errorMessage: errorToString(error),
        error,
      };
      log(`${msg}: ${JSON.stringify(extra)}`);
      capture.error(msg, { extra });
      throw error;
    }
  }

  private static async _getFeatureFlagsRecord({
    age,
  }: {
    age?: number;
  } = {}): Promise<FeatureFlagsRecord | undefined> {
    try {
      const config = await FeatureFlags.instance.ddbUtils._docClient
        .query({
          TableName: FeatureFlags.instance.ddbUtils._table,
          KeyConditionExpression: `${partitionKey} = :id`,
          ExpressionAttributeValues: { ":id": recordId },
          ScanIndexForward: false,
          Limit: 1,
        })
        .promise();
      const record = ddbItemToDbRecord(config.Items?.[0]);
      if (!record) return undefined;

      const suffix = age ? `, age was ${age} millis` : " (no age, likely updating it)";
      log(`Read feature flags from DDB, version: ${record.version}${suffix}`);

      return record;
      // eslint-disable-next-line @typescript-eslint/no-explicit-any
    } catch (error: any) {
      if (error.code === "ResourceNotFoundException") {
        return undefined;
      }
      throw error;
    }
  }
}

function makeDdbClient(region: string, tableName: string): DynamoDbUtils {
  return new DynamoDbUtils({ region, table: tableName, partitionKey });
}

function ddbItemToDbRecord(
  item: DocumentClient.AttributeMap | undefined
): FeatureFlagsRecord | undefined {
  if (!item) return undefined;
  const recordRaw = item;
  const { featureFlags: featureFlagsRaw, ...rest } = recordRaw;
  const featureFlags = featureFlagsRaw
    ? typeof featureFlagsRaw === "string"
      ? ffDatastoreSchema.parse(JSON.parse(featureFlagsRaw))
      : featureFlagsRaw
    : getInitialFeatureFlags();
  const baseRecord = featureFlagsRecordSchema.parse({
    ...rest,
    featureFlags: initialFeatureFlags,
  });
  const record: FeatureFlagsRecord = {
    ...baseRecord,
    featureFlags,
  };
  return record;
}

function getInitialFeatureFlags(): FeatureFlagDatastore {
  const msg = "Using EMPTY feature flags, this should not happen unless in local development";
  log(msg);
  capture.message(msg, { level: "warning" });
  return initialFeatureFlags;
}

/**
 * Get the feature flags from the database. Kept here for backwards compatibility only.
 * @deprecated Use FeatureFlags.getFeatureFlagsRecord instead
 */
export async function getFeatureFlags(): Promise<FeatureFlagDatastore> {
  const record = await FeatureFlags.getFeatureFlagsRecord();
  return record?.featureFlags ?? initialFeatureFlags;
}

/**
 * Update the feature flags in the database. Kept here for backwards compatibility only.
 * @deprecated Use FeatureFlags.updateFeatureFlagsRecord instead
 */
export async function updateFeatureFlags({
  newData,
}: {
  newData: FeatureFlagDatastore;
}): Promise<FeatureFlagDatastore> {
  const updatedRecord = await FeatureFlags.updateFeatureFlagsRecord({
    newRecordData: {
      featureFlags: newData,
      updatedBy: "metriport",
      existingVersion: 0,
    },
    skipVersionCheck: true,
  });
  return updatedRecord.featureFlags;
}<|MERGE_RESOLUTION|>--- conflicted
+++ resolved
@@ -62,13 +62,10 @@
   cxsWithDischargeRequeryFeatureFlag: { enabled: false, values: [] },
   cxsWithDischargeSlackNotificationFeatureFlag: { enabled: false, values: [] },
   cxsWithXmlRedownloadFeatureFlag: { enabled: false, values: [] },
-<<<<<<< HEAD
-  cxsEnabledForCommonwellV2: { enabled: false, values: [] },
-=======
   cxsWithSurescriptsFeatureFlag: { enabled: false, values: [] },
   cxsWithSurescriptsNotificationsFeatureFlag: { enabled: false, values: [] },
   cxsWithQuestFeatureFlag: { enabled: false, values: [] },
->>>>>>> 0f069f6c
+  cxsEnabledForCommonwellV2: { enabled: false, values: [] },
 };
 
 /**
