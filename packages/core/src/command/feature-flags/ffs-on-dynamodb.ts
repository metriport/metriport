import { BadRequestError, errorToString, MetriportError } from "@metriport/shared";
import { DocumentClient } from "aws-sdk/clients/dynamodb";
import dayjs from "dayjs";
import duration from "dayjs/plugin/duration";
import { z } from "zod";
import { InMemoryCache } from "../../cache/cache-in-memory";
import { DynamoDbUtils } from "../../external/aws/dynamodb";
import { out } from "../../util/log";
import { capture } from "../../util/notifications";
import { FeatureFlagDatastore, ffDatastoreSchema } from "./types";

dayjs.extend(duration);

const { log } = out(`FFs on DDB`);
export const partitionKey = "id";
export const sortKey = "version";
export const recordId = "1";
const cacheDuration = dayjs.duration({ minutes: 5 });

export const featureFlagsRecordUpdateSchema = z.object({
  featureFlags: ffDatastoreSchema,
  updatedBy: z.string(),
  existingVersion: z.number(),
});
export type FeatureFlagsRecordUpdate = z.infer<typeof featureFlagsRecordUpdateSchema>;

export const featureFlagsRecordSchema = featureFlagsRecordUpdateSchema
  .omit({ existingVersion: true })
  .merge(
    z.object({
      id: z.string(),
      updatedAt: z.string(),
      version: z.number(),
    })
  );
export type FeatureFlagsRecord = z.infer<typeof featureFlagsRecordSchema>;

// TODO 2840 Consider removing this, or just making all FFs optional by default.
export const initialFeatureFlags: FeatureFlagDatastore = {
  cxsWithEnhancedCoverageFeatureFlag: { enabled: false, values: [] },
  cxsWithCQDirectFeatureFlag: { enabled: false, values: [] },
  cxsWithCWFeatureFlag: { enabled: false, values: [] },
  cxsWithADHDMRFeatureFlag: { enabled: false, values: [] },
  cxsWithNoMrLogoFeatureFlag: { enabled: false, values: [] },
  cxsWithBmiMrFeatureFlag: { enabled: false, values: [] },
  cxsWithSimpleMrFeatureFlag: { enabled: false, values: [] },
  cxsWithDermMrFeatureFlag: { enabled: false, values: [] },
  cxsWithAiBriefFeatureFlag: { enabled: false, values: [] },
  getCxsWithCdaCustodianFeatureFlag: { enabled: false, values: [] },
  cxsWithNoWebhookPongFeatureFlag: { enabled: false, values: [] },
  cxsWithIncreasedSandboxLimitFeatureFlag: { enabled: false, values: [] },
  cxsWithEpicEnabled: { enabled: false, values: [] },
  cxsWithDemoAugEnabled: { enabled: false, values: [] },
  cxsWithStalePatientUpdateEnabled: { enabled: false, values: [] },
  cxsWithStrictMatchingAlgorithm: { enabled: false, values: [] },
  cxsWithAthenaCustomFieldsEnabled: { enabled: false, values: [] },
  oidsWithIHEGatewayV2Enabled: { enabled: false, values: [] },
  e2eCxIds: { enabled: false, values: [] },
  commonwellFeatureFlag: { enabled: false },
  carequalityFeatureFlag: { enabled: false },
  cxsWithPcpVisitAiSummaryFeatureFlag: { enabled: false, values: [] },
  cxsWithHl7NotificationWebhookFeatureFlag: { enabled: false, values: [] },
  cxsWithDischargeRequeryFeatureFlag: { enabled: false, values: [] },
  cxsWithDischargeSlackNotificationFeatureFlag: { enabled: false, values: [] },
  cxsWithXmlRedownloadFeatureFlag: { enabled: false, values: [] },
  cxsWithSurescriptsFeatureFlag: { enabled: false, values: [] },
  cxsWithSurescriptsNotificationsFeatureFlag: { enabled: false, values: [] },
  cxsWithQuestFeatureFlag: { enabled: false, values: [] },
<<<<<<< HEAD
  analyticsIncrementalIngestion: { enabled: false, values: [] },
=======
  cqDoaFeatureFlag: { enabled: false },
>>>>>>> 909ee224
};

/**
 * Feature flags service.
 *
 * This class is responsible for fetching the feature flags from the database and caching them.
 * It also provides a method to update the feature flags in the database.
 *
 * This class is a singleton, so it can be used across the application.
 *
 * It requires initialization before being used. Call FeatureFlags.init() with the region and table name.
 */
export class FeatureFlags {
  private ddbUtils: DynamoDbUtils;
  private cache = new InMemoryCache<FeatureFlagsRecord>(
    cacheDuration.asMilliseconds(),
    FeatureFlags._getFeatureFlagsRecord
  );
  private static _instance: FeatureFlags | undefined;

  private constructor(private readonly region: string, private readonly tableName: string) {
    this.ddbUtils = makeDdbClient(this.region, this.tableName);
    FeatureFlags._instance = this;
  }

  /**
   * Initialize the feature flags service.
   * It has to be called before using the service.
   */
  public static init(region: string, tableName: string): void {
    if (!this._instance) {
      new FeatureFlags(region, tableName);
    }
  }

  private static get instance(): FeatureFlags {
    if (!FeatureFlags._instance) {
      throw new MetriportError("Feature flags not initialized");
    }
    return FeatureFlags._instance;
  }

  public static async getFeatureFlagsRecord({
    skipCache = false,
  }: {
    skipCache?: boolean;
  } = {}): Promise<FeatureFlagsRecord | undefined> {
    if (skipCache) return await FeatureFlags._getFeatureFlagsRecord();
    return await FeatureFlags.instance.cache.get(recordId);
  }

  public static async updateFeatureFlagsRecord({
    newRecordData,
    skipVersionCheck = false,
  }: {
    newRecordData: FeatureFlagsRecordUpdate;
    skipVersionCheck?: boolean;
  }): Promise<FeatureFlagsRecord> {
    ffDatastoreSchema.parse(newRecordData.featureFlags);

    try {
      const existingRecord = await FeatureFlags.getFeatureFlagsRecord({ skipCache: true });

      if (
        !skipVersionCheck &&
        existingRecord &&
        existingRecord.version !== newRecordData.existingVersion
      ) {
        throw new BadRequestError(`FFs out of sync, reload and try again`, undefined, {
          existingVersion: existingRecord.version,
          updateVersion: newRecordData.existingVersion,
        });
      }
      const versionToUse = existingRecord?.version ?? 0;

      const recordUpdate: FeatureFlagsRecord = {
        id: recordId,
        featureFlags: newRecordData.featureFlags,
        version: versionToUse + 1,
        updatedBy: newRecordData.updatedBy,
        updatedAt: new Date().toISOString(),
      };
      await FeatureFlags.instance.ddbUtils._docClient
        .put({
          TableName: FeatureFlags.instance.ddbUtils._table,
          Item: recordUpdate,
          ConditionExpression: `attribute_not_exists(${partitionKey}) AND attribute_not_exists(${sortKey})`,
        })
        .promise();

      await FeatureFlags.instance.cache.set(recordId, recordUpdate);

      log(`Updated FFs (new version: ${recordUpdate.version}), by ${recordUpdate.updatedBy}`);

      return recordUpdate;
    } catch (error) {
      const msg = "Failed to update feature flags";
      const extra = {
        region: FeatureFlags.instance.region,
        tableName: FeatureFlags.instance.tableName,
        newRecordData,
        errorMessage: errorToString(error),
        error,
      };
      log(`${msg}: ${JSON.stringify(extra)}`);
      capture.error(msg, { extra });
      throw error;
    }
  }

  private static async _getFeatureFlagsRecord({
    age,
  }: {
    age?: number;
  } = {}): Promise<FeatureFlagsRecord | undefined> {
    try {
      const config = await FeatureFlags.instance.ddbUtils._docClient
        .query({
          TableName: FeatureFlags.instance.ddbUtils._table,
          KeyConditionExpression: `${partitionKey} = :id`,
          ExpressionAttributeValues: { ":id": recordId },
          ScanIndexForward: false,
          Limit: 1,
        })
        .promise();
      const record = ddbItemToDbRecord(config.Items?.[0]);
      if (!record) return undefined;

      const suffix = age ? `, age was ${age} millis` : " (no age, likely updating it)";
      log(`Read feature flags from DDB, version: ${record.version}${suffix}`);

      return record;
      // eslint-disable-next-line @typescript-eslint/no-explicit-any
    } catch (error: any) {
      if (error.code === "ResourceNotFoundException") {
        return undefined;
      }
      throw error;
    }
  }
}

function makeDdbClient(region: string, tableName: string): DynamoDbUtils {
  return new DynamoDbUtils({ region, table: tableName, partitionKey });
}

function ddbItemToDbRecord(
  item: DocumentClient.AttributeMap | undefined
): FeatureFlagsRecord | undefined {
  if (!item) return undefined;
  const recordRaw = item;
  const { featureFlags: featureFlagsRaw, ...rest } = recordRaw;
  const featureFlags = featureFlagsRaw
    ? typeof featureFlagsRaw === "string"
      ? ffDatastoreSchema.parse(JSON.parse(featureFlagsRaw))
      : featureFlagsRaw
    : getInitialFeatureFlags();
  const baseRecord = featureFlagsRecordSchema.parse({
    ...rest,
    featureFlags: initialFeatureFlags,
  });
  const record: FeatureFlagsRecord = {
    ...baseRecord,
    featureFlags,
  };
  return record;
}

function getInitialFeatureFlags(): FeatureFlagDatastore {
  const msg = "Using EMPTY feature flags, this should not happen unless in local development";
  log(msg);
  capture.message(msg, { level: "warning" });
  return initialFeatureFlags;
}

/**
 * Get the feature flags from the database. Kept here for backwards compatibility only.
 * @deprecated Use FeatureFlags.getFeatureFlagsRecord instead
 */
export async function getFeatureFlags(): Promise<FeatureFlagDatastore> {
  const record = await FeatureFlags.getFeatureFlagsRecord();
  return record?.featureFlags ?? initialFeatureFlags;
}

/**
 * Update the feature flags in the database. Kept here for backwards compatibility only.
 * @deprecated Use FeatureFlags.updateFeatureFlagsRecord instead
 */
export async function updateFeatureFlags({
  newData,
}: {
  newData: FeatureFlagDatastore;
}): Promise<FeatureFlagDatastore> {
  const updatedRecord = await FeatureFlags.updateFeatureFlagsRecord({
    newRecordData: {
      featureFlags: newData,
      updatedBy: "metriport",
      existingVersion: 0,
    },
    skipVersionCheck: true,
  });
  return updatedRecord.featureFlags;
}<|MERGE_RESOLUTION|>--- conflicted
+++ resolved
@@ -66,11 +66,8 @@
   cxsWithSurescriptsFeatureFlag: { enabled: false, values: [] },
   cxsWithSurescriptsNotificationsFeatureFlag: { enabled: false, values: [] },
   cxsWithQuestFeatureFlag: { enabled: false, values: [] },
-<<<<<<< HEAD
   analyticsIncrementalIngestion: { enabled: false, values: [] },
-=======
   cqDoaFeatureFlag: { enabled: false },
->>>>>>> 909ee224
 };
 
 /**
