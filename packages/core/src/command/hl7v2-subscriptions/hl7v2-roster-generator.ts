--- conflicted
+++ resolved
@@ -30,15 +30,12 @@
   VpnlessHieConfig,
 } from "./types";
 import { createScrambledId } from "./utils";
-<<<<<<< HEAD
 import { analytics, EventTypes } from "../../external/analytics/posthog";
 import { PostHog } from "posthog-node";
 import { SlackMessage } from "../../external/slack";
 import { reportMetric } from "../../external/aws/cloudwatch";
 import { uploadToRemoteSftp } from "./hl7v2-roster-uploader";
 import { getSecretValueOrFail } from "../../external/aws/secret-manager";
-=======
->>>>>>> 6cf51662
 const region = Config.getAWSRegion();
 
 type RosterRow = Record<string, string>;
