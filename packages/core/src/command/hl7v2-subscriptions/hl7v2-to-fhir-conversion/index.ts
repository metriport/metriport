import { Hl7Message } from "@medplum/core";
import { Bundle, Resource } from "@medplum/fhirtypes";
import { MetriportError } from "@metriport/shared";
import { elapsedTimeFromNow } from "@metriport/shared/common/date";
import { BundleWithEntry, buildBundleFromResources } from "../../../external/fhir/shared/bundle";
import { buildDocIdFhirExtension } from "../../../external/fhir/shared/extensions/doc-id-extension";
import { capture, out } from "../../../util";
import { mapEncounterAndRelatedResources } from "./adt/encounter";
import { getHl7MessageTypeOrFail, getMessageUniqueIdentifier } from "./msh";
import { buildHl7MessageFileKey } from "./shared";

export type Hl7ToFhirParams = {
  cxId: string;
  patientId: string;
  message: Hl7Message;
  timestampString: string;
};

/**
 * Converts an HL7v2 message to a FHIR Bundle. Currently only supports ADT messages.
 */
export function convertHl7v2MessageToFhir({
  cxId,
  patientId,
  message,
  timestampString,
}: Hl7ToFhirParams): Bundle<Resource> {
  const { log } = out(`hl7v2 to fhir - cx: ${cxId}, pt: ${patientId}`);
  const msgType = getHl7MessageTypeOrFail(hl7Message);
  log(`Beginning conversion for type ${msgType.messageType}-${msgType.triggerEvent}`);

  const startedAt = new Date();
<<<<<<< HEAD
=======
  const { messageCode, triggerEvent } = getHl7MessageTypeOrFail(message);
  const messageId = getMessageUniqueIdentifier(message);
>>>>>>> d1970688

  const filePath = buildHl7MessageFileKey({
    cxId,
    patientId,
    timestamp: timestampString,
    messageId,
    messageCode,
    triggerEvent,
    extension: "hl7",
  });

  if (messageCode === "ADT") {
    const resources = mapEncounterAndRelatedResources(message, patientId);
    const bundle = buildBundleFromResources({ type: "collection", resources });
    const duration = elapsedTimeFromNow(startedAt);

    log(`Conversion completed in ${duration} ms`);
    return addHl7SourceExtension(bundle, filePath);
  }

  const msg = "HL7 message type isn't supported";
  log(`${msg} ${messageCode}. Skipping conversion.`);

  const extraProps = {
    patientId,
    cxId,
    messageCode,
  };

  capture.message(msg, {
    extra: extraProps,
    level: "info",
  });

  throw new MetriportError(msg, undefined, extraProps);
}

function addHl7SourceExtension(
  bundle: BundleWithEntry<Resource>,
  sourcePath: string
): Bundle<Resource> {
  const ext = buildDocIdFhirExtension(sourcePath);
  return {
    ...bundle,
    entry: bundle.entry.map(e => {
      if (!e.resource) return e;
      return {
        ...e,
        resource: {
          ...e.resource,
          extension: [ext],
        },
      };
    }),
  };
}<|MERGE_RESOLUTION|>--- conflicted
+++ resolved
@@ -26,15 +26,11 @@
   timestampString,
 }: Hl7ToFhirParams): Bundle<Resource> {
   const { log } = out(`hl7v2 to fhir - cx: ${cxId}, pt: ${patientId}`);
-  const msgType = getHl7MessageTypeOrFail(hl7Message);
-  log(`Beginning conversion for type ${msgType.messageType}-${msgType.triggerEvent}`);
+  log("Beginning conversion.");
 
   const startedAt = new Date();
-<<<<<<< HEAD
-=======
   const { messageCode, triggerEvent } = getHl7MessageTypeOrFail(message);
   const messageId = getMessageUniqueIdentifier(message);
->>>>>>> d1970688
 
   const filePath = buildHl7MessageFileKey({
     cxId,
