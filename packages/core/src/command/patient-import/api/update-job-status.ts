import { errorToString, MetriportError } from "@metriport/shared";
import { UpdateJobSchema } from "@metriport/shared/domain/patient/patient-import/schemas";
import { PatientImportJobStatus } from "@metriport/shared/domain/patient/patient-import/status";
import { PatientImportJob } from "@metriport/shared/domain/patient/patient-import/types";
import axios from "axios";
import { Config } from "../../../util/config";
import { out } from "../../../util/log";
import { withDefaultApiErrorHandling } from "../../shared/api/shared";

export type UpdateJobAtApiParams = {
  cxId: string;
  jobId: string;
  status: PatientImportJobStatus;
  total?: number | undefined;
  failed?: number | undefined;
  forceStatusUpdate?: boolean | undefined;
};

/**
 * Updates the bulk patient import job tracking, which includes the status, and total and failed
 * counts.
 *
 * @param cxId - The customer ID.
 * @param jobId - The bulk import job ID.
 * @param status - The new status of the job.
 * @param total - The total number of patients in the job.
 * @param failed - The number of patient entries that failed in the job.
 * @param forceStatusUpdate - Whether to force the status update.
 * @returns the updated job.
 * @throws MetriportError if the update fails.
 */
<<<<<<< HEAD
export async function updateJobAtApi({
  cxId,
  jobId,
  status,
  total,
  failed,
  forceStatusUpdate,
}: {
  cxId: string;
  jobId: string;
  status?: PatientImportJobStatus;
  total?: number | undefined;
  failed?: number | undefined;
  forceStatusUpdate?: boolean | undefined;
}): Promise<PatientImportJob> {
=======
export async function updateJobAtApi(params: UpdateJobAtApiParams): Promise<PatientImportJob> {
  const { cxId, jobId, status, total, failed, forceStatusUpdate } = params;
>>>>>>> a365147e
  const { log } = out(`PatientImport updateJobAtApi - cxId ${cxId} jobId ${jobId}`);
  const api = axios.create({ baseURL: Config.getApiUrl() });
  const url = buildUrl(cxId, jobId);
  const payload: UpdateJobSchema = { status, total, failed, forceStatusUpdate };

  if (status == undefined && total == undefined && failed == undefined) {
    throw new Error("updateJobAtApi requires at least one of {status,total,failed} to be defined");
  }

  log(`Updating API w/ status ${status}, payload ${JSON.stringify(payload)}`);
  try {
    const res = await withDefaultApiErrorHandling({
      functionToRun: () => api.post(url, payload),
      log,
      messageWhenItFails: `Failure while updating the bulk import job @ PatientImport`,
      additionalInfo: {
        url,
        cxId,
        jobId,
        status,
        context: "patient-import.updateJobAtApi",
      },
    });
    // intentionally casting to explicitly show that the response is of type any
    return res.data as PatientImportJob;
  } catch (error) {
    const msg = `Failure while updating the bulk import job @ PatientImport`;
    log(`${msg}. Cause: ${errorToString(error)}`);
    throw new MetriportError(msg, error, {
      cxId,
      jobId,
      url,
      context: "patient-import.updateJobAtApi",
    });
  }
}

function buildUrl(cxId: string, jobId: string) {
  const urlParams = new URLSearchParams({ cxId });
  return `/internal/patient/bulk/${jobId}?${urlParams.toString()}`;
}<|MERGE_RESOLUTION|>--- conflicted
+++ resolved
@@ -10,7 +10,7 @@
 export type UpdateJobAtApiParams = {
   cxId: string;
   jobId: string;
-  status: PatientImportJobStatus;
+  status?: PatientImportJobStatus;
   total?: number | undefined;
   failed?: number | undefined;
   forceStatusUpdate?: boolean | undefined;
@@ -29,26 +29,8 @@
  * @returns the updated job.
  * @throws MetriportError if the update fails.
  */
-<<<<<<< HEAD
-export async function updateJobAtApi({
-  cxId,
-  jobId,
-  status,
-  total,
-  failed,
-  forceStatusUpdate,
-}: {
-  cxId: string;
-  jobId: string;
-  status?: PatientImportJobStatus;
-  total?: number | undefined;
-  failed?: number | undefined;
-  forceStatusUpdate?: boolean | undefined;
-}): Promise<PatientImportJob> {
-=======
 export async function updateJobAtApi(params: UpdateJobAtApiParams): Promise<PatientImportJob> {
   const { cxId, jobId, status, total, failed, forceStatusUpdate } = params;
->>>>>>> a365147e
   const { log } = out(`PatientImport updateJobAtApi - cxId ${cxId} jobId ${jobId}`);
   const api = axios.create({ baseURL: Config.getApiUrl() });
   const url = buildUrl(cxId, jobId);
