import { Bundle, BundleEntry, Resource } from "@medplum/fhirtypes";
import { cloneDeep } from "lodash";
import { ExtractedFhirTypes, extractFhirTypesFromBundle } from "../external/fhir/shared/bundle";
import { deduplicateConditions } from "./resources/condition";
import { deduplicateMedications } from "./resources/medication";
import { deduplicateMedAdmins } from "./resources/medication-administration";

export function deduplicateFhir(fhirBundle: Bundle<Resource>): Bundle<Resource> {
  let resourceArrays = extractFhirTypesFromBundle(fhirBundle);
  const deduplicatedEntries: BundleEntry<Resource>[] = [];

  // TODO: Add unit tests for the ID replacements

  const processedArrays: string[] = [];
  // Conditions deduplication
  const conditionsResult = deduplicateConditions(resourceArrays.conditions);
<<<<<<< HEAD
  resourceArrays = replaceResourceReferences(
    resourceArrays,
    conditionsResult.idReplacementMap,
    "Condition"
  );
  processedArrays.push("conditions");
=======
  resourceArrays = replaceResourceReferences(resourceArrays, conditionsResult.refReplacementMap);
>>>>>>> 6474fade
  deduplicatedEntries.push(...conditionsResult.combinedConditions);

  // Medication deduplication
  const medicationsResult = deduplicateMedications(resourceArrays.medications);
  resourceArrays = replaceResourceReferences(
    resourceArrays,
    medicationsResult.idReplacementMap,
    "Medication"
  );
  processedArrays.push("medications");
  deduplicatedEntries.push(...medicationsResult.combinedMedications);

  // MedicationAdministration deduplication
  const medAdminsResult = deduplicateMedAdmins(resourceArrays.medicationAdministrations);
  resourceArrays = replaceResourceReferences(
    resourceArrays,
    medAdminsResult.idReplacementMap,
    "MedicationAdministration"
  );
  processedArrays.push("medicationAdministrations");
  deduplicatedEntries.push(...medAdminsResult.combinedMedAdmins);

  // Rebuild the entries with deduplicated resources and add whatever is left unprocessed
  for (const [key, resources] of Object.entries(resourceArrays)) {
    if (processedArrays.includes(key)) {
      continue;
    } else {
      // Push all other resources unchanged
      const entriesArray = resources && Array.isArray(resources) ? resources : [resources];
      const entriesFlat = entriesArray.flatMap(v => v || []);
      deduplicatedEntries.push(...entriesFlat);
    }
  }

  const deduplicatedBundle: Bundle = cloneDeep(fhirBundle);
  deduplicatedBundle.entry = deduplicatedEntries.map(
    r => ({ resource: r } as BundleEntry<Resource>)
  );
  deduplicatedBundle.total = deduplicatedEntries.length;

  return deduplicatedBundle;
}

/**
 * Finds and updates references to the deduplicated resources
 */
function replaceResourceReferences(
  resourceArrays: ExtractedFhirTypes,
  idMap: Map<string, string[]>
): ExtractedFhirTypes {
  let updatedArrays = JSON.stringify(resourceArrays);
  for (const [masterRef, consumedRefs] of idMap.entries()) {
    for (const consumedRef of consumedRefs) {
      const regex = new RegExp(consumedRef, "g");
      updatedArrays = updatedArrays.replace(regex, masterRef);
    }
  }

  return JSON.parse(updatedArrays);
}<|MERGE_RESOLUTION|>--- conflicted
+++ resolved
@@ -14,35 +14,18 @@
   const processedArrays: string[] = [];
   // Conditions deduplication
   const conditionsResult = deduplicateConditions(resourceArrays.conditions);
-<<<<<<< HEAD
-  resourceArrays = replaceResourceReferences(
-    resourceArrays,
-    conditionsResult.idReplacementMap,
-    "Condition"
-  );
-  processedArrays.push("conditions");
-=======
   resourceArrays = replaceResourceReferences(resourceArrays, conditionsResult.refReplacementMap);
->>>>>>> 6474fade
   deduplicatedEntries.push(...conditionsResult.combinedConditions);
 
   // Medication deduplication
   const medicationsResult = deduplicateMedications(resourceArrays.medications);
-  resourceArrays = replaceResourceReferences(
-    resourceArrays,
-    medicationsResult.idReplacementMap,
-    "Medication"
-  );
+  resourceArrays = replaceResourceReferences(resourceArrays, medicationsResult.idReplacementMap);
   processedArrays.push("medications");
   deduplicatedEntries.push(...medicationsResult.combinedMedications);
 
   // MedicationAdministration deduplication
   const medAdminsResult = deduplicateMedAdmins(resourceArrays.medicationAdministrations);
-  resourceArrays = replaceResourceReferences(
-    resourceArrays,
-    medAdminsResult.idReplacementMap,
-    "MedicationAdministration"
-  );
+  resourceArrays = replaceResourceReferences(resourceArrays, medAdminsResult.idReplacementMap);
   processedArrays.push("medicationAdministrations");
   deduplicatedEntries.push(...medAdminsResult.combinedMedAdmins);
 
