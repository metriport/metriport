import {
  AllergyIntolerance,
  AllergyIntoleranceReaction,
  CodeableConcept,
  Coding,
} from "@medplum/fhirtypes";
import _, { cloneDeep } from "lodash";
import {
  DeduplicationResult,
  combineResources,
  createRef,
  fillMaps,
  isUnknownCoding,
  unknownCode,
} from "../shared";

const blacklistedSubstanceDisplays = ["no known allergies", "nka", "unknown"];

export function deduplicateAllergyIntolerances(
  allergies: AllergyIntolerance[]
): DeduplicationResult<AllergyIntolerance> {
  const { allergiesMap, refReplacementMap, danglingReferences } = groupSameAllergies(allergies);
  return {
    combinedResources: combineResources({
      combinedMaps: [allergiesMap],
    }),
    refReplacementMap,
    danglingReferences,
  };
}

/**
 * Approach:
 * 1 map, where the key is made of:
 * - reaction substance
 *
 * We want to remove "unknown" substances and manifestations in the process
 */
export function groupSameAllergies(allergies: AllergyIntolerance[]): {
  allergiesMap: Map<string, AllergyIntolerance>;
  refReplacementMap: Map<string, string>;
  danglingReferences: Set<string>;
} {
  const allergiesMap = new Map<string, AllergyIntolerance>();
  const refReplacementMap = new Map<string, string>();
  const danglingReferences = new Set<string>();

  const blacklistedAllergies: AllergyIntolerance[] = [];
  const validAllergies: AllergyIntolerance[] = [];

  for (const allergy of allergies) {
<<<<<<< HEAD
    if (allergy.reaction?.every(reaction => isUnknownAllergy(reaction.substance))) {
      blacklistedAllergies.push(allergy);
    } else {
      validAllergies.push(allergy);
=======
    if (allergy.reaction?.some(reaction => hasBlacklistedText(reaction.substance))) {
      danglingReferences.add(createRef(allergy));
      continue;
>>>>>>> 0febb8c8
    }
  }

<<<<<<< HEAD
  const hasValidAllergies = validAllergies.length > 0;

  if (hasValidAllergies) {
    for (const allergy of validAllergies) {
      const { allergy: newAllergy, substance } = preProcess(allergy);
      if (substance) {
        const key = JSON.stringify({ substance });
        fillMaps(allergiesMap, key, newAllergy, refReplacementMap, undefined, postProcess);
      } else {
        danglingReferencesSet.add(createRef(allergy));
      }
    }
    for (const allergy of blacklistedAllergies) {
      danglingReferencesSet.add(createRef(allergy));
=======
    const { allergy: newAllergy, substance } = preProcess(allergy);
    if (substance) {
      const key = JSON.stringify({ substance });
      fillMaps(allergiesMap, key, newAllergy, refReplacementMap, undefined, postProcess);
    } else {
      danglingReferences.add(createRef(allergy));
>>>>>>> 0febb8c8
    }
  } else if (blacklistedAllergies.length > 0) {
    const allergy = findAllergyWithLongestSubstanceText(blacklistedAllergies);

    if (allergy) {
      const key = JSON.stringify({ allergy });
      // no post processing so we dont remove the unknown allergy
      fillMaps(allergiesMap, key, allergy, refReplacementMap, undefined);

      const index = blacklistedAllergies.indexOf(allergy);
      if (index !== -1) {
        blacklistedAllergies.splice(index, 1);
      }

      for (const remainingAllergy of blacklistedAllergies) {
        danglingReferencesSet.add(createRef(remainingAllergy));
      }
    }
  }

  return {
    allergiesMap,
    refReplacementMap,
    danglingReferences,
  };
}

function preProcess(allergy: AllergyIntolerance): {
  allergy: AllergyIntolerance;
  substance?: CodeableConcept;
} {
  const newAllergy = cloneDeep(allergy);
  const { substance, manifestations } = extractFromReactions(newAllergy.reaction);
  if (!substance) return { allergy: newAllergy };
  if (substance && manifestations) {
    newAllergy.reaction = [
      {
        ...newAllergy.reaction?.[0],
        substance,
        manifestation: manifestations,
      },
    ];
  }

  if (_.isEmpty(substance)) delete newAllergy.reaction?.[0]?.substance;
  return { allergy: newAllergy, substance };
}

function postProcess(allergy: AllergyIntolerance): AllergyIntolerance {
  const { allergy: newAllergy } = preProcess(allergy);
  return newAllergy;
}

export function extractFromReactions(reactions: AllergyIntoleranceReaction[] | undefined): {
  substance: CodeableConcept | undefined;
  manifestations: CodeableConcept[];
} {
  const substance: CodeableConcept = {};
  const substances = new Set<Coding>();
  const manifestations = new Set<CodeableConcept>();

  reactions?.forEach(reaction => {
    if (reaction.substance) {
      reaction.substance.coding?.forEach(sub => {
        if (
          isKnownAllergy(sub, reaction.substance?.text) &&
          ![...substances].some(existingSub => _.isEqual(existingSub, sub))
        ) {
          substances.add(sub);
        }
      });
      if (reaction.substance.text && !isUnknownAllergyText(reaction.substance.text)) {
        substance.text = reaction.substance.text;
      }
      if (substances.size > 0) substance.coding = [...substances];
    }

    reaction.manifestation?.forEach(manif => {
      if (![...manifestations].some(existingManif => _.isEqual(existingManif, manif))) {
        manifestations.add(manif);
      }
    });
  });

  return {
    substance: _.isEmpty(substance) ? undefined : substance,
    manifestations: (() => {
      const knownManifestations = Array.from(manifestations).filter(isKnownManifestation);
      return knownManifestations.length > 0 ? knownManifestations : Array.from(manifestations);
    })(),
  };
}

function isKnownAllergy(coding: Coding, text?: string | undefined): boolean {
  if (isUnknownCoding(coding)) return false;

  const code = coding.code?.trim().toLowerCase();
  const display = coding.display?.trim().toLowerCase();

  let isValid = false;
  if (code) isValid = true;
  if (display && !isUnknownAllergyText(display)) isValid = true;
  if (text && !isUnknownAllergyText(text)) isValid = true;
  return isValid;
}

function isUnknownAllergy(substance: CodeableConcept | undefined): boolean {
  if (!substance) return false;

  const { text, coding } = substance;

  if (text && isUnknownAllergyText(text)) {
    return true;
  }

  if (coding?.some(coding => isUnknownAllergyText(coding.display))) {
    return true;
  }

  return false;
}

function isUnknownAllergyText(text: string | undefined) {
  return text && blacklistedSubstanceDisplays.includes(text.toLowerCase().trim());
}

function isKnownManifestation(concept: CodeableConcept) {
  if (_.isEqual(concept, unknownCode)) return false;

  const knownCoding = concept.coding?.filter(e => !isUnknownCoding(e));
  if (knownCoding?.length) return true;
  return false;
}

function findAllergyWithLongestSubstanceText(
  allergies: AllergyIntolerance[]
): AllergyIntolerance | undefined {
  return allergies.reduce((longest, current) => {
    const longestText = longest.reaction?.[0]?.substance?.text;
    const currentText = current.reaction?.[0]?.substance?.text;
    return (currentText?.length || 0) > (longestText?.length || 0) ? current : longest;
  });
}<|MERGE_RESOLUTION|>--- conflicted
+++ resolved
@@ -49,20 +49,13 @@
   const validAllergies: AllergyIntolerance[] = [];
 
   for (const allergy of allergies) {
-<<<<<<< HEAD
     if (allergy.reaction?.every(reaction => isUnknownAllergy(reaction.substance))) {
       blacklistedAllergies.push(allergy);
     } else {
       validAllergies.push(allergy);
-=======
-    if (allergy.reaction?.some(reaction => hasBlacklistedText(reaction.substance))) {
-      danglingReferences.add(createRef(allergy));
-      continue;
->>>>>>> 0febb8c8
-    }
-  }
-
-<<<<<<< HEAD
+    }
+  }
+
   const hasValidAllergies = validAllergies.length > 0;
 
   if (hasValidAllergies) {
@@ -72,19 +65,11 @@
         const key = JSON.stringify({ substance });
         fillMaps(allergiesMap, key, newAllergy, refReplacementMap, undefined, postProcess);
       } else {
-        danglingReferencesSet.add(createRef(allergy));
+        danglingReferences.add(createRef(allergy));
       }
     }
     for (const allergy of blacklistedAllergies) {
-      danglingReferencesSet.add(createRef(allergy));
-=======
-    const { allergy: newAllergy, substance } = preProcess(allergy);
-    if (substance) {
-      const key = JSON.stringify({ substance });
-      fillMaps(allergiesMap, key, newAllergy, refReplacementMap, undefined, postProcess);
-    } else {
       danglingReferences.add(createRef(allergy));
->>>>>>> 0febb8c8
     }
   } else if (blacklistedAllergies.length > 0) {
     const allergy = findAllergyWithLongestSubstanceText(blacklistedAllergies);
@@ -100,7 +85,7 @@
       }
 
       for (const remainingAllergy of blacklistedAllergies) {
-        danglingReferencesSet.add(createRef(remainingAllergy));
+        danglingReferences.add(createRef(remainingAllergy));
       }
     }
   }
