--- conflicted
+++ resolved
@@ -118,32 +118,4 @@
     return observation.valuePeriod;
   }
   return undefined;
-<<<<<<< HEAD
-}
-
-export const unknownCoding = {
-  system: "http://terminology.hl7.org/ValueSet/v3-Unknown",
-  code: "UNK",
-  display: "unknown",
-};
-
-export const unknownCode = {
-  coding: [unknownCoding],
-  text: "unknown",
-};
-
-export function isUnknownCoding(coding: Coding, text?: string | undefined): boolean {
-  if (_.isEqual(coding, unknownCoding)) return true;
-  const code = coding.code?.trim().toLowerCase();
-  const display = coding.display?.trim().toLowerCase();
-  if (
-    code?.includes(unknownCoding.code.toLowerCase()) &&
-    display === unknownCoding.display.toLowerCase() &&
-    (!text || text === unknownCode.text.toLowerCase())
-  ) {
-    return true;
-  }
-  return false;
-=======
->>>>>>> 483f0161
 }