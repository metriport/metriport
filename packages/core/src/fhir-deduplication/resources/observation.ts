import { CodeableConcept, Observation } from "@medplum/fhirtypes";
import { cloneDeep } from "lodash";
import {
  DeduplicationResult,
  combineResources,
  createKeysFromObjectArray,
  createKeysFromObjectArrayAndBits,
  createRef,
  extractDisplayFromConcept,
<<<<<<< HEAD
  fetchCodingCodeOrDisplayOrSystem,
  fillL1L2Maps,
=======
  deduplicateWithinMap,
>>>>>>> 46ea5580
  getDateFromResource,
  hasBlacklistedText,
  isUnknownCoding,
  pickMostDescriptiveStatus,
  unknownCoding,
} from "../shared";
import { extractCodes, extractValueFromObservation, statusRanking } from "./observation-shared";

export function deduplicateObservations(
  observations: Observation[]
): DeduplicationResult<Observation> {
  const { observationsMap, refReplacementMap, danglingReferences } =
    groupSameObservations(observations);
  return {
    combinedResources: combineResources({
      combinedMaps: [observationsMap],
    }),
    refReplacementMap,
    danglingReferences,
  };
}

/**
 * Approach:
 * 1 map, where the key is made of:
 * - date
 * - code
 * - value
 */
export function groupSameObservations(observations: Observation[]): {
  observationsMap: Map<string, Observation>;
  refReplacementMap: Map<string, string>;
  danglingReferences: Set<string>;
} {
  const l1ObservationsMap = new Map<string, string>();
  const l2ObservationsMap = new Map<string, Observation>();

  const refReplacementMap = new Map<string, string>();
  const danglingReferences = new Set<string>();

  for (const observation of observations) {
    if (hasBlacklistedText(observation.code)) {
      danglingReferences.add(createRef(observation));
      continue;
    }

    const getterKeys: string[] = [];
    const setterKeys: string[] = [];

    const { observation: newObservation, code } = filterOutUnknownCodings(observation);

    const { loincCode, snomedCode, otherCode } = extractCodes(code);
    const display = extractDisplayFromConcept(code);

    const identifiers = [
      ...(loincCode ? [{ loincCode }] : []),
      ...(snomedCode ? [{ snomedCode }] : []),
      ...(otherCode ? [{ otherCode }] : []),
      ...(display ? [{ display }] : []),
    ];
    const date = getDateFromResource(newObservation);
    const value = extractValueFromObservation(observation);

    if (!value || !identifiers) {
      danglingReferences.add(createRef(observation));
      continue;
    }

    if (date) {
      // keys that match a code + date + value together
      const completeKeysWithValue = createKeysFromObjectArray({ date }, identifiers).map(
        k => `${k}, ${JSON.stringify({ value })}`
      );

      setterKeys.push(...completeKeysWithValue);
      getterKeys.push(...completeKeysWithValue);

      const keysWithDateBit = createKeysFromObjectArrayAndBits(identifiers, [1]).map(
        k => `${k}, ${JSON.stringify({ value })}`
      );
      // flagging the observation to indicate having a date
      setterKeys.push(...keysWithDateBit);
    }

    if (!date) {
      const identifierKeysWithDateBit = createKeysFromObjectArrayAndBits(identifiers, [0]).map(
        k => `${k}, ${JSON.stringify({ value })}`
      );

      // flagging the observation to indicate not having a date
      setterKeys.push(...identifierKeysWithDateBit);

      // with the getter keys with bit 0, it can dedup with other observations that don't have a date
      getterKeys.push(...identifierKeysWithDateBit);
      // with the getter keys with bit 1, it can dedup with other observations that have a date
      getterKeys.push(
        ...createKeysFromObjectArrayAndBits(identifiers, [1]).map(
          k => `${k}, ${JSON.stringify({ value })}`
        )
      );
    }

    if (setterKeys.length > 0) {
      fillL1L2Maps({
        map1: l1ObservationsMap,
        map2: l2ObservationsMap,
        getterKeys,
        setterKeys,
        targetResource: observation,
        refReplacementMap,
        applySpecialModifications: postProcess,
      });
    } else {
<<<<<<< HEAD
      danglingReferences.add(createRef(observation));
      continue;
=======
      if (keyCode) {
        const key = JSON.stringify({ date, value, keyCode });
        deduplicateWithinMap(
          observationsMap,
          key,
          observation,
          refReplacementMap,
          undefined,
          postProcess
        );
      } else {
        const observationDisplay = extractDisplayFromConcept(observation.code);
        if (observationDisplay) {
          const key = JSON.stringify({ date, value, observationDisplay });
          deduplicateWithinMap(
            observationsMap,
            key,
            observation,
            refReplacementMap,
            undefined,
            postProcess
          );
        } else {
          danglingReferences.add(createRef(observation));
        }
      }
>>>>>>> 46ea5580
    }
  }

  return {
    observationsMap: l2ObservationsMap,
    refReplacementMap,
    danglingReferences,
  };
}

function filterOutUnknownCodings(observation: Observation): {
  observation: Observation;
  code: CodeableConcept;
} {
  const newObservation = cloneDeep(observation);
  const code = { ...newObservation.code };

  if (code.coding) {
    code.coding = code.coding.filter(coding => !isUnknownCoding(coding));
  }

  newObservation.code = code;

  return { observation: newObservation, code };
}

function postProcess(master: Observation, existing: Observation, target: Observation): Observation {
  const code = master.code;
  const filtered = code?.coding?.filter(coding => {
    const system = fetchCodingCodeOrDisplayOrSystem(coding, "system");
    const code = fetchCodingCodeOrDisplayOrSystem(coding, "code");
    return !system?.includes(unknownCoding.system) && !code?.includes(unknownCoding.code);
  });
  if (filtered) {
    master.code = {
      ...code,
      coding: filtered,
    };
  }
  master.status = pickMostDescriptiveStatus(statusRanking, existing.status, target.status);
  return master;
}<|MERGE_RESOLUTION|>--- conflicted
+++ resolved
@@ -6,13 +6,9 @@
   createKeysFromObjectArray,
   createKeysFromObjectArrayAndBits,
   createRef,
+  deduplicateAndTrackResource,
   extractDisplayFromConcept,
-<<<<<<< HEAD
   fetchCodingCodeOrDisplayOrSystem,
-  fillL1L2Maps,
-=======
-  deduplicateWithinMap,
->>>>>>> 46ea5580
   getDateFromResource,
   hasBlacklistedText,
   isUnknownCoding,
@@ -47,8 +43,8 @@
   refReplacementMap: Map<string, string>;
   danglingReferences: Set<string>;
 } {
-  const l1ObservationsMap = new Map<string, string>();
-  const l2ObservationsMap = new Map<string, Observation>();
+  const resourceKeyMap = new Map<string, string>();
+  const dedupedResourcesMap = new Map<string, Observation>();
 
   const refReplacementMap = new Map<string, string>();
   const danglingReferences = new Set<string>();
@@ -59,8 +55,8 @@
       continue;
     }
 
-    const getterKeys: string[] = [];
-    const setterKeys: string[] = [];
+    const identifierKeys: string[] = [];
+    const matchCandidateKeys: string[] = [];
 
     const { observation: newObservation, code } = filterOutUnknownCodings(observation);
 
@@ -87,14 +83,14 @@
         k => `${k}, ${JSON.stringify({ value })}`
       );
 
-      setterKeys.push(...completeKeysWithValue);
-      getterKeys.push(...completeKeysWithValue);
+      identifierKeys.push(...completeKeysWithValue);
+      matchCandidateKeys.push(...completeKeysWithValue);
 
       const keysWithDateBit = createKeysFromObjectArrayAndBits(identifiers, [1]).map(
         k => `${k}, ${JSON.stringify({ value })}`
       );
       // flagging the observation to indicate having a date
-      setterKeys.push(...keysWithDateBit);
+      identifierKeys.push(...keysWithDateBit);
     }
 
     if (!date) {
@@ -103,65 +99,36 @@
       );
 
       // flagging the observation to indicate not having a date
-      setterKeys.push(...identifierKeysWithDateBit);
+      identifierKeys.push(...identifierKeysWithDateBit);
 
       // with the getter keys with bit 0, it can dedup with other observations that don't have a date
-      getterKeys.push(...identifierKeysWithDateBit);
+      matchCandidateKeys.push(...identifierKeysWithDateBit);
       // with the getter keys with bit 1, it can dedup with other observations that have a date
-      getterKeys.push(
+      matchCandidateKeys.push(
         ...createKeysFromObjectArrayAndBits(identifiers, [1]).map(
           k => `${k}, ${JSON.stringify({ value })}`
         )
       );
     }
 
-    if (setterKeys.length > 0) {
-      fillL1L2Maps({
-        map1: l1ObservationsMap,
-        map2: l2ObservationsMap,
-        getterKeys,
-        setterKeys,
-        targetResource: observation,
+    if (identifierKeys.length > 0) {
+      deduplicateAndTrackResource({
+        resourceKeyMap,
+        dedupedResourcesMap,
+        matchCandidateKeys,
+        identifierKeys,
+        incomingResource: observation,
         refReplacementMap,
-        applySpecialModifications: postProcess,
+        customMergeLogic: postProcess,
       });
     } else {
-<<<<<<< HEAD
       danglingReferences.add(createRef(observation));
       continue;
-=======
-      if (keyCode) {
-        const key = JSON.stringify({ date, value, keyCode });
-        deduplicateWithinMap(
-          observationsMap,
-          key,
-          observation,
-          refReplacementMap,
-          undefined,
-          postProcess
-        );
-      } else {
-        const observationDisplay = extractDisplayFromConcept(observation.code);
-        if (observationDisplay) {
-          const key = JSON.stringify({ date, value, observationDisplay });
-          deduplicateWithinMap(
-            observationsMap,
-            key,
-            observation,
-            refReplacementMap,
-            undefined,
-            postProcess
-          );
-        } else {
-          danglingReferences.add(createRef(observation));
-        }
-      }
->>>>>>> 46ea5580
     }
   }
 
   return {
-    observationsMap: l2ObservationsMap,
+    observationsMap: dedupedResourcesMap,
     refReplacementMap,
     danglingReferences,
   };
