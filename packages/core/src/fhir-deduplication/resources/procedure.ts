--- conflicted
+++ resolved
@@ -84,13 +84,9 @@
   }
 
   for (const procedure of procedures) {
-<<<<<<< HEAD
     const date = getPerformedDateFromResource(procedure, "datetime");
-=======
-    const date = getPerformedDateFromResource(procedure, "date-hm");
     if (!date) continue;
 
->>>>>>> fb3973f9
     const { cptCode, loincCode } = extractCodes(procedure.code);
 
     const key = cptCode
