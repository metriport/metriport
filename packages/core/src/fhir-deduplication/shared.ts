--- conflicted
+++ resolved
@@ -111,21 +111,6 @@
   map: Map<string, T>,
   key: string,
   resource: T,
-<<<<<<< HEAD
-  idReplacementMap: Map<string, string[]>
-): void {
-  const existing = map.get(key);
-  if (existing?.id) {
-    const merged = combineTwoResources(existing, resource, false);
-    map.set(key, merged);
-
-    const existingReplacementIds = idReplacementMap.get(existing.id);
-    if (resource.id) {
-      if (existingReplacementIds) {
-        idReplacementMap.set(existing.id, [...existingReplacementIds, resource.id]);
-      } else {
-        idReplacementMap.set(existing.id, [resource.id]);
-=======
   refReplacementMap: Map<string, string[]>
 ): void {
   const existing = map.get(key);
@@ -141,7 +126,6 @@
         refReplacementMap.set(masterRef, [...existingReplacementIds, consumedRef]);
       } else {
         refReplacementMap.set(masterRef, [consumedRef]);
->>>>>>> 6474fade
       }
     }
   } else {
