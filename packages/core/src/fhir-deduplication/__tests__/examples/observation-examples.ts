--- conflicted
+++ resolved
@@ -28,13 +28,12 @@
   ],
 };
 
-<<<<<<< HEAD
 export const valueHeight = {
   value: 150,
   unit: "cm",
   system: "http://unitsofmeasure.org",
 };
-=======
+
 export const valueQuantityTempCel = {
   value: 37.0,
   unit: "Cel",
@@ -109,5 +108,4 @@
       system: "http://unitsofmeasure.org",
     },
   },
-];
->>>>>>> 46ea5580
+];