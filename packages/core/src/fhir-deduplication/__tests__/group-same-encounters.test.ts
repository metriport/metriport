--- conflicted
+++ resolved
@@ -69,12 +69,6 @@
   });
 
   it("does not group encounters when dates are missing", () => {
-<<<<<<< HEAD
-    encounter.class = { code: "AMB" };
-    encounter2.class = { code: "AMB" };
-
-=======
->>>>>>> 2367abab
     const { encountersMap } = groupSameEncounters([encounter, encounter2]);
     expect(encountersMap.size).toBe(0);
   });
