--- conflicted
+++ resolved
@@ -6,14 +6,9 @@
 import {
   icd10CodeAo,
   icd10CodeMd,
-<<<<<<< HEAD
   dateTime,
   dateTime2,
-=======
-  onsetPeriod,
-  onsetPeriod2,
   otherCodeSystemMd,
->>>>>>> de5d70c8
   snomedCodeAo,
   snomedCodeMd,
 } from "./examples/condition-examples";
@@ -104,8 +99,8 @@
   it("correctly removes codes that aren't SNOMED or ICD-10", () => {
     condition.code = { coding: [icd10CodeMd] };
     condition2.code = { coding: [icd10CodeMd, snomedCodeMd, otherCodeSystemMd] };
-    condition.onsetPeriod = onsetPeriod;
-    condition2.onsetPeriod = onsetPeriod;
+    condition.onsetPeriod = dateTime;
+    condition2.onsetPeriod = dateTime;
 
     const { icd10Map } = groupSameConditions([condition, condition2]);
     expect(icd10Map.size).toBe(1);
