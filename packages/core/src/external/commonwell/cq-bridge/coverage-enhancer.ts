--- conflicted
+++ resolved
@@ -2,11 +2,7 @@
 import { CQOrgHydrated, getOrgChunksFromPos, getOrgsByPrio, OrgPrio } from "./get-orgs";
 
 // Try to keep it even to make testing easier
-<<<<<<< HEAD
-export const defaultMaxOrgsToProcess = 2400;
-=======
 export const defaultMaxOrgsToProcess = 400;
->>>>>>> c1a2ada5
 
 export type CoverageEnhancementParams = {
   cxId: string;
