import {
  PutObjectCommand,
  S3Client,
  CopyObjectCommand,
  DeleteObjectCommand,
} from "@aws-sdk/client-s3";
import { getSignedUrl as getPresignedUrl } from "@aws-sdk/s3-request-presigner";
import * as AWS from "aws-sdk";
import dayjs from "dayjs";
import duration from "dayjs/plugin/duration";
import * as stream from "stream";
import { capture } from "../../util/notifications";

dayjs.extend(duration);
const UPLOADS_FOLDER = "uploads";
const DEFAULT_SIGNED_URL_DURATION = dayjs.duration({ minutes: 3 }).asSeconds();

export function makeS3Client(region: string): AWS.S3 {
  return new AWS.S3({ signatureVersion: "v4", region });
}

export const createS3FileName = (cxId: string, patientId: string, fileName: string): string => {
  return `${cxId}/${patientId}/${cxId}_${patientId}_${fileName}`;
};

export const parseS3FileName = (
  fileKey: string
): { cxId: string; patientId: string; docId: string } | undefined => {
  if (fileKey.includes("/")) {
    const keyParts = fileKey.split("/");
    const docName = keyParts[keyParts.length - 1];
    if (docName) {
      const docNameParts = docName.split("_");
      const cxId = docNameParts[0];
      const patientId = docNameParts[1];
      const docId = docNameParts[2];
      if (cxId && patientId && docId) {
        return { cxId, patientId, docId };
      }
    }
  }
  return;
};

/**
 * @deprecated Use `S3Utils.getSignedUrl()` instead
 */
export async function getSignedUrl({
  awsRegion,
  ...req
}: {
  bucketName: string;
  fileName: string;
  durationSeconds?: number;
  awsRegion: string;
}): Promise<string> {
  return new S3Utils(awsRegion).getSignedUrl(req);
}

export class S3Utils {
  /**
   * @deprecated This is v2 of the S3 client. Use `s3Client` instead.
   */
  public readonly _s3: AWS.S3;
  public readonly _s3Client: S3Client;

  constructor(readonly region: string) {
    this._s3 = makeS3Client(region);
    this._s3Client = new S3Client({ region });
  }

  /**
   * @deprecated This is v2 of the S3 client. Use `s3` instead.
   */
  get s3(): AWS.S3 {
    return this._s3;
  }

  get s3Client(): S3Client {
    return this._s3Client;
  }

  getFileContentsAsString(s3BucketName: string, s3FileName: string): Promise<string> {
    const stream = this.s3.getObject({ Bucket: s3BucketName, Key: s3FileName }).createReadStream();
    return this.streamToString(stream);
  }

  streamToString(stream: stream.Readable): Promise<string> {
    const chunks: Buffer[] = [];
    return new Promise((resolve, reject) => {
      stream.on("data", chunk => chunks.push(Buffer.from(chunk)));
      stream.on("error", err => reject(err));
      stream.on("end", () => resolve(Buffer.concat(chunks).toString("utf8")));
    });
  }

  async getFileInfoFromS3(
    key: string,
    bucket: string
  ): Promise<
<<<<<<< HEAD
    | { exists: true; size: number; contentType: string; dateCreated: Date | undefined }
    | { exists: false; size?: never; contentType?: never; dateCreated?: never }
=======
    | { exists: true; size: number; contentType: string; eTag?: string }
    | { exists: false; size?: never; contentType?: never; eTag?: never }
>>>>>>> 71b4fd46
  > {
    try {
      const head = await this.s3
        .headObject({
          Bucket: bucket,
          Key: key,
        })
        .promise();
      return {
        exists: true,
        size: head.ContentLength ?? 0,
        contentType: head.ContentType ?? "",
<<<<<<< HEAD
        dateCreated: head.LastModified,
=======
        eTag: head.ETag ?? "",
>>>>>>> 71b4fd46
      };
    } catch (err) {
      return { exists: false };
    }
  }

  async getSignedUrl({
    bucketName,
    fileName,
    durationSeconds,
  }: {
    bucketName: string;
    fileName: string;
    durationSeconds?: number;
  }): Promise<string> {
    return this.s3.getSignedUrlPromise("getObject", {
      Bucket: bucketName,
      Key: fileName,
      Expires: durationSeconds ?? DEFAULT_SIGNED_URL_DURATION,
    });
  }

  async getPresignedUploadUrl({
    bucket,
    key,
    durationSeconds,
  }: {
    bucket: string;
    key: string;
    durationSeconds?: number;
  }): Promise<string> {
    const command = new PutObjectCommand({
      Bucket: bucket,
      Key: key,
    });
    const presignedUrl = await getPresignedUrl(this.s3Client, command, {
      expiresIn: durationSeconds ?? DEFAULT_SIGNED_URL_DURATION,
    });
    return presignedUrl;
  }

  buildFileUrl(bucket: string, key: string): string {
    return `https://${bucket}.s3.${this.region}.amazonaws.com/${key}`;
  }

  /**
   * Updates the content type and extension of a file in an S3 bucket by copying the file with the new metadata and deleting the original file.
   *
   * @param bucket - The name of the S3 bucket where the file is located.
   * @param key - The key or path of the file in the S3 bucket.
   * @param newContentType - The new content type to be set for the file.
   * @param newExtension - The new extension to be added to the file name.
   * @returns The new key or path of the file in the S3 bucket after updating the content type and extension.
   */
  async updateContentTypeInS3(
    bucket: string,
    key: string,
    newContentType: string,
    newExtension: string
  ): Promise<string> {
    const copySource = encodeURIComponent(`${bucket}/${key}`);
    // Extract the file name without the old extension
    const lastDotIndex = key.lastIndexOf(".");
    const fileNameWithoutExtension = key.substring(0, lastDotIndex);

    // Append the new extension to the file name
    const newKey = `${fileNameWithoutExtension}.${newExtension.replace(/^\.+/, "")}`;

    // If the new key is the same as the old key, dont replace or delete any file and return the original key
    if (newKey === key) {
      return newKey;
    }
    // If the new key is different from the old key, copy the file with the new metadata and delete the original file

    const copyObjectCommand = new CopyObjectCommand({
      Bucket: bucket,
      Key: newKey,
      CopySource: copySource,
      ContentType: newContentType,
      MetadataDirective: "REPLACE",
    });
    await this.s3Client.send(copyObjectCommand);

    try {
      const deleteObjectCommand = new DeleteObjectCommand({
        Bucket: bucket,
        Key: key,
      });
      await this.s3Client.send(deleteObjectCommand);
    } catch (error) {
      capture.error(error, {
        extra: {
          bucket,
          key,
          context: `document-downloader-local.updateContentTypeInS3.delete`,
          error,
        },
      });
    }

    return newKey;
  }
  async uploadFile(
    bucket: string,
    key: string,
    file: Buffer
  ): Promise<AWS.S3.ManagedUpload.SendData> {
    return new Promise((resolve, reject) => {
      this._s3.upload(
        {
          Bucket: bucket,
          Key: key,
          Body: file,
        },
        (err, data) => {
          if (err) {
            console.error("Error during upload:", err);
            reject(err);
          } else {
            console.log("Upload successful");
            resolve(data);
          }
        }
      );
    });
  }
  async retrieveDocumentIdsFromS3(
    cxId: string,
    patientId: string,
    bucketName: string
  ): Promise<string[] | undefined> {
    const Prefix = `${cxId}/${patientId}/uploads/`;

    const params = {
      Bucket: bucketName,
      Prefix,
    };

    try {
      const data = await this._s3.listObjectsV2(params).promise();
      const documentContents = (
        await Promise.all(
          data.Contents?.filter(item => item.Key && item.Key.endsWith("_metadata.xml")).map(
            async item => {
              if (item.Key) {
                const params = {
                  Bucket: bucketName,
                  Key: item.Key,
                };

                const data = await this._s3.getObject(params).promise();
                return data.Body?.toString();
              }
              return undefined;
            }
          ) || []
        )
      ).filter((item): item is string => Boolean(item));

      return documentContents;
    } catch (error) {
      console.error(`Error retrieving document IDs from S3: ${error}`);
      return undefined;
    }
  }
}

export function buildDestinationKeyMetadata(
  cxId: string,
  patientId: string,
  docId: string
): string {
  return `${cxId}/${patientId}/${UPLOADS_FOLDER}/${cxId}_${patientId}_${docId}_metadata.xml`;
}<|MERGE_RESOLUTION|>--- conflicted
+++ resolved
@@ -98,13 +98,14 @@
     key: string,
     bucket: string
   ): Promise<
-<<<<<<< HEAD
-    | { exists: true; size: number; contentType: string; dateCreated: Date | undefined }
-    | { exists: false; size?: never; contentType?: never; dateCreated?: never }
-=======
-    | { exists: true; size: number; contentType: string; eTag?: string }
-    | { exists: false; size?: never; contentType?: never; eTag?: never }
->>>>>>> 71b4fd46
+    | {
+        exists: true;
+        size: number;
+        contentType: string;
+        eTag?: string;
+        dateCreated: Date | undefined;
+      }
+    | { exists: false; size?: never; contentType?: never; eTag?: never; dateCreated?: never }
   > {
     try {
       const head = await this.s3
@@ -115,13 +116,14 @@
         .promise();
       return {
         exists: true,
+
         size: head.ContentLength ?? 0,
+
         contentType: head.ContentType ?? "",
-<<<<<<< HEAD
+
+        eTag: head.ETag ?? "",
+
         dateCreated: head.LastModified,
-=======
-        eTag: head.ETag ?? "",
->>>>>>> 71b4fd46
       };
     } catch (err) {
       return { exists: false };
