import { DocumentReference } from "@medplum/fhirtypes";
<<<<<<< HEAD
=======
import { errorToString } from "@metriport/shared";
>>>>>>> 958cfa75
import axios from "axios";
import { createDocumentFileName } from "../../../domain/document/filename";
import {
  createUploadFilePath,
  createUploadMetadataFilePath,
} from "../../../domain/document/upload";
import { parseFilePath } from "../../../domain/filename";
import { createAndUploadDocumentMetadataFile } from "../../../shareback/create-and-upload-extrinsic-object";
import { MetriportError } from "../../../util/error/metriport-error";
<<<<<<< HEAD
=======
import { out } from "../../../util/log";
>>>>>>> 958cfa75
import { S3Utils } from "../s3";
import { createAndUploadMetadataFile } from "../../../shareback/create-and-upload-extrinsic-object";

const api = axios.create();
const { log } = out(`Core Document Uploader`);
export const MAXIMUM_UPLOAD_FILE_SIZE = 50_000_000; // 50 MB

export type FileData = {
  mimeType?: string | undefined;
  size?: number | undefined;
  originalName: string;
  locationUrl: string;
  docId: string;
};

export async function documentUploaderHandler(
  sourceBucket: string,
  sourceKey: string,
  destinationBucket: string,
  region: string,
  apiServerURL: string
): Promise<void | { message: string; size: number }> {
  const s3Utils = new S3Utils(region);

  const s3FileNameParts = parseFilePath(sourceKey);
  if (!s3FileNameParts) {
    const message = "Failed to parse S3 file key";
    log(`${message} - sourceKey: ${sourceKey}`);
    throw new MetriportError(message, null, { sourceBucket, sourceKey });
  }
  const { cxId, patientId, fileId: docId } = s3FileNameParts;
  const { size, contentType } = await s3Utils.getFileInfoFromS3(sourceKey, sourceBucket);

  const docName = createDocumentFileName(docId, contentType);
  const metadataFileName = createUploadMetadataFilePath(cxId, patientId, docId);

  const destinationKey = createUploadFilePath(cxId, patientId, docName);
  const copySource = encodeURI(`${sourceBucket}/${sourceKey}`);
  const params = {
    CopySource: copySource,
    Bucket: destinationBucket,
    Key: destinationKey,
  };

  // Make a copy of the file to the general medical documents bucket
  try {
    await s3Utils.s3.copyObject(params).promise();
    log(`Successfully copied the uploaded file to ${destinationBucket} with key ${destinationKey}`);
  } catch (error) {
    const message = "Error copying the uploaded file to medical documents bucket";
    log(`${message} - error ${errorToString(error)}`);
    throw new MetriportError(message, error, {
      copySource,
      destinationBucket,
      destinationKey,
      cxId,
      patientId,
    });
  }

  const fileData: FileData = {
    mimeType: contentType,
    size,
    originalName: destinationKey,
    locationUrl: s3Utils.buildFileUrl(destinationBucket, destinationKey),
    docId,
  };

  try {
    const docRef = await forwardCallToServer(cxId, apiServerURL, fileData);
    const stringSize = size ? size.toString() : "";
    if (!contentType) {
      const message = "Failed to get the mime type of the uploaded file";
      log(`${message}: ${contentType}`);
      throw new MetriportError(message, null, { sourceKey, destinationKey, cxId, patientId });
    }
    if (!docRef) {
      const message = "Failed with the call to update the doc-ref of an uploaded file";
      log(`${message}: ${docRef}`);
    } else {
      await createAndUploadDocumentMetadataFile({
        s3Utils,
        cxId,
        patientId,
        docId: destinationKey,
        size: stringSize,
        docRef,
        metadataFileName,
        destinationBucket,
        mimeType: contentType,
      });
    }
    if (size && size > MAXIMUM_UPLOAD_FILE_SIZE) {
      // #1207 TODO: Delete the file if it's too large and alert the customer.
      const message = `Uploaded file size exceeds the maximum allowed size`;
      log(`${message}: ${size}`);
      return { message, size };
    }
  } catch (error) {
    const message = "Failed with the call to update the doc-ref of an uploaded file";
    log(`${message} - error ${errorToString(error)}`);
    throw new MetriportError(message, error, { sourceKey, destinationKey, cxId, patientId });
  }
}

async function forwardCallToServer(
  cxId: string,
  apiServerURL: string,
  fileData: FileData
): Promise<DocumentReference | undefined> {
  const url = `${apiServerURL}?cxId=${cxId}`;
  const encodedUrl = encodeURI(url);

  const resp = await api.post(encodedUrl, fileData);
  log(`Server response - status: ${resp.status}`);
  log(`Server response - body: ${JSON.stringify(resp.data)}`);
  return resp.data;
}<|MERGE_RESOLUTION|>--- conflicted
+++ resolved
@@ -1,8 +1,5 @@
 import { DocumentReference } from "@medplum/fhirtypes";
-<<<<<<< HEAD
-=======
 import { errorToString } from "@metriport/shared";
->>>>>>> 958cfa75
 import axios from "axios";
 import { createDocumentFileName } from "../../../domain/document/filename";
 import {
@@ -12,12 +9,8 @@
 import { parseFilePath } from "../../../domain/filename";
 import { createAndUploadDocumentMetadataFile } from "../../../shareback/create-and-upload-extrinsic-object";
 import { MetriportError } from "../../../util/error/metriport-error";
-<<<<<<< HEAD
-=======
 import { out } from "../../../util/log";
->>>>>>> 958cfa75
 import { S3Utils } from "../s3";
-import { createAndUploadMetadataFile } from "../../../shareback/create-and-upload-extrinsic-object";
 
 const api = axios.create();
 const { log } = out(`Core Document Uploader`);
