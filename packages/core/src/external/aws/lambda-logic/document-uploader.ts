import { DocumentReference } from "@medplum/fhirtypes";
import { errorToString } from "@metriport/shared";
import axios from "axios";
import { createDocumentFileName } from "../../../domain/document/filename";
import {
  createUploadFilePath,
  createUploadMetadataFilePath,
} from "../../../domain/document/upload";
import { parseFilePath } from "../../../domain/filename";
import { createAndUploadDocumentMetadataFile } from "../../../shareback/create-and-upload-extrinsic-object";
import { MetriportError } from "../../../util/error/metriport-error";
import { out } from "../../../util/log";
import { S3Utils } from "../s3";

const api = axios.create();
const { log } = out(`Core Document Uploader`);
export const MAXIMUM_UPLOAD_FILE_SIZE = 50_000_000; // 50 MB

export type FileData = {
  mimeType?: string | undefined;
  size?: number | undefined;
  originalName: string;
  locationUrl: string;
  docId: string;
};

export async function documentUploaderHandler(
  sourceBucket: string,
  sourceKey: string,
  destinationBucket: string,
  region: string,
  apiServerURL: string
): Promise<void | { message: string; size: number }> {
  const s3Utils = new S3Utils(region);

  const s3FileNameParts = parseFilePath(sourceKey);
  if (!s3FileNameParts) {
    const message = "Failed to parse S3 file key";
    log(`${message} - sourceKey: ${sourceKey}`);
    throw new MetriportError(message, null, { sourceBucket, sourceKey });
  }
  const { cxId, patientId, fileId: docId } = s3FileNameParts;
  const { size, contentType } = await s3Utils.getFileInfoFromS3(sourceKey, sourceBucket);

  const docName = createDocumentFileName(docId, contentType);
  const metadataFileName = createUploadMetadataFilePath(cxId, patientId, docId);

  const destinationKey = createUploadFilePath(cxId, patientId, docName);
  const copySource = encodeURI(`${sourceBucket}/${sourceKey}`);
  const params = {
    CopySource: copySource,
    Bucket: destinationBucket,
    Key: destinationKey,
  };

  // Make a copy of the file to the general medical documents bucket
  try {
    await s3Utils.s3.copyObject(params).promise();
    log(`Successfully copied the uploaded file to ${destinationBucket} with key ${destinationKey}`);
  } catch (error) {
    const message = "Error copying the uploaded file to medical documents bucket";
    log(`${message} - error ${errorToString(error)}`);
    throw new MetriportError(message, error, {
      copySource,
      destinationBucket,
      destinationKey,
      cxId,
      patientId,
    });
  }

  const fileData: FileData = {
    mimeType: contentType,
    size,
    originalName: destinationKey,
    locationUrl: s3Utils.buildFileUrl(destinationBucket, destinationKey),
    docId,
  };

  try {
    const docRef = await forwardCallToServer(cxId, apiServerURL, fileData);
<<<<<<< HEAD
    const stringSize = size ? size.toString() : "";
=======
>>>>>>> a31ed6c1
    if (!contentType) {
      const message = "Failed to get the mime type of the uploaded file";
      log(`${message}: ${contentType}`);
      throw new MetriportError(message, null, { sourceKey, destinationKey, cxId, patientId });
    }
    if (!docRef) {
      const message = "Failed with the call to update the doc-ref of an uploaded file";
      log(`${message}: ${docRef}`);
    } else {
      await createAndUploadDocumentMetadataFile({
        s3Utils,
        cxId,
        patientId,
        docId: destinationKey,
<<<<<<< HEAD
        size: stringSize,
=======
        size,
>>>>>>> a31ed6c1
        docRef,
        metadataFileName,
        destinationBucket,
        mimeType: contentType,
      });
    }
    if (size && size > MAXIMUM_UPLOAD_FILE_SIZE) {
      // #1207 TODO: Delete the file if it's too large and alert the customer.
      const message = `Uploaded file size exceeds the maximum allowed size`;
      log(`${message}: ${size}`);
      return { message, size };
    }
  } catch (error) {
    const message = "Failed with the call to update the doc-ref of an uploaded file";
    log(`${message} - error ${errorToString(error)}`);
    throw new MetriportError(message, error, { sourceKey, destinationKey, cxId, patientId });
  }
}

async function forwardCallToServer(
  cxId: string,
  apiServerURL: string,
  fileData: FileData
): Promise<DocumentReference | undefined> {
  const url = `${apiServerURL}?cxId=${cxId}`;
  const encodedUrl = encodeURI(url);

  const resp = await api.post(encodedUrl, fileData);
  log(`Server response - status: ${resp.status}`);
  log(`Server response - body: ${JSON.stringify(resp.data)}`);
  return resp.data;
}<|MERGE_RESOLUTION|>--- conflicted
+++ resolved
@@ -79,10 +79,6 @@
 
   try {
     const docRef = await forwardCallToServer(cxId, apiServerURL, fileData);
-<<<<<<< HEAD
-    const stringSize = size ? size.toString() : "";
-=======
->>>>>>> a31ed6c1
     if (!contentType) {
       const message = "Failed to get the mime type of the uploaded file";
       log(`${message}: ${contentType}`);
@@ -97,11 +93,7 @@
         cxId,
         patientId,
         docId: destinationKey,
-<<<<<<< HEAD
-        size: stringSize,
-=======
         size,
->>>>>>> a31ed6c1
         docRef,
         metadataFileName,
         destinationBucket,
