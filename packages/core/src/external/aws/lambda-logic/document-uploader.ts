import axios from "axios";
import { MetriportError } from "../../../util/error/metriport-error";
import { S3Utils, parseS3FileName, buildDestinationKeyMetadata } from "../s3";
import { DocumentReference } from "@medplum/fhirtypes";
import { createExtrinsicObjectXml } from "../../carequality/dq/create-metadata-xml";
import {
  METRIPORT_HOME_COMMUNITY_ID,
  METRIPORT_REPOSITORY_UNIQUE_ID,
  createPatientUniqueId,
} from "../../carequality/shared";

const api = axios.create();

const UPLOADS_FOLDER = "uploads";
const MAXIMUM_FILE_SIZE = 50_000_000; // 50 MB

export type FileData = {
  mimeType?: string | undefined;
  size?: number | undefined;
  originalName: string;
  locationUrl: string;
  docId: string;
};

export async function documentUploaderHandler(
  sourceBucket: string,
  sourceKey: string,
  destinationBucket: string,
  region: string,
  apiServerURL: string
): Promise<void | { message: string; size: number }> {
  const s3Utils = new S3Utils(region);
  const copySource = encodeURI(`${sourceBucket}/${sourceKey}`);
  const s3FileNameParts = parseS3FileName(sourceKey);
  if (!s3FileNameParts) {
    const message = "Failed to parse S3 file key";
    console.log(message);
    throw new MetriportError(message, null, { sourceBucket, sourceKey });
  }
  const { cxId, patientId, docId } = s3FileNameParts;
  const destinationKey = buildDestinationKey(cxId, patientId, docId);

  const params = {
    CopySource: copySource,
    Bucket: destinationBucket,
    Key: destinationKey,
  };

  // Make a copy of the file to the general medical documents bucket
  try {
    await s3Utils.s3.copyObject(params).promise();
    console.log(
      `Successfully copied the uploaded file to ${destinationBucket} with key ${destinationKey}`
    );
  } catch (error) {
    const message = "Error copying the uploaded file to medical documents bucket";
    console.log(`${message}: ${error}`);
    throw new MetriportError(message, error, { copySource, destinationBucket, destinationKey });
  }

  // Get file info from the copied file
  const { size, contentType, eTag } = await s3Utils.getFileInfoFromS3(
    destinationKey,
    destinationBucket
  );

  const fileData: FileData = {
    mimeType: contentType,
    size,
    originalName: destinationKey,
    locationUrl: s3Utils.buildFileUrl(destinationBucket, destinationKey),
    docId,
  };

  try {
    const docRef = await forwardCallToServer(cxId, apiServerURL, fileData);
    const stringSize = size ? size.toString() : "";
    const hash = eTag ? eTag : "";
    if (!docRef) {
      const message = "Failed with the call to update the doc-ref of an uploaded file";
      console.log(`${message}: ${docRef}`);
    } else {
<<<<<<< HEAD
      const s3MetadataFileName = buildDestinationKeyMetadata(cxId, patientId, docId);
      await createAndUploadMetadataFile({
        s3Utils,
        cxId,
        patientId,
        docId: destinationKey,
        hash,
        size: stringSize,
        docRef,
        s3MetadataFileName,
      });
=======
      await createAndUploadMetadataFile(
        s3Utils,
        cxId,
        patientId,
        docId,
        hash,
        stringSize,
        docRef,
        destinationBucket
      );
>>>>>>> 115b2c02
    }
    if (size && size > MAXIMUM_FILE_SIZE) {
      // #1207 TODO: Delete the file if it's too large and alert the customer.
      const message = `Uploaded file size exceeds the maximum allowed size`;
      console.log(`${message}: ${size}`);
      return { message, size };
    }
  } catch (error) {
    const message = "Failed with the call to update the doc-ref of an uploaded file";
    console.log(`${message}: ${error}`);
    throw new MetriportError(message, error, { sourceKey, destinationKey });
  }
}

async function forwardCallToServer(
  cxId: string,
  apiServerURL: string,
  fileData: FileData
): Promise<DocumentReference | undefined> {
  const url = `${apiServerURL}?cxId=${cxId}`;
  const encodedUrl = encodeURI(url);

  const resp = await api.post(encodedUrl, fileData);
  console.log(`Server response - status: ${resp.status}`);
  console.log(`Server response - body: ${resp.data}`);
  return resp.data;
}

function buildDestinationKey(cxId: string, patientId: string, docId: string): string {
  return `${cxId}/${patientId}/${UPLOADS_FOLDER}/${cxId}_${patientId}_${docId}`;
}

<<<<<<< HEAD
async function createAndUploadMetadataFile({
  s3Utils,
  cxId,
  patientId,
  docId,
  hash,
  size,
  docRef,
  s3MetadataFileName,
}: {
  s3Utils: S3Utils;
  cxId: string;
  patientId: string;
  docId: string;
  hash: string;
  size: string;
  docRef: DocumentReference;
  s3MetadataFileName: string;
}): Promise<void> {
=======
async function createAndUploadMetadataFile(
  s3Utils: S3Utils,
  cxId: string,
  patientId: string,
  docId: string,
  hash: string,
  size: string,
  docRef: DocumentReference,
  destinationBucket: string
): Promise<void> {
>>>>>>> 115b2c02
  const createdTime = new Date().toISOString();
  const uniquePatientId = createPatientUniqueId(cxId, patientId);
  const title = docRef.description;
  const classCode = docRef.type;
  const practiceSettingCode = docRef.context?.practiceSetting;
  const healthcareFacilityTypeCode = docRef.context?.facilityType;
  console.log(`Creating metadata file for docId: ${docId}`);
  const extrinsicObjectXml = createExtrinsicObjectXml({
    createdTime,
    hash,
    repositoryUniqueId: METRIPORT_REPOSITORY_UNIQUE_ID,
    homeCommunityId: METRIPORT_HOME_COMMUNITY_ID,
    size,
    patientId: uniquePatientId,
    classCode,
    practiceSettingCode,
    healthcareFacilityTypeCode,
    documentUniqueId: docId,
    title,
  });

<<<<<<< HEAD
  console.log(`Uploading metadata to S3 with key: ${s3MetadataFileName}`);
  await s3Utils.uploadFile(
    medicalDocumentsBucketName,
    s3MetadataFileName,
    Buffer.from(extrinsicObjectXml)
  );
=======
  const s3MetadataFileName = buildDestinationKeyMetadata(cxId, patientId, docId);

  console.log(`Uploading metadata to S3 with key: ${s3MetadataFileName}`);
  await s3Utils.uploadFile(destinationBucket, s3MetadataFileName, Buffer.from(extrinsicObjectXml));
>>>>>>> 115b2c02
}<|MERGE_RESOLUTION|>--- conflicted
+++ resolved
@@ -80,7 +80,6 @@
       const message = "Failed with the call to update the doc-ref of an uploaded file";
       console.log(`${message}: ${docRef}`);
     } else {
-<<<<<<< HEAD
       const s3MetadataFileName = buildDestinationKeyMetadata(cxId, patientId, docId);
       await createAndUploadMetadataFile({
         s3Utils,
@@ -91,19 +90,8 @@
         size: stringSize,
         docRef,
         s3MetadataFileName,
+        destinationBucket,
       });
-=======
-      await createAndUploadMetadataFile(
-        s3Utils,
-        cxId,
-        patientId,
-        docId,
-        hash,
-        stringSize,
-        docRef,
-        destinationBucket
-      );
->>>>>>> 115b2c02
     }
     if (size && size > MAXIMUM_FILE_SIZE) {
       // #1207 TODO: Delete the file if it's too large and alert the customer.
@@ -136,7 +124,6 @@
   return `${cxId}/${patientId}/${UPLOADS_FOLDER}/${cxId}_${patientId}_${docId}`;
 }
 
-<<<<<<< HEAD
 async function createAndUploadMetadataFile({
   s3Utils,
   cxId,
@@ -146,6 +133,7 @@
   size,
   docRef,
   s3MetadataFileName,
+  destinationBucket,
 }: {
   s3Utils: S3Utils;
   cxId: string;
@@ -155,19 +143,8 @@
   size: string;
   docRef: DocumentReference;
   s3MetadataFileName: string;
+  destinationBucket: string;
 }): Promise<void> {
-=======
-async function createAndUploadMetadataFile(
-  s3Utils: S3Utils,
-  cxId: string,
-  patientId: string,
-  docId: string,
-  hash: string,
-  size: string,
-  docRef: DocumentReference,
-  destinationBucket: string
-): Promise<void> {
->>>>>>> 115b2c02
   const createdTime = new Date().toISOString();
   const uniquePatientId = createPatientUniqueId(cxId, patientId);
   const title = docRef.description;
@@ -189,17 +166,6 @@
     title,
   });
 
-<<<<<<< HEAD
-  console.log(`Uploading metadata to S3 with key: ${s3MetadataFileName}`);
-  await s3Utils.uploadFile(
-    medicalDocumentsBucketName,
-    s3MetadataFileName,
-    Buffer.from(extrinsicObjectXml)
-  );
-=======
-  const s3MetadataFileName = buildDestinationKeyMetadata(cxId, patientId, docId);
-
   console.log(`Uploading metadata to S3 with key: ${s3MetadataFileName}`);
   await s3Utils.uploadFile(destinationBucket, s3MetadataFileName, Buffer.from(extrinsicObjectXml));
->>>>>>> 115b2c02
 }