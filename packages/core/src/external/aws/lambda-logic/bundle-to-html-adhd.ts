--- conflicted
+++ resolved
@@ -250,7 +250,10 @@
             margin-bottom: 10px
           }
 
-<<<<<<< HEAD
+          .p-line {
+            white-space: pre-line;
+          }
+
           .beta-flag {
             position: absolute;
             top: -15px;
@@ -266,10 +269,6 @@
 
           .brief-section-content {
             position: relative;
-=======
-          .p-line {
-            white-space: pre-line;
->>>>>>> f9604425
           }
 
         </style>
