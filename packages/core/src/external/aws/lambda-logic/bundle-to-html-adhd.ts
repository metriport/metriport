import {
  AllergyIntolerance,
  Bundle,
  Coding,
  Condition,
  Coverage,
  DiagnosticReport,
  Encounter,
  FamilyMemberHistory,
  Immunization,
  Location,
  Medication,
  MedicationStatement,
  Observation,
  Organization,
  Patient,
  Practitioner,
  Procedure,
  RelatedPerson,
  Resource,
  Task,
} from "@medplum/fhirtypes";
import dayjs from "dayjs";
import { uniqWith } from "lodash";

const ISO_DATE = "YYYY-MM-DD";

const RX_NORM_CODE = "rxnorm";
const NDC_CODE = "ndc";
const SNOMED_CODE = "snomed";
const ICD_10_CODE = "icd-10";
const LOINC_CODE = "loinc";
const MEDICARE_CODE = "medicare";
const CPT_CODE = "cpt";
const UNK_CODE = "UNK";
<<<<<<< HEAD
const UNKNOWN_DISPLAY = "unknown";
=======
>>>>>>> ac0e640b

export const bundleToHtmlADHD = (fhirBundle: Bundle): string => {
  const fhirTypes = extractFhirTypesFromBundle(fhirBundle);

  const {
    patient,
    practitioners,
    diagnosticReports,
    medications,
    medicationStatements,
    conditions,
    allergies,
    locations,
    procedures,
    observationOther,
    observationSocialHistory,
    observationVitals,
    observationLaboratory,
    encounters,
    immunizations,
    familyMemberHistories,
    relatedPersons,
    tasks,
    coverages,
    organizations,
  } = fhirTypes;

  const isClinicallyRelevant = hasClinicalRelevantData(fhirTypes);

  if (!isClinicallyRelevant) {
    return `
      <!DOCTYPE html>
      <html>
        <head>
          <title>Medical Record Summary</title>
        </head>
        <body>
          <h1>Medical Record Summary</h1>
          <p>No clinically relevant data found in the bundle</p>
        </body>
      </html>
    `;
  }

  if (!patient) {
    throw new Error("No patient found in bundle");
  }

  const aweVisits = getAnnualWellnessVisits(conditions);
  const adhdVisits = getADHDVisits(conditions);
  const aYearAgo = dayjs().subtract(1, "year").format(ISO_DATE);

  const htmlPage = `
    <!DOCTYPE html PUBLIC "-//W3C//DTD XHTML 1.0 Strict//EN" "http://www.w3.org/TR/xhtml1/DTD/xhtml1-strict.dtd">
    <html xmlns="http://www.w3.org/1999/xhtml" xml:lang="en">
      <head>
        <meta http-equiv="Content-Type" content="text/html; charset=utf-8" />
        <title></title>
        <!-- General CSS -->
        <style type="text/css" media="all">

          * {
            font-family: Verdana, Tahoma, sans-serif;
          }

          .title {
            text-align: center;
            font-size: 1.5rem;
          }

          .logo-container {
            display: flex;
            justify-content: center;
            width: 100%;
          }

          .logo-container img {
            height: 80px;
          }

          .divider {
            border: 0.5px solid lightgrey;
            margin: 20px auto;
            width: 100%;
          }

          .header-tables {
            display: flex;
            flex: 1;
          }

          .header-table {
            width: 50%;
          }

          .header-label {
            font-weight: bold;
            margin-right: 5px;
          }

          body {
            padding: 0 1rem;
          }

          table {
            line-height: 15pt;
            width: 100%;
            border: 1px solid black;
            border-radius: 5px;
          }

          thead tr,
          thead th {
            background-color: LightGrey;
            padding: 8px 5px;
          }

          table {
            width: 100%;
            margin: 0.3em 0;
          }

          tbody tr, tbody th {
            background-color: #f2f2f2;
          }

          tbody tr td {
            padding: 8px 5px;
          }

          .section {
            margin-bottom: 50px;
          }

          .section-title {
            display: flex;
            align-items: center;
            justify-content: space-between;
          }

          .section-title a {
            text-decoration: none;
            color: black;
          }

          .span_button {
            display: table-cell;
            cursor: pointer;
            border: 1pt inset #585858;
            border-radius: 5px;
            -moz-border-radius: 15px;
            padding: 0.2cm 0.4cm;
            background-color: #f2f2f2;
            font-weight: bold;
            vertical-align: baseline;
          }

          #nav {
            border: 1px solid;
            border-radius: 5px;
            padding: 20px;
            margin: 0;
            background-color: #f2f2f2;
            display: flex;
            justify-content: space-between;
          }


          #nav .half {
            width: 50%;
          }

          #nav li {
            margin-bottom: 10px;
            margin-left: 20px;
          }

          #nav li a {
            text-decoration: none;
            color: black;
          }

          #report {
            border: 1px solid;
            margin-bottom: 20px;
            border-radius: 5px;
            padding: 20px;
          }

          #report .header {
            display: flex;
            justify-content: space-between;
          }

          #report .header .title {
            margin: 0;
          }

          #report .labs a {
            text-decoration: none;
            color: black;
          }

          .documentation .divider {
            display: none;
          }

          .reason-for-visit .divider {
            display: none;
          }

          #mr-header h4 {
            margin-bottom: 10px
          }

        </style>
      </head>

      <body>
        ${createMRHeader(patient)}
        <div class="divider"></div>
        <div id="mr-sections">
          ${createFilteredReportSection(
            diagnosticReports,
            practitioners,
            aweVisits,
            encounters,
            locations,
            "Annual Wellness Exam Encounters",
            "awe",
            aYearAgo
          )}
          ${createFilteredReportSection(
            diagnosticReports,
            practitioners,
            adhdVisits,
            encounters,
            locations,
            "ADHD Encounters",
            "adhd"
          )}
          ${createDiagnosticReportsSection(
            diagnosticReports,
            practitioners,
            locations,
            [...aweVisits, ...adhdVisits],
            encounters
          )}
          ${createMedicationSection(medications, medicationStatements)}
          ${createConditionSection(conditions, encounters)}
          ${createAllergySection(allergies)}
          ${createProcedureSection(procedures)}
          ${createObservationSocialHistorySection(observationSocialHistory)}
          ${createObservationVitalsSection(observationVitals)}
          ${createObservationLaboratorySection(observationLaboratory)}
          ${createOtherObservationsSection(observationOther)}
          ${createImmunizationSection(immunizations)}
          ${createFamilyHistorySection(familyMemberHistories)}
          ${createRelatedPersonSection(relatedPersons)}
          ${createTaskSection(tasks)}
          ${createCoverageSection(coverages, organizations)}
          ${createEncountersSection(encounters, locations)}
        </div>
      </body>
    </html>
  `;

  return htmlPage;
};

function formatDateForDisplay(date?: string | undefined): string {
  return date ? dayjs(date).format(ISO_DATE) : "";
}

type FhirTypes = {
  diagnosticReports: DiagnosticReport[];
  patient?: Patient | undefined;
  practitioners: Practitioner[];
  medications: Medication[];
  medicationStatements: MedicationStatement[];
  conditions: Condition[];
  allergies: AllergyIntolerance[];
  locations: Location[];
  procedures: Procedure[];
  observationSocialHistory: Observation[];
  observationVitals: Observation[];
  observationLaboratory: Observation[];
  observationOther: Observation[];
  encounters: Encounter[];
  immunizations: Immunization[];
  familyMemberHistories: FamilyMemberHistory[];
  relatedPersons: RelatedPerson[];
  tasks: Task[];
  coverages: Coverage[];
  organizations: Organization[];
};

function extractFhirTypesFromBundle(bundle: Bundle): FhirTypes {
  let patient: Patient | undefined;
  const practitioners: Practitioner[] = [];
  const diagnosticReports: DiagnosticReport[] = [];
  const medicationStatements: MedicationStatement[] = [];
  const medications: Medication[] = [];
  const conditions: Condition[] = [];
  const allergies: AllergyIntolerance[] = [];
  const locations: Location[] = [];
  const procedures: Procedure[] = [];
  const observationSocialHistory: Observation[] = [];
  const observationVitals: Observation[] = [];
  const observationLaboratory: Observation[] = [];
  const observationOther: Observation[] = [];
  const encounters: Encounter[] = [];
  const immunizations: Immunization[] = [];
  const familyMemberHistories: FamilyMemberHistory[] = [];
  const relatedPersons: RelatedPerson[] = [];
  const tasks: Task[] = [];
  const coverages: Coverage[] = [];
  const organizations: Organization[] = [];

  if (bundle.entry) {
    for (const entry of bundle.entry) {
      const resource = entry.resource;
      if (resource?.resourceType === "Patient") {
        patient = resource as Patient;
      } else if (resource?.resourceType === "MedicationStatement") {
        medicationStatements.push(resource as MedicationStatement);
      } else if (resource?.resourceType === "Medication") {
        medications.push(resource as Medication);
      } else if (resource?.resourceType === "Condition") {
        conditions.push(resource as Condition);
      } else if (resource?.resourceType === "Location") {
        locations.push(resource as Location);
      } else if (resource?.resourceType === "AllergyIntolerance") {
        allergies.push(resource as AllergyIntolerance);
      } else if (resource?.resourceType === "Procedure") {
        procedures.push(resource as Procedure);
      } else if (resource?.resourceType === "Observation") {
        const observation = resource as Observation;
        const isVitalSigns = observation.category?.find(
          ext => ext.coding?.[0]?.code?.toLowerCase() === "vital-signs"
        );
        const isSocialHistory = observation.category?.find(
          ext => ext.coding?.[0]?.code?.toLowerCase() === "social-history"
        );
        const isLaboratory = observation.category?.find(
          category => category.coding?.[0]?.code?.toLowerCase() === "laboratory"
        );
        const stringifyResource = JSON.stringify(resource);

        if (stringifyResource && isVitalSigns) {
          observationVitals.push(observation);
        } else if (stringifyResource && isLaboratory) {
          observationLaboratory.push(observation);
        } else if (stringifyResource && isSocialHistory) {
          observationSocialHistory.push(observation);
        } else {
          observationOther.push(observation);
        }
      } else if (resource?.resourceType === "Encounter") {
        encounters.push(resource as Encounter);
      } else if (resource?.resourceType === "Immunization") {
        immunizations.push(resource as Immunization);
      } else if (resource?.resourceType === "FamilyMemberHistory") {
        familyMemberHistories.push(resource as FamilyMemberHistory);
      } else if (resource?.resourceType === "RelatedPerson") {
        relatedPersons.push(resource as RelatedPerson);
      } else if (resource?.resourceType === "Task") {
        tasks.push(resource as Task);
      } else if (resource?.resourceType === "Coverage") {
        coverages.push(resource as Coverage);
      } else if (resource?.resourceType === "DiagnosticReport") {
        diagnosticReports.push(resource as DiagnosticReport);
      } else if (resource?.resourceType === "Practitioner") {
        practitioners.push(resource as Practitioner);
      } else if (resource?.resourceType === "Organization") {
        organizations.push(resource as Organization);
      }
    }
  }

  return {
    patient,
    practitioners,
    diagnosticReports,
    medications,
    medicationStatements,
    conditions,
    allergies,
    locations,
    procedures,
    observationSocialHistory,
    observationVitals,
    observationLaboratory,
    observationOther,
    encounters,
    immunizations,
    familyMemberHistories,
    relatedPersons,
    tasks,
    coverages,
    organizations,
  };
}

function createMRHeader(patient: Patient) {
  return `
    <div id="mr-header">
      <div class='logo-container'>
        <img src="https://raw.githubusercontent.com/metriport/metriport/develop/assets/logo-black.png" alt="Logo">
      </div>
      <h1 class="title">
        Medical Record Summary (${dayjs().format(ISO_DATE)})
      </h1>
      <div class="header-tables">
        <div style="margin-right: 10px" class="header-table">
          <div >
            <h4>Patient</h4>
            <table class="header-table-patient">
              <tbody>
                ${createHeaderTableRow(
                  "Name",
                  `${patient.name?.[0]?.given?.[0] ?? ""} ${patient.name?.[0]?.family ?? ""}`
                )}
                ${createHeaderTableRow("ID", patient.id ?? "")}
                ${createHeaderTableRow("DOB", patient.birthDate ?? "")}
                ${createHeaderTableRow("Gender", patient.gender ?? "")}
              </tbody>
            </table>
          </div>
          <div>
            <h4>Author</h4>
            <table class="header-table-author">
              <tbody>
                ${createHeaderTableRow("Name", "Metriport")}
                ${createHeaderTableRow("Authored On", dayjs().format(ISO_DATE))}
              </tbody>
            </table>
          </div>
          <div>
        </div>
        </div>
        <div class="header-table">
          <h4>Table of Contents</h4>
          <ul id="nav">
            <div class='half'>
              <li>
                <a href="#awe">Annual Wellness Exam Encounters</a>
              </li>
              <li>
                <a href="#adhd">ADHD Encounters</a>
              </li>
              <li>
                <a href="#reports">Visit Notes</a>
              </li>
              <li>
                <a href="#medications">Medications</a>
              </li>
              <li>
                <a href="#conditions">Conditions</a>
              </li>
              <li>
                <a href="#allergies">Allergies</a>
              </li>
              <li>
                <a href="#procedures"
                  >Procedures</a
                >
              </li>
              <li>
                <a href="#social-history">Social History</a>
              </li>
              <li>
                <a href="#vitals">Vitals</a>
              </li>
            </div>
            <div class='half'>
              <li>
                <a href="#laboratory">Laboratory</a>
              </li>
              <li>
                <a href="#other-observations">Other Observations</a>
              </li>
              <li>
                <a href="#immunizations">Immunizations</a>
              </li>
              <li>
                <a href="#family-member-history">Family Member History</a>
              </li>
              <li>
                <a href="#related-persons">Related Persons</a>
              </li>
              <li>
                <a href="#tasks">Tasks</a>
              </li>
              <li>
                <a href="#coverage">Coverage</a>
              </li>
              <li>
                <a href="#encounters">Encounters</a>
              </li>
            </div>
            </ul>
        </div>
      </div>
    </div>
  `;
}

function createHeaderTableRow(label: string, value: string) {
  return `
    <tr>
      <td>
        <span class="header-label">${label}</span>
        <span>
          ${value}
        </span>
      </td>
    </tr>
  `;
}

type EncounterTypes =
  | "labs"
  | "progressNotes"
  | "afterInstructions"
  | "reasonForVisit"
  | "documentation";

type EncounterSection = {
  [key: string]: {
    [k in EncounterTypes]?: DiagnosticReport[];
  };
};

function createDiagnosticReportsSection(
  diagnosticReports: DiagnosticReport[],
  practitioners: Practitioner[],
  locations: Location[],
  aweAndADHDVisits: Condition[],
  encounters: Encounter[]
) {
  const mappedPractitioners = mapResourceToId<Practitioner>(practitioners);

  if (!diagnosticReports) {
    return "";
  }

  const visitDateDict = getConditionDatesFromEncounters(encounters);

  const encounterSections: EncounterSection = buildEncounterSections({}, diagnosticReports);

  const encountersWithoutAWEAndADHD = Object.entries(encounterSections)
    .filter(([key]) => {
      const encounterDateFormatted = dayjs(key).format(ISO_DATE);
      const leftOverVisit = aweAndADHDVisits.find(visit => {
        const visitId = visit.id ?? "";
        const visitVisitDate = visit.onsetDateTime
          ? visit.onsetDateTime
          : visitDateDict[visitId]?.start;

        const visitVisitDateFormatted = dayjs(visitVisitDate).format(ISO_DATE);

        return visitVisitDateFormatted === encounterDateFormatted;
      });

      return !leftOverVisit;
    })
    .reduce((acc, [key, value]) => {
      acc[key] = value;
      return acc;
    }, {} as EncounterSection);

  const aYearAgo = dayjs().subtract(1, "year").format(ISO_DATE);

  const nonAWEreports = buildReports(
    encountersWithoutAWEAndADHD,
    mappedPractitioners,
    encounters,
    locations,
    aYearAgo,
    [],
    false
  );

  const hasNonAWEreports = nonAWEreports.length > 0;

  return `
    <div id="reports" class="section">
      <div class="section-title">
        <h3 id="reports" title="reports">&#x276F; Visit Notes</h3>
        <a href="#mr-header">&#x25B2; Back to Top</a>
      </div>
      <div class="section-content">
        ${
          hasNonAWEreports
            ? nonAWEreports
            : `<table><tbody><tr><td>No visit notes found</td></tr></tbody></table>`
        }
      </div>
    </div>
  `;
}

type DiagnosticIdWithDateAndLocation = {
  diagnosticReportId: string;
  locationRefName: string | undefined;
  date: string;
};

function createFilteredReportSection(
  diagnosticReports: DiagnosticReport[],
  practitioners: Practitioner[],
  filterConditions: Condition[],
  encounters: Encounter[],
  locations: Location[],
  title: string,
  tag: string,
  dateFilter?: string
) {
  const mappedPractitioners = mapResourceToId<Practitioner>(practitioners);

  if (!diagnosticReports) {
    return "";
  }

  const encounterSections: EncounterSection = buildEncounterSections({}, diagnosticReports);

  const conditionDateDict = getConditionDatesFromEncounters(encounters);

  const encountersWithCondition = Object.entries(encounterSections)
    .filter(([key]) => {
      const encounterDateFormatted = dayjs(key).format(ISO_DATE);
      const conditionVisit = filterConditions.find(condition => {
        const conditionId = condition.id ?? "";
        const conditionVisitDate = condition.onsetDateTime
          ? condition.onsetDateTime
          : conditionDateDict[conditionId]?.start;

        const conditionVisitDateFormatted = dayjs(conditionVisitDate).format(ISO_DATE);

        return conditionVisitDateFormatted === encounterDateFormatted;
      });

      return conditionVisit;
    })
    .reduce((acc, [key, value]) => {
      acc[key] = value;
      return acc;
    }, {} as EncounterSection);

  const conditionReports = buildReports(
    encountersWithCondition,
    mappedPractitioners,
    encounters,
    locations,
    dateFilter,
    filterConditions,
    true
  );

  const hasConditionReports = conditionReports.length > 0;

  return `
    <div id="${tag}" class="section">
      <div class="section-title">
        <h3 id="${tag}" title="reports">&#x276F; ${title}</h3>
        <a href="#mr-header">&#x25B2; Back to Top</a>
      </div>
      <div class="section-content">
        ${
          hasConditionReports
            ? conditionReports
            : `<table><tbody><tr><td>${title} may not be present</td></tr></tbody></table>`
        }
      </div>
    </div>
  `;
}

function buildEncounterSections(
  encounterSections: EncounterSection,
  diagnosticReports: DiagnosticReport[]
): EncounterSection {
  for (const report of diagnosticReports) {
    const time = report.effectiveDateTime ?? report.effectivePeriod?.start;
    const formattedDate = dayjs(time).format(ISO_DATE) ?? "";

    if (formattedDate) {
      if (!encounterSections[formattedDate]) {
        encounterSections[formattedDate] = {};
      }

      let diagnosticReportsType: EncounterTypes | undefined = "documentation";

      if (report.category) {
        for (const iterator of report.category) {
          if (iterator.text?.toLowerCase() === "lab") {
            diagnosticReportsType = "labs";
          }
        }
      }

      if (diagnosticReportsType) {
        const reportDate = dayjs(time).format(ISO_DATE) ?? "";
        let isReportDuplicate = false;

        if (encounterSections[formattedDate]?.[diagnosticReportsType]) {
          const isDuplicate = encounterSections[formattedDate]?.[diagnosticReportsType]?.find(
            reportInside => {
              const reportInsideTime =
                reportInside.effectiveDateTime ?? reportInside.effectivePeriod?.start;
              const reportInsideDate = dayjs(reportInsideTime).format(ISO_DATE) ?? "";
              const isDuplicateDate = reportInsideDate === reportDate;
              const hasSamePresentedForm = report.presentedForm?.some(pf =>
                reportInside.presentedForm?.some(ripf => pf.data === ripf.data)
              );
              return isDuplicateDate && hasSamePresentedForm;
            }
          );

          isReportDuplicate = !!isDuplicate;
        }

        if (!encounterSections?.[formattedDate]?.[diagnosticReportsType]) {
          encounterSections[formattedDate] = {
            ...encounterSections[formattedDate],
            [diagnosticReportsType]: [],
          };
        }

        if (!isReportDuplicate) {
          encounterSections[formattedDate]?.[diagnosticReportsType]?.push(report);
        }
      }
    }
  }

  return encounterSections;
}

function buildReports(
  encounterSections: EncounterSection,
  mappedPractitioners: Record<string, Practitioner>,
  encounters: Encounter[],
  locations: Location[],
  dateFilter?: string,
  conditions?: Condition[],
  latest?: boolean
) {
  const docsWithNotes = filterEncounterSections(encounterSections);

  const sortedAndFilteredNotes = Object.entries(docsWithNotes)
    // SORT BY ENCOUNTER DATE DESCENDING
    .sort(([keyA], [keyB]) => {
      return dayjs(keyA).isBefore(dayjs(keyB)) ? 1 : -1;
    })
    .slice(0, latest ? 1 : undefined)
    .filter(([key]) => {
      if (dateFilter) {
        const encounterDateFormatted = dayjs(key).format(ISO_DATE);
        return encounterDateFormatted > dateFilter;
      }

      return true;
    })
    // eslint-disable-next-line @typescript-eslint/no-unused-vars
    .filter(([key, value]) => {
      const documentation = value.documentation;
      const validDocumentation = documentation?.filter(doc => {
        const containsB64InAnyPresentedForm = doc.presentedForm?.some(form => {
          const note = form.data ?? "";
          const decodeNote = Buffer.from(note, "base64").toString("utf-8");
          return decodeNote.includes("^application^pdf^BASE64^");
        });

        return !containsB64InAnyPresentedForm;
      });

      return validDocumentation && validDocumentation.length > 0;
    });

  const notesBySpecialty = getLatestDrPerSpecialty(
    Object.fromEntries(sortedAndFilteredNotes),
    encounters,
    locations
  );

  return Object.entries(notesBySpecialty)
    .map(([key, value]) => {
      const labs = value.labs;
      const documentation = value.documentation;

      const hasNoLabs = !labs || labs?.length === 0;
      const hasNoDocumentation = !documentation || documentation?.length === 0;

      if (hasNoLabs && hasNoDocumentation) {
        return "";
      }

      const conditionDateDict = getConditionDatesFromEncounters(encounters);

      const condition = conditions?.find(condition => {
        const conditionId = condition.id ?? "";
        const conditionVisitDate = condition.onsetDateTime
          ? condition.onsetDateTime
          : conditionDateDict[conditionId]?.start;

        const encounterDateFormatted = dayjs(key).format(ISO_DATE);
        const conditionVisitDateFormatted = dayjs(conditionVisitDate).format(ISO_DATE);

        return conditionVisitDateFormatted === encounterDateFormatted;
      });

      const codeName = getSpecificCode(condition?.code?.coding ?? [], [ICD_10_CODE]);

      const idc10Code = condition?.code?.coding?.find(code =>
        code.system?.toLowerCase().includes(ICD_10_CODE)
      );

      const name =
        idc10Code?.display ??
        getValidCode(condition?.code?.coding)[0]?.display ??
        condition?.code?.text ??
        "";

      return `
        <div id="report">
          <div class="header">
            <h3 class="title">Encounter</h3>
            <span>Date: ${formatDateForDisplay(key) ?? ""}</span>
          </div>
          <div>
            ${condition ? `<h4>Diagnosis</h4><p>${name} - ${codeName}</p>` : ""}
          </div>
          <div>
            ${
              documentation && documentation.length > 0
                ? createWhatWasDocumentedFromDiagnosticReports(
                    documentation,
                    encounters,
                    locations,
                    mappedPractitioners
                  )
                : ""
            }
            ${
              labs && labs.length > 0
                ? `
                  <div class="labs">
                    <h4>Labs</h4>
                    <a href="#laboratory">Click To See Labs Section</a>
                  </div>
                  `
                : ""
            }

          </div>
        </div>
    `;
    })
    .join("");
}

function getLatestDrPerSpecialty(
  encounterSections: EncounterSection,
  encounters: Encounter[],
  locations: Location[]
): EncounterSection {
  const diagnosticReports = Object.values(encounterSections).flatMap(section => {
    if (!section.documentation) {
      return [];
    }

    return section.documentation;
  });
  const mappedDiagnosticReports = mapResourceToId<DiagnosticReport>(diagnosticReports);
  const mappedEncounters = mapResourceToId<Encounter>(encounters);
  const mappedLocations = mapResourceToId<Location>(locations);

  const diagnosticReportWithDate: DiagnosticIdWithDateAndLocation[] = [];

  for (const diagnosticReport of diagnosticReports) {
    const encounterRefId = diagnosticReport.encounter?.reference?.split("/")[1];
    const encounter = mappedEncounters[encounterRefId ?? ""];
    const diagnosticReportId = diagnosticReport.id ?? "";
    const locationRefId = encounter?.location?.[0]?.location?.reference?.split("/")[1];
    const location = mappedLocations[locationRefId ?? ""];

    const time = diagnosticReport.effectiveDateTime ?? diagnosticReport.effectivePeriod?.start;
    const formattedDate = dayjs(time).format(ISO_DATE) ?? "";

    diagnosticReportWithDate.push({
      diagnosticReportId,
      locationRefName: location ? location.name : undefined,
      date: formattedDate,
    });
  }

  const latestDiagnosticReportPerSpecialty = diagnosticReportWithDate.reduce(
    (acc: DiagnosticIdWithDateAndLocation[], curr) => {
      const specialtyExists = acc.find(report => report.locationRefName === curr.locationRefName);

      if (!specialtyExists || !curr.locationRefName) {
        acc.push(curr);
      } else {
        const latestSpecialtyReportDate = dayjs(specialtyExists.date).format(ISO_DATE);
        const isSameDate = dayjs(curr.date).isSame(dayjs(latestSpecialtyReportDate));
        const isAfterDate = dayjs(curr.date).isAfter(dayjs(latestSpecialtyReportDate));

        const planOfCareCode = "18776-5";
        const telephoneEncounterCode = "34748-4";
        const addendumDocumentCode = "55107-7";

        const invalidCodes = [planOfCareCode, telephoneEncounterCode, addendumDocumentCode];

        const originalDiagnosticReport =
          mappedDiagnosticReports[specialtyExists.diagnosticReportId];
        const originalLoincCodes = originalDiagnosticReport?.code?.coding?.filter(code =>
          code.system?.includes("loinc")
        );
        const originalHasInvalidCode = originalLoincCodes?.some(code =>
          invalidCodes.includes(code.code ?? "")
        );

        const currlDiagnosticReport = mappedDiagnosticReports[curr.diagnosticReportId];
        const currlLoincCodes = currlDiagnosticReport?.code?.coding?.filter(code =>
          code.system?.includes("loinc")
        );
        const currlHasInvalidCode = currlLoincCodes?.some(code =>
          invalidCodes.includes(code.code ?? "")
        );

        const canOverideInvalid = originalHasInvalidCode && !currlHasInvalidCode;
        const bothInvalid = originalHasInvalidCode && currlHasInvalidCode;
        const isSameOrAfter = isSameDate || isAfterDate;

        if (
          canOverideInvalid ||
          (isSameOrAfter && bothInvalid) ||
          (isSameOrAfter && !currlHasInvalidCode)
        ) {
          acc = acc.filter(report => report.locationRefName !== curr.locationRefName);
          acc.push(curr);
        }
      }

      return acc;
    },
    []
  );

  const reportsBySpecialty: DiagnosticReport[] = [];

  for (const report of latestDiagnosticReportPerSpecialty) {
    const diagnosticReport = mappedDiagnosticReports[report.diagnosticReportId];

    if (diagnosticReport) {
      reportsBySpecialty.push(diagnosticReport);
    }
  }

  const encounterSectionsBySpecialty = buildEncounterSections({}, reportsBySpecialty);

  return encounterSectionsBySpecialty;
}

function filterEncounterSections(encounterSections: EncounterSection): EncounterSection {
  return Object.entries(encounterSections).reduce((acc, [key, value]) => {
    const documentation = value.documentation?.filter(doc => {
      const hasValidNote = doc.presentedForm?.some(form => {
        const note = form.data ?? "";
        return note && note.length > 0;
      });

      return hasValidNote;
    });

    acc[key] = {
      ...value,
      documentation: documentation && documentation.length > 0 ? documentation : [],
    };

    return acc;
  }, {} as EncounterSection);
}

const REMOVE_FROM_NOTE = [
  "xLabel",
  "5/5",
  "Â°F",
  "â¢",
  "documented in this encounter",
  "xnoIndent",
  "Formatting of this note might be different from the original.",
];

function cleanUpNote(note: string): string {
  return note
    .trim()
    .replace(new RegExp(REMOVE_FROM_NOTE.join("|"), "g"), "")
    .replace(/<ID>.*?<\/ID>/g, "")
    .replace(/<styleCode>.*?<\/styleCode>/g, "");
}

function removeEncodedStrings(valueString: string): string {
  return valueString.replace(/&#x3D;/g, "").trim();
}

function createWhatWasDocumentedFromDiagnosticReports(
  documentation: DiagnosticReport[],
  encounters: Encounter[],
  locations: Location[],
  mappedPractitioners: Record<string, Practitioner>
) {
  const documentations = documentation
    .map(doc => {
      const notes =
        doc.presentedForm?.map(form => {
          const note = form.data ?? "";
          const noJunkNote = removeEncodedStrings(note);
          const decodeNote = Buffer.from(noJunkNote, "base64").toString("utf-8");
          return cleanUpNote(decodeNote);
        }) ?? [];

      const practitionerField = createPractionerField(doc, mappedPractitioners);
      const organizationField = createOrganizationField(doc, encounters, locations);

      const fields = [practitionerField, organizationField].filter(
        field => field.trim().length > 0
      );
      return `
      <div>
        ${fields.join("<br />")}
        ${
          notes.length > 0
            ? `<p style="margin-bottom: 10px; line-height: 25px; white-space: pre-line;">${notes.join(
                "<br />"
              )}</p>`
            : ""
        }
      </div>
      `;
    })
    .join("");

  return `<div class="documentation">
    <h4>Notes</h4>
    ${documentations}
  </div>`;
}

function createPractionerField(
  diagnosticReport: DiagnosticReport,
  mappedPractitioners: Record<string, Practitioner>
) {
  const practitionerRefId = diagnosticReport.performer?.[0]?.reference?.split("/")[1] ?? "";
  const practitioner = mappedPractitioners[practitionerRefId];
  const practitionerName =
    (practitioner?.name?.[0]?.given?.[0] ?? "") + " " + (practitioner?.name?.[0]?.family ?? "");
  const practitionerTitle =
    getValidCode(practitioner?.qualification?.[0]?.code?.coding)[0]?.display ?? "";

  const hasName = practitionerName.trim().length > 0;
  const hasTitle = practitionerTitle.trim().length > 0;

  return `
  ${hasName || hasTitle ? `<span>By:` : ""}
  ${hasName ? `<span>${practitionerName}</span>` : ""}
  ${hasTitle ? `<span>${hasName ? " - " : ""}${practitionerTitle}</span>` : ""}
  `;
}

function createOrganizationField(
  diagnosticReport: DiagnosticReport,
  encounters: Encounter[],
  locations: Location[]
) {
  const mappedEncounters = mapResourceToId<Encounter>(encounters);
  const mappedLocation = mapResourceToId<Location>(locations);

  const encounterRefId = diagnosticReport.encounter?.reference?.split("/")[1];

  const encounter = mappedEncounters[encounterRefId ?? ""];

  const locationRefId = encounter?.location?.[0]?.location?.reference?.split("/")?.[1];

  const location = mappedLocation[locationRefId ?? ""];

  return location ? `<p>Facility: ${location.name}</p>` : "";
}

function createMedicationSection(
  medications: Medication[],
  medicationStatements: MedicationStatement[]
) {
  if (!medicationStatements) {
    return "";
  }

  const mappedMedications = mapResourceToId<Medication>(medications);

  const medicationsSortedByDate = medicationStatements.sort((a, b) => {
    return dayjs(a.effectivePeriod?.start).isBefore(dayjs(b.effectivePeriod?.start)) ? 1 : -1;
  });

  const removeDuplicate = uniqWith(medicationsSortedByDate, (a, b) => {
    const aDate = dayjs(a.effectivePeriod?.start).format(ISO_DATE);
    const bDate = dayjs(b.effectivePeriod?.start).format(ISO_DATE);

    return aDate === bDate && a.dosage?.[0]?.text === b.dosage?.[0]?.text;
  }).filter(medicationStatement => {
    const medicationDate = medicationStatement.effectivePeriod?.start ?? "";
    const medicationDateFormatted = dayjs(medicationDate).format(ISO_DATE);
    const aYearAgo = dayjs().subtract(1, "year").format(ISO_DATE);

    return medicationDateFormatted > aYearAgo;
  });

  const medicationsSection = createSectionInMedications(
    mappedMedications,
    removeDuplicate,
    "All Medications"
  );

  const medicalTableContents = `
  ${medicationsSection}
  `;

  return createSection("Medications", medicalTableContents);
}

function getDateFormMedicationStatement(v: MedicationStatement): string | undefined {
  return v.effectivePeriod?.start;
}

function createSectionInMedications(
  mappedMedications: Record<string, Medication>,
  medicationStatements: MedicationStatement[],
  title: string
) {
  if (medicationStatements.length <= 0) {
    const noMedFound = "No medication info found";
    return ` <h4>${title}</h4><table><tbody><tr><td>${noMedFound}</td></tr></tbody></table>`;
  }
  const medicationStatementsSortedByDate = medicationStatements.sort((a, b) => {
    const aDate = getDateFormMedicationStatement(a);
    const bDate = getDateFormMedicationStatement(b);
    if (!aDate && !bDate) return 0;
    if (aDate && !bDate) return -1;
    if (!aDate && bDate) return 1;
    return dayjs(aDate).isBefore(dayjs(bDate)) ? 1 : -1;
  });
  const medicalTableContents = `
      <h4>${title}</h4>
      <table>
    <thead>
      <tr>
        <th style="width: 25%">Medication</th>
        <th style="width: 25%">Instructions</th>
        <div style="width: 50%">
          <th>Dosage</th>
          <th>Code</th>
          <th>Date</th>
        </div>
      </tr>
    </thead>
    <tbody>
      ${medicationStatementsSortedByDate
        .map(medicationStatement => {
          const medicationRefId = medicationStatement.medicationReference?.reference?.split("/")[1];
          const medication = mappedMedications[medicationRefId ?? ""];

          const code = getSpecificCode(medication?.code?.coding ?? [], [RX_NORM_CODE, NDC_CODE]);
          const blacklistInstructions = ["not defined"];

          const blacklistedInstruction = blacklistInstructions.find(instruction => {
            return medicationStatement.dosage?.[0]?.text?.toLowerCase().includes(instruction);
          });

          return `
            <tr>
              <td>${medication?.code?.text ?? ""}</td>
              <td>${blacklistedInstruction ? "" : medicationStatement.dosage?.[0]?.text ?? ""}</td>
              <td>${medicationStatement.dosage?.[0]?.doseAndRate?.[0]?.doseQuantity?.value ?? ""} ${
            medicationStatement.dosage?.[0]?.doseAndRate?.[0]?.doseQuantity?.unit?.replace(
              /[{()}]/g,
              ""
            ) ?? ""
          }</td>
              <td>${code ?? ""}</td>
              <td>${formatDateForDisplay(getDateFormMedicationStatement(medicationStatement))}</td>
            </tr>
          `;
        })
        .join("")}
    </tbody>
  </table>
  `;
  return medicalTableContents;
}

type RenderCondition = {
  code: string | null;
  name: string;
  firstSeen: string;
  lastSeen: string;
  clinicalStatus: string;
};

function createConditionSection(conditions: Condition[], encounter: Encounter[]) {
  if (!conditions) {
    return "";
  }

  const conditionDateDict = getConditionDatesFromEncounters(encounter);

  const removeDuplicate = uniqWith(conditions, (a, b) => {
    const aText = a.code?.text;
    const bText = b.code?.text;

    if (aText == undefined || bText == undefined) {
      return false;
    }

    const aDate = dayjs(a.onsetDateTime).format(ISO_DATE);
    const bDate = dayjs(b.onsetDateTime).format(ISO_DATE);

    return aDate === bDate && aText === bText;
  })
    .reduce((acc, condition) => {
      const codeName = getSpecificCode(condition.code?.coding ?? [], [ICD_10_CODE, SNOMED_CODE]);
      const idc10Code = condition.code?.coding?.find(code =>
        code.system?.toLowerCase().includes(ICD_10_CODE)
      );

      const name =
        idc10Code?.display ??
        getValidCode(condition.code?.coding)[0]?.display ??
        condition.code?.text ??
        "";
      const onsetDateTime = condition.onsetDateTime ?? "";
      const clinicalStatus = getValidCode(condition.clinicalStatus?.coding)[0]?.display ?? "";
      let onsetStartTime = condition.onsetPeriod?.start ?? "";
      let onsetEndTime = condition.onsetPeriod?.end ?? "";

      if (!onsetStartTime && condition.id) {
        onsetStartTime = conditionDateDict[condition.id]?.start ?? "";
      }
      if (!onsetEndTime && condition.id) {
        onsetEndTime = conditionDateDict[condition.id]?.end ?? "";
      }

      const newCondition: RenderCondition = {
        code: codeName,
        name,
        firstSeen: onsetStartTime && onsetStartTime.length ? onsetStartTime : onsetDateTime,
        lastSeen: onsetEndTime && onsetEndTime.length ? onsetEndTime : onsetDateTime,
        clinicalStatus,
      };

      const existingCondition = acc.find(
        condition => condition.code === newCondition.code && condition.name === newCondition.name
      );

      if (existingCondition) {
        // If the existing condition has a earlier first seen date, update the first seen date
        // if the existing condition has an later last seen date, update the last seen date
        if (dayjs(existingCondition.firstSeen).isAfter(dayjs(newCondition.firstSeen))) {
          existingCondition.firstSeen = newCondition.firstSeen;
        } else if (dayjs(existingCondition.lastSeen).isBefore(dayjs(newCondition.lastSeen))) {
          existingCondition.lastSeen = newCondition.lastSeen;
        }

        return acc;
      }

      acc.push(newCondition);

      return acc;
    }, [] as RenderCondition[])
    // logic to filter out conditions that are duplictates in all but date, and throw away the ones that dont have dates.
    .reduce((acc, condition) => {
      const conditionText = condition.name;
      const conditionCode = condition.code;
      const conditionDate = condition.firstSeen;

      if (conditionText == undefined || conditionCode == undefined) {
        return acc;
      }

      const existingCondition = acc.find(existingCondition => {
        const existingConditionText = existingCondition.name;
        const existingConditionCode = existingCondition.code;

        return existingConditionText === conditionText && existingConditionCode === conditionCode;
      });

      if (existingCondition) {
        // If the existing condition doesn't have a date but the new one does, replace it
        if (!existingCondition.firstSeen && conditionDate) {
          const index = acc.indexOf(existingCondition);
          acc[index] = condition;
        }
      } else {
        acc.push(condition);
      }
      return acc;
    }, [] as RenderCondition[])
    .sort((a, b) => {
      // sort the conditions so ones without dates will always be at the bottom
      if (!a.firstSeen) {
        return 1;
      }

      if (!b.firstSeen) {
        return -1;
      }

      return dayjs(a.firstSeen).isBefore(dayjs(b.firstSeen)) ? 1 : -1;
    });

  const conditionTableContents =
    removeDuplicate.length > 0
      ? `
      <table>

    <thead>
      <tr>
        <th style="width: 40%">Condition</th>
        <th style="width: 20%">Code</th>
        <th style="width: 20%">First seen</th>
        <th style="width: 20%">Last seen</th>
      </tr>
    </thead>
    <tbody>
      ${removeDuplicate
        .map(condition => {
          return `
            <tr>
              <td>${condition.name}</td>
              <td>${condition.code ?? ""}</td>
              <td>${formatDateForDisplay(condition.firstSeen)}</td>
              <td>${formatDateForDisplay(condition.lastSeen)}</td>
            </tr>
          `;
        })
        .join("")}
    </tbody>
    </table>

  `
      : `        <table>
      <tbody><tr><td>No condition info found</td></tr></tbody>        </table>
      `;

  return createSection("Conditions", conditionTableContents);
}

type RenderAllergy = {
  name: string;
  manifestation: string;
  code: string | null;
  firstSeen: string;
  lastSeen: string;
  clinicalStatus: string;
};

function createAllergySection(allergies: AllergyIntolerance[]) {
  if (!allergies) {
    return "";
  }

  const removeDuplicate = uniqWith(allergies, (a, b) => {
    const aDate = dayjs(a.onsetDateTime).format(ISO_DATE);
    const bDate = dayjs(b.onsetDateTime).format(ISO_DATE);
    return aDate === bDate && a.reaction?.[0]?.substance?.text === b.reaction?.[0]?.substance?.text;
  })
    .reduce((acc, allergy) => {
      const code = getSpecificCode(allergy.code?.coding ?? [], [
        SNOMED_CODE,
        ICD_10_CODE,
        RX_NORM_CODE,
      ]);
      const name = allergy.reaction?.[0]?.substance?.text ?? "";
      const manifestation = allergy.reaction?.[0]?.manifestation?.[0]?.text ?? "";
      const onsetDateTime = allergy.onsetDateTime
        ? allergy.onsetDateTime
        : allergy.recordedDate
        ? allergy.recordedDate
        : "";
      const clinicalStatus = allergy.clinicalStatus?.coding?.[0]?.code ?? "";
      const onsetStartTime = allergy.onsetPeriod?.start;
      const onsetEndTime = allergy.onsetPeriod?.end;

      const newAllergy: RenderAllergy = {
        code,
        name,
        manifestation,
        firstSeen: onsetStartTime && onsetStartTime.length ? onsetStartTime : onsetDateTime,
        lastSeen: onsetEndTime && onsetEndTime.length ? onsetEndTime : onsetDateTime,
        clinicalStatus,
      };

      const existingAllergy = acc.find(
        allergy => allergy.code === newAllergy.code && allergy.name === newAllergy.name
      );

      if (existingAllergy) {
        // If the existing allergy has a earlier first seen date, update the first seen date
        // if the existing allergy has an later last seen date, update the last seen date
        if (dayjs(existingAllergy.firstSeen).isAfter(dayjs(newAllergy.firstSeen))) {
          existingAllergy.firstSeen = newAllergy.firstSeen;
        } else if (dayjs(existingAllergy.lastSeen).isBefore(dayjs(newAllergy.lastSeen))) {
          existingAllergy.lastSeen = newAllergy.lastSeen;
        }

        return acc;
      }

      acc.push(newAllergy);

      return acc;
    }, [] as RenderAllergy[])
    .sort((a, b) => {
      return dayjs(a.firstSeen).isBefore(dayjs(b.firstSeen)) ? 1 : -1;
    });

  const blacklistCodeText = ["no known allergies"];
  const blacklistManifestationText = ["info not available", "other"];

  const filterBlacklistText = removeDuplicate.filter(allergy => {
    const codeText = allergy.name?.toLowerCase();

    return codeText && !blacklistCodeText.includes(codeText);
  });

  const allergyTableContents =
    filterBlacklistText.length > 0
      ? `
      <table>

    <thead>
      <tr>
        <th style="width: 30%">Allergy</th>
        <th style="width: 17.5%">Manifestation</th>
        <th style="width: 17.5%">Code</th>
        <th style="width: 17.5%">First Seen</th>
        <th style="width: 17.5%">Last Seen</th>
      </tr>
    </thead>
    <tbody>
      ${filterBlacklistText
        .map(allergy => {
          const blacklistManifestation = blacklistManifestationText.find(manifestation => {
            return allergy.manifestation?.toLowerCase().includes(manifestation);
          });

          return `
            <tr>
              <td>${allergy.name}</td>
              <td>${blacklistManifestation ? "" : allergy.manifestation}</td>
              <td>${allergy.code}</td>
              <td>${formatDateForDisplay(allergy.firstSeen)}</td>
              <td>${formatDateForDisplay(allergy.lastSeen)}</td>
            </tr>
          `;
        })
        .join("")}
    </tbody>
    </table>

  `
      : `        <table>
      <tbody><tr><td>No allergy info found</td></tr></tbody>        </table>
      `;

  return createSection("Allergies", allergyTableContents);
}

function createProcedureSection(procedures: Procedure[]) {
  if (!procedures) {
    return "";
  }

  const proceduresSortedByDate = procedures.sort((a, b) => {
    return dayjs(a.performedDateTime).isBefore(dayjs(b.performedDateTime)) ? 1 : -1;
  });

  const removeDuplicate = uniqWith(proceduresSortedByDate, (a, b) => {
    const aDate = dayjs(a.performedDateTime).format(ISO_DATE);
    const bDate = dayjs(b.performedDateTime).format(ISO_DATE);
    return aDate === bDate && a?.text === b?.text;
  });

  const procedureTableContents =
    removeDuplicate.length > 0
      ? `
      <table>

    <thead>
      <tr>
        <th style="width: 40%">Procedure</th>
        <th style="width: 30%">Code</th>
        <th style="width: 30%">Date</th>
      </tr>
    </thead>
    <tbody>
      ${removeDuplicate
        .map(procedure => {
          const code = getSpecificCode(procedure.code?.coding ?? [], [
            SNOMED_CODE,
            MEDICARE_CODE,
            CPT_CODE,
          ]);

          // TODO: ADD PERFORMER FROM PRACTITIONER
          return `
            <tr>
              <td>${procedure?.code?.text ?? ""}</td>
              <td>${code ?? ""}</td>
              <td>${formatDateForDisplay(procedure.performedDateTime)}</td>
            </tr>
          `;
        })
        .join("")}
    </tbody>
    </table>

  `
      : `        <table>
      <tbody><tr><td>No procedure info found</td></tr></tbody>        </table>
      `;

  return createSection("Procedures", procedureTableContents);
}

type RenderObservation = {
  display: string;
  code: string | null;
  value: string;
  firstDate: string;
  lastDate: string;
};

function createObservationSocialHistorySection(observations: Observation[]) {
  if (!observations) {
    return "";
  }

  const observationsSortedByDate = observations.sort((a, b) => {
    return dayjs(a.effectiveDateTime).isBefore(dayjs(b.effectiveDateTime)) ? 1 : -1;
  });

  const removeDuplicate = uniqWith(observationsSortedByDate, (a, b) => {
    const aDate = dayjs(a.effectiveDateTime).format(ISO_DATE);
    const bDate = dayjs(b.effectiveDateTime).format(ISO_DATE);
    const aText = a.code?.text ?? getValidCode(a.code?.coding)[0]?.display;
    const bText = b.code?.text ?? getValidCode(b.code?.coding)[0]?.display;
    const aValue = renderSocialHistoryValue(a) ?? "";
    const bValue = renderSocialHistoryValue(b) ?? "";
    if (aText === undefined || bText === undefined) {
      return false;
    }
    return aDate === bDate && aText === bText && aValue === bValue;
  })
    .filter(observation => {
      const value = renderSocialHistoryValue(observation) ?? "";
      const blacklistValues = ["sex assigned at birth"];
      const display = getValidCode(observation.code?.coding)[0]?.display ?? "";
      const valueIsBlacklisted = blacklistValues.includes(display);

      return value && value.length > 0 && !valueIsBlacklisted;
    })
    .reduce((acc, observation) => {
      const display = getValidCode(observation.code?.coding)[0]?.display ?? "";
      const value = renderSocialHistoryValue(observation) ?? "";
      const observationDate = formatDateForDisplay(observation.effectiveDateTime);
      const lastItemInArray = acc[acc.length - 1];

      if (lastItemInArray) {
        const lastItemInArrayFirstDate = lastItemInArray.firstDate;
        const lastItemInArrayLastDate = lastItemInArray.lastDate;
        const lastItemInArrayDisplay = lastItemInArray.display;
        const lastItemInArrayValue = lastItemInArray.value;

        const isSameDisplay = lastItemInArrayDisplay === display;
        const isSameValue = lastItemInArrayValue === value;

        if (isSameDisplay && isSameValue) {
          // If the existing observation has a earlier first seen date, update the first seen date
          // if the existing observation has an later last seen date, update the last seen date
          if (dayjs(lastItemInArrayFirstDate).isAfter(dayjs(observationDate))) {
            lastItemInArray.firstDate = observationDate;
          } else if (dayjs(lastItemInArrayLastDate).isBefore(dayjs(observationDate))) {
            lastItemInArray.lastDate = observationDate;
          }

          return acc;
        }
      }

      acc.push({
        display,
        code: getSpecificCode(observation.code?.coding ?? [], [
          ICD_10_CODE,
          SNOMED_CODE,
          LOINC_CODE,
        ]),
        value,
        firstDate: observationDate,
        lastDate: observationDate,
      });

      return acc;
    }, [] as RenderObservation[]);

  const observationTableContents =
    removeDuplicate.length > 0
      ? `
      <table>

    <thead>
      <tr>
        <th style="width: 30%">Observation</th>
        <th style="width: 23.33333%">Value</th>
        <th style="width: 23.33333%">Code</th>
        <th style="width: 23.33333%">Date</th>
      </tr>
    </thead>
    <tbody>
      ${removeDuplicate
        .map(observation => {
          // if dates are the same just render firstdate
          const date =
            observation.firstDate === observation.lastDate
              ? observation.firstDate
              : `${observation.firstDate} - ${observation.lastDate}`;

          return `
            <tr>
              <td>${observation.display}</td>
              <td>${observation.value}</td>
              <td>${observation.code ?? ""}</td>
              <td>${formatDateForDisplay(date)}</td>
            </tr>
          `;
        })
        .join("")}
    </tbody>
    </table>

  `
      : `        <table>
      <tbody><tr><td>No observation info found</td></tr></tbody>        </table>
      `;

  return createSection("Social History", observationTableContents);
}

function renderSocialHistoryValue(observation: Observation) {
  if (observation.valueQuantity) {
    const value = observation.valueQuantity?.value;
    const unit = observation.valueQuantity?.unit?.replace(/[{()}]/g, "");

    return `${value} ${unit}`;
  } else if (observation.valueCodeableConcept) {
    return (
      observation.valueCodeableConcept?.text ??
      getValidCode(observation.valueCodeableConcept.coding)[0]?.display
    );
  } else {
    return "";
  }
}

function createObservationVitalsSection(observations: Observation[]) {
  if (!observations) {
    return "";
  }

  const observationsSortedByDate = observations.sort((a, b) => {
    return dayjs(a.effectiveDateTime).isBefore(dayjs(b.effectiveDateTime)) ? 1 : -1;
  });

  const removeDuplicate = uniqWith(observationsSortedByDate, (a, b) => {
    const aDate = dayjs(a.effectiveDateTime).format(ISO_DATE);
    const bDate = dayjs(b.effectiveDateTime).format(ISO_DATE);
    const aText = a.code?.text;
    const bText = b.code?.text;
    if (aText === undefined || bText === undefined) {
      return false;
    }
    return aDate === bDate && aText === bText;
  }).filter(observation => {
    const observationDate = observation.effectiveDateTime ?? "";
    const observationDateFormatted = dayjs(observationDate).format(ISO_DATE);
    const threeYearAgo = dayjs().subtract(3, "year").format(ISO_DATE);

    return dayjs(observationDateFormatted).isAfter(dayjs(threeYearAgo));
  });

  const observationTableContents =
    removeDuplicate.length > 0
      ? createVitalsByDate(removeDuplicate)
      : `        <table>
      <tbody><tr><td>No observation info found</td></tr></tbody>        </table>
      `;

  return createSection("Vitals", observationTableContents);
}

function createVitalsByDate(observations: Observation[]): string {
  const filteredObservations = filterObservationsByDate(observations);

  return filteredObservations
    .map(tables => {
      const observationTableContents = `
      <table>

    <thead>
      <tr>
        <th style="width: 33.33333%">Observation</th>
        <th style="width: 33.33333%">Value</th>
        <th style="width: 33.33333%">Code</th>
      </tr>
    </thead>
    <tbody>
      ${tables.observations
        .map(observation => {
          const code = getSpecificCode(observation.code?.coding ?? [], [LOINC_CODE]);

          return `
            <tr>
              <td>${
                getValidCode(observation.code?.coding)[0]?.display ?? observation.code?.text ?? ""
              }</td>
              <td>${renderVitalsValue(observation)}</td>
              <td>${code ?? ""}</td>
            </tr>
          `;
        })
        .join("")}
    </tbody>
    </table>
      `;

      return `
      <div>
        <h4>Vital Results On: ${tables.date}</h4>
        ${observationTableContents}
      </div>
      `;
    })
    .join("");
}

function renderVitalsValue(observation: Observation) {
  if (observation.valueQuantity) {
    const value = observation.valueQuantity?.value;
    const unit = observation.valueQuantity?.unit?.replace(/[{()}]/g, "");

    return `${value} ${unit}`;
  } else {
    return "";
  }
}

function createObservationLaboratorySection(observations: Observation[]) {
  if (!observations) {
    return "";
  }

  const observationsSortedByDate = observations.sort((a, b) => {
    return dayjs(a.effectiveDateTime).isBefore(dayjs(b.effectiveDateTime)) ? 1 : -1;
  });

  const removeDuplicate = uniqWith(observationsSortedByDate, (a, b) => {
    const aDate = dayjs(a.effectiveDateTime).format(ISO_DATE);
    const bDate = dayjs(b.effectiveDateTime).format(ISO_DATE);
    const aText = a.code?.text;
    const bText = b.code?.text;
    if (aText === undefined || bText === undefined) {
      return false;
    }
    return aDate === bDate && aText === bText;
  }).filter(observation => {
    const observationDate = observation.effectiveDateTime ?? "";
    const observationDateFormatted = dayjs(observationDate).format(ISO_DATE);
    const threeYearAgo = dayjs().subtract(3, "year").format(ISO_DATE);

    return dayjs(observationDateFormatted).isAfter(dayjs(threeYearAgo));
  });

  const observationTableContents =
    removeDuplicate.length > 0
      ? createObservationsByDate(removeDuplicate)
      : `        <table>
      <tbody><tr><td>No laboratory info found</td></tr></tbody>        <table>
      `;

  return createSection("Laboratory", observationTableContents);
}

function createObservationsByDate(observations: Observation[]): string {
  const blacklistReferenceRangeText = ["unknown", "not detected"];

  const filteredObservations = filterObservationsByDate(observations);

  return filteredObservations
    .map(tables => {
      const observationTableContents = `
      <table>
    <thead>
        <tr>
          <th style="width: 20%">Observation</th>
          <th style="width: 20%">Value</th>
          <th style="width: 20%">Interpretation</th>
          <th style="width: 20%">Reference Range</th>
          <th style="width: 20%">Code</th>
        </tr>
      </thead>
      <tbody>
        ${tables.observations
          .filter(observation => {
            const observationDisplay = observation.code?.coding?.find(coding => {
              if (coding.code !== UNK_CODE) {
                return coding.display;
              }
              return;
            });

            const hasDisplayValue = observationDisplay?.display ?? observation.code?.text;

            return !!hasDisplayValue;
          })
          .map(observation => {
            const code = getSpecificCode(observation.code?.coding ?? [], [SNOMED_CODE, LOINC_CODE]);
            const blacklistReferenceRange = blacklistReferenceRangeText.find(referenceRange => {
              return observation.referenceRange?.[0]?.text?.toLowerCase().includes(referenceRange);
            });

            const constructedReferenceRange = blacklistReferenceRange
              ? ""
              : `${observation.referenceRange?.[0]?.low?.value ?? ""} ${
                  observation.referenceRange?.[0]?.low?.unit ?? ""
                } - ${observation.referenceRange?.[0]?.high?.value ?? ""} ${
                  observation.referenceRange?.[0]?.high?.unit ?? ""
                }`;

            const observationDisplay = observation.code?.coding?.find(coding => {
              if (coding.code !== UNK_CODE) {
                return coding.display;
              }
              return;
            });

            return `
              <tr>
                <td>${observationDisplay?.display ?? observation.code?.text ?? ""}</td>
                <td>${observation.valueQuantity?.value ?? observation.valueString ?? ""}</td>
                <td>${observation.interpretation?.[0]?.text ?? ""}</td>
                <td>${
                  blacklistReferenceRange
                    ? ""
                    : observation.referenceRange?.[0]?.text ?? constructedReferenceRange ?? ""
                }</td>
                <td>${code ?? ""}</td>
              </tr>
            `;
          })
          .join("")}
      </tbody>
      </table>
      `;

      return `
      <div>
        <h4>Lab Results On: ${tables.date}</h4>
        ${observationTableContents}
      </div>
      `;
    })
    .join("");
}

type FilteredObservations = { date: string; observations: Observation[] };

function filterObservationsByDate(observations: Observation[]): FilteredObservations[] {
  const filteredObservations = observations.reduce((acc, observation) => {
    const observationDate = formatDateForDisplay(observation.effectiveDateTime);
    const existingObservation = acc.find(observation => observation.date === observationDate);

    if (!observationDate.length) return acc;

    if (existingObservation) {
      existingObservation.observations.push(observation);
      return acc;
    }

    const observationDisplay = observation.code?.coding?.find(coding => {
      return coding.display;
    });

    if (observationDisplay || observation.code?.text) {
      acc.push({
        date: observationDate,
        observations: [observation],
      });
    }

    return acc;
  }, [] as FilteredObservations[]);

  return filteredObservations;
}

function createOtherObservationsSection(observations: Observation[]) {
  if (!observations) {
    return "";
  }

  const observationsSortedByDate = observations.sort((a, b) => {
    return dayjs(a.effectiveDateTime).isBefore(dayjs(b.effectiveDateTime)) ? 1 : -1;
  });

  const removeDuplicate = uniqWith(observationsSortedByDate, (a, b) => {
    const aDate = dayjs(a.effectiveDateTime).format(ISO_DATE);
    const bDate = dayjs(b.effectiveDateTime).format(ISO_DATE);
    return aDate === bDate && a.code?.text === b.code?.text;
  }).filter(observation => {
    const value = observation.valueQuantity?.value ?? observation.valueString;

    return !!value;
  });

  const observationTableContents =
    removeDuplicate.length > 0
      ? createOtherObservationsByDate(removeDuplicate)
      : `        <table>
      <tbody><tr><td>No observation info found</td></tr></tbody>        </table>
      `;
  return createSection("Other Observations", observationTableContents);
}

function createOtherObservationsByDate(observations: Observation[]): string {
  const filteredObservations = observations.reduce((acc, observation) => {
    const observationDate = formatDateForDisplay(observation.effectiveDateTime);
    const existingObservation = acc.find(observation => observation.date === observationDate);
    if (!observationDate.length) return acc;

    if (existingObservation) {
      existingObservation.observations.push(observation);
      return acc;
    }

    const observationDisplay = observation.code?.coding?.find(coding => {
      return coding.display;
    });

    if (observationDisplay || observation.code?.text) {
      acc.push({
        date: observationDate,
        observations: [observation],
      });
    }

    return acc;
  }, [] as { date: string; observations: Observation[] }[]);

  return filteredObservations
    .map(tables => {
      const observationTableContents = `
      <table>

      <thead>
        <tr>
          <th style="width: 33.33333%">Observation</th>
          <th style="width: 33.33333%">Value</th>
          <th style="width: 33.33333%">Code</th>
        </tr>
      </thead>
      <tbody>
        ${tables.observations
          .map(observation => {
            const code = getSpecificCode(observation.code?.coding ?? [], [
              ICD_10_CODE,
              SNOMED_CODE,
            ]);

            return `
              <tr>
                <td>${
                  getValidCode(observation.code?.coding)[0]?.display ?? observation.code?.text ?? ""
                }</td>
                <td>${observation.valueQuantity?.value ?? observation.valueString ?? ""}</td>
                <td>${code ?? ""}</td>
              </tr>
            `;
          })
          .join("")}
      </tbody>
      </table>
      `;

      return `
      <div>
        <h4>Observation Results On: ${tables.date}</h4>
        ${observationTableContents}
      </div>
      `;
    })
    .join("");
}

function renderClassDisplay(encounter: Encounter) {
  const isDisplayUndefined = encounter.class?.display === undefined;

  if (encounter.class?.display && !isDisplayUndefined) {
    return encounter.class?.display;
  } else if (encounter.class?.code && !isDisplayUndefined) {
    const extension = encounter.class?.extension?.find(coding => {
      return coding.valueCoding?.code === encounter.class?.code;
    });

    return extension?.valueCoding?.display;
  } else {
    return "";
  }
}

function createImmunizationSection(immunizations: Immunization[]) {
  if (!immunizations) {
    return "";
  }

  const immunizationsSortedByDate = immunizations.sort((a, b) => {
    return dayjs(a.occurrenceDateTime).isBefore(dayjs(b.occurrenceDateTime)) ? 1 : -1;
  });

  const removeDuplicate = uniqWith(immunizationsSortedByDate, (a, b) => {
    const aDate = dayjs(a.occurrenceDateTime).format(ISO_DATE);
    const bDate = dayjs(b.occurrenceDateTime).format(ISO_DATE);
    return aDate === bDate && a.vaccineCode?.text === b.vaccineCode?.text;
  });

  const immunizationTableContents =
    removeDuplicate.length > 0
      ? `
      <table>

    <thead>
      <tr>
        <th style="width: 30%">Immunization</th>
        <th style="width: 23.3%">Code</th>
        <th style="width: 23.3%">Manufacturer</th>
        <th style="width: 23.3%">Date</th>
      </tr>
    </thead>
    <tbody>
      ${removeDuplicate
        .map(immunization => {
          const code = getSpecificCode(immunization.vaccineCode?.coding ?? [], [
            "cvx",
            RX_NORM_CODE,
          ]);

          return `
            <tr>
              <td>${immunization.vaccineCode?.text ?? ""}</td>
              <td>${code ?? ""}</td>
              <td>${immunization.manufacturer?.display ?? ""}</td>
              <td>${formatDateForDisplay(immunization.occurrenceDateTime)}</td>
            </tr>
          `;
        })
        .join("")}
    </tbody>
    </table>

  `
      : `        <table>
      <tbody><tr><td>No immunization info found</td></tr></tbody>        </table>
      `;

  return createSection("Immunizations", immunizationTableContents);
}

function createFamilyHistorySection(familyMemberHistories: FamilyMemberHistory[]) {
  if (!familyMemberHistories) {
    return "";
  }

  const removeDuplicate = uniqWith(familyMemberHistories, (a, b) => {
    return (
      renderFamilyHistoryConditions(a)?.join(", ") ===
        renderFamilyHistoryConditions(b)?.join(", ") &&
      getValidCode(a.relationship?.coding)[0]?.display ===
        getValidCode(b.relationship?.coding)[0]?.display
    );
  });

  const familyMemberHistoryTableContents =
    removeDuplicate.length > 0
      ? `
      <table>

    <thead>
      <tr>
        <th style="width: 17.5%">Family Member</th>
        <th style="width: 17.5%">Sex</th>
        <th style="width: 30%">Conditions</th>
        <th style="width: 17.5%">Deceased</th>
        <th style="width: 17.5%">Code</th>
      </tr>
    </thead>
    <tbody>
      ${removeDuplicate
        .map(familyMemberHistory => {
          const code = getSpecificCode(familyMemberHistory.condition?.[0]?.code?.coding ?? [], [
            ICD_10_CODE,
            SNOMED_CODE,
          ]);

          const deceasedFamilyMember = familyMemberHistory.condition?.find(condition => {
            return condition.contributedToDeath === true;
          });

          return `
            <tr>
              <td>${getValidCode(familyMemberHistory.relationship?.coding)[0]?.display ?? ""}</td>
              <td>${renderAdministrativeGender(familyMemberHistory) ?? ""}</td>
              <td>${renderFamilyHistoryConditions(familyMemberHistory)?.join(", ") ?? ""}</td>
              <td>${deceasedFamilyMember ? "yes" : "no"}</td>
              <td>${code ?? ""}</td>
            </tr>
          `;
        })
        .join("")}
    </tbody>
    </table>

  `
      : `        <table>
      <tbody><tr><td>No family member history
        info found</td></tr></tbody>        </table>
        `;

  return createSection("Family Member History", familyMemberHistoryTableContents);
}

function renderFamilyHistoryConditions(familyMemberHistory: FamilyMemberHistory) {
  return familyMemberHistory.condition?.map(condition => {
    return condition.code?.text ?? getValidCode(condition.code?.coding)[0]?.display;
  });
}

function renderAdministrativeGender(familyMemberHistory: FamilyMemberHistory): string | null {
  const adminGenCode = familyMemberHistory.sex?.coding?.find(coding => {
    return coding.system?.toLowerCase().includes("administrativegender");
  })?.code;

  if (adminGenCode) {
    return adminGenCode;
  }

  return null;
}

function createRelatedPersonSection(relatedPersons: RelatedPerson[]) {
  if (!relatedPersons) {
    return "";
  }

  function getName(relatedPerson: RelatedPerson) {
    return relatedPerson.name?.[0]?.text ?? "";
  }

  function getRelationship(relatedPerson: RelatedPerson) {
    return (
      relatedPerson.relationship?.[0]?.text ??
      getValidCode(relatedPerson.relationship?.[0]?.coding)[0]?.display ??
      ""
    );
  }

  const removeDuplicate = uniqWith(relatedPersons, (a, b) => {
    return getName(a) === getName(b) && getRelationship(a) === getRelationship(b);
  });

  const relatedPersonTableContents =
    removeDuplicate.length > 0
      ? `
      <table>

    <thead>
      <tr>
        <th style="width: 25%">Name</th>
        <th style="width: 25%">Relationship</th>
        <th style="width: 25%">Contacts</th>
        <th style="width: 25%">Addresses</th>
      </tr>
    </thead>
    <tbody>
      ${removeDuplicate
        .map(relatedPerson => {
          return `
            <tr>
              <td>${getName(relatedPerson)}</td>
              <td>${getRelationship(relatedPerson)}</td>
              <td>${renderRelatedPersonContacts(relatedPerson)?.join(", ") ?? ""}</td>
              <td>${renderRelatedPersonAddresses(relatedPerson)?.join(", ") ?? ""}</td>
            </tr>
          `;
        })
        .join("")}
    </tbody>
    </table>

  `
      : `        <table>
      <tbody><tr><td>No related person info found</td></tr></tbody>        </table>
      `;

  return createSection("Related Persons", relatedPersonTableContents);
}

function renderRelatedPersonContacts(relatedPerson: RelatedPerson) {
  return relatedPerson.telecom?.map(telecom => {
    return `${telecom.system}${telecom.use ? `- ${telecom.use}` : ""}: ${telecom.value}`;
  });
}

function renderRelatedPersonAddresses(relatedPerson: RelatedPerson) {
  return relatedPerson.address?.map(address => {
    return `${address.line?.join(", ")} ${address.city}, ${address.state} ${address.postalCode}`;
  });
}

function createTaskSection(tasks: Task[]) {
  if (!tasks) {
    return "";
  }

  const tasksSortedByDate = tasks.sort((a, b) => {
    return dayjs(a.authoredOn).isBefore(dayjs(b.authoredOn)) ? 1 : -1;
  });

  const removeDuplicate = uniqWith(tasksSortedByDate, (a, b) => {
    const aDate = dayjs(a.authoredOn).format(ISO_DATE);
    const bDate = dayjs(b.authoredOn).format(ISO_DATE);
    return aDate === bDate && a.description === b.description;
  }).filter(task => {
    // date is before 1920
    const date = dayjs(task.authoredOn).format(ISO_DATE);
    const isBefore1920 = dayjs(date).isBefore(dayjs("1920-01-01"));

    return !isBefore1920;
  });

  const taskTableContents =
    removeDuplicate.length > 0
      ? `
      <table>

    <thead>
      <tr>
        <th style="width: 20%">Task</th>
        <th style="width: 20%">Reason</th>
        <th style="width: 20%">Code</th>
        <th style="width: 20%">Note</th>
        <th style="width: 20%">Date</th>
      </tr>
    </thead>
    <tbody>
      ${removeDuplicate
        .map(task => {
          const code = getSpecificCode(task.code?.coding ?? [], [SNOMED_CODE]);

          return `
            <tr>
              <td>${task.description ?? ""}</td>
              <td>${getValidCode(task.reasonCode?.coding)[0]?.display ?? ""}</td>
              <td>${code ?? ""}</td>
              <td>${task.note?.[0]?.text ?? ""}</td>
              <td>${formatDateForDisplay(task.authoredOn)}</td>
            </tr>
          `;
        })
        .join("")}
    </tbody>
    </table>

  `
      : `        <table>
      <tbody><tr><td>No task info found</td></tr></tbody>        </table>
      `;

  return createSection("Tasks", taskTableContents);
}

function createEncountersSection(encounters: Encounter[], locations: Location[]) {
  const mappedLocations = mapResourceToId<Location>(locations);

  if (!encounters) {
    return "";
  }

  const encountersSortedByDate = encounters.sort((a, b) => {
    return dayjs(a.period?.start).isBefore(dayjs(b.period?.start)) ? 1 : -1;
  });

  const removeDuplicate = uniqWith(encountersSortedByDate, (a, b) => {
    const aDate = dayjs(a.period?.start).format(ISO_DATE);
    const bDate = dayjs(b.period?.start).format(ISO_DATE);
    return aDate === bDate && a.type?.[0]?.text === b.type?.[0]?.text;
  }).filter(encounter => {
    const encounterDate = encounter.period?.start ?? "";
    const encounterDateFormatted = dayjs(encounterDate).format(ISO_DATE);
    const threeYearAgo = dayjs().subtract(3, "year").format(ISO_DATE);

    return dayjs(encounterDateFormatted).isAfter(dayjs(threeYearAgo));
  });

  // SOMETIMES IT DOESNT HAVE A REASON SHOULD WE REMOVE ALTOGETHER?
  const encounterTableContents =
    removeDuplicate.length > 0
      ? `
      <table>

    <thead>
      <tr>
        <th style="width: 30%">Encounter</th>
        <th style="width: 17.5%">Location</th>
        <th style="width: 17.5%">Class</th>
        <th style="width: 17.5%">Start Date</th>
        <th style="width: 17.5%">End Date</th>
      </tr>
    </thead>
    <tbody>
      ${removeDuplicate
        .map(encounter => {
          const locationId = encounter.location?.[0]?.location?.reference?.split("/")?.[1];
          return `
            <tr>
              <td>${
                encounter.reasonCode?.[0]?.text ??
                getValidCode(encounter.reasonCode?.[0]?.coding)[0]?.display ??
                ""
              }</td>
              <td>${(locationId && mappedLocations[locationId]?.name) ?? ""}</td>
              <td>${renderClassDisplay(encounter)}</td>
              <td>${formatDateForDisplay(encounter.period?.start)}</td>
              <td>${formatDateForDisplay(encounter.period?.end)}</td>
            </tr>
          `;
        })
        .join("")}
    </tbody>
    </table>

  `
      : `        <table>
      <tbody><tr><td>No encounter info found</td></tr></tbody>        </table>
      `;

  return createSection("Encounters", encounterTableContents);
}

function createCoverageSection(coverages: Coverage[], organizations: Organization[]) {
  if (!coverages) {
    return "";
  }

  const mappedLocations = mapResourceToId<Organization>(organizations);

  const coveragesSortedByDate = coverages.sort((a, b) => {
    return dayjs(a.period?.start).isBefore(dayjs(b.period?.start)) ? 1 : -1;
  });

  const removeDuplicate = uniqWith(coveragesSortedByDate, (a, b) => {
    const aDate = dayjs(a.period?.start).format(ISO_DATE);
    const bDate = dayjs(b.period?.start).format(ISO_DATE);
    return aDate === bDate && a.type?.text === b.type?.text;
  });

  const coverageTableContents =
    removeDuplicate.length > 0
      ? `
      <table>

    <thead>
      <tr>
        <th style="width: 20%">Provider</th>
        <th style="width: 20%">Policy ID</th>
        <th style="width: 20%">Status</th>
        <th style="width: 20%">Start Date</th>
        <th style="width: 20%">End Date</th>
      </tr>
    </thead>
    <tbody>
      ${removeDuplicate
        .map(coverage => {
          const payorRef = coverage.payor?.[0]?.reference?.split("/")?.[1];
          const organization = mappedLocations[payorRef ?? ""];

          return `
            <tr>
              <td>${organization?.name ?? ""}</td>
              <td>${coverage.identifier?.[0]?.value ?? ""}</td>
              <td>${coverage.status ?? ""}</td>
              <td>${formatDateForDisplay(coverage.period?.start)}</td>
              <td>${formatDateForDisplay(coverage.period?.end)}</td>
            </tr>
          `;
        })
        .join("")}
    </tbody>
    </table>

  `
      : `        <table>
      <tbody><tr><td>No coverage info found</td></tr></tbody>        </table>
      `;

  return createSection("Coverage", coverageTableContents);
}

function getSpecificCode(coding: Coding[], systemsList: string[]): string | null {
  // return the first code that matches the system
  // systemList should be in order of priority

  let specifiedCode: string | null = null;

  if (systemsList.length) {
    for (const system of systemsList) {
      const code = coding.find(coding => {
        return coding.system?.toLowerCase().includes(system);
      })?.code;

      if (code && !specifiedCode) {
        specifiedCode = `${system.toUpperCase()}: ${code}`;
      }
    }
  }

  return specifiedCode;
}

function getConditionDatesFromEncounters(
  encounters: Encounter[]
): Record<string, { start: string; end: string }> {
  const conditionDates: Record<string, { start: string; end: string }> = {};

  encounters.forEach(encounter => {
    if (encounter.diagnosis) {
      encounter.diagnosis.forEach(diagnosis => {
        if (diagnosis.condition && diagnosis.condition.reference) {
          const conditionId = diagnosis.condition.reference.split("/")[1];
          if (encounter.period && conditionId) {
            conditionDates[conditionId] = {
              start: encounter.period.start ?? "",
              end: encounter.period.end ?? "",
            };
          }
        }
      });
    }
  });

  return conditionDates;
}

function createSection(title: string, tableContents: string) {
  return `
    <div id="${title.toLowerCase().replace(/\s+/g, "-")}" class="section">
      <div class="section-title">
        <h3 id="${title}" title="${title}">&#x276F; ${title}</h3>
        <a href="#mr-header">&#x25B2; Back to Top</a>
      </div>
      <div class="section-content">
          ${tableContents}
      </div>
    </div>
  `;
}

function mapResourceToId<ResourceType>(resources: Resource[]): Record<string, ResourceType> {
  return resources?.reduce((acc, resource) => {
    const id = resource?.id ?? "";

    return {
      ...acc,
      [id]: resource,
    };
  }, {});
}

// find condition with code Z00 in the past year
function getAnnualWellnessVisits(conditions: Condition[]) {
  const annualWellnessVisit = conditions.filter(condition => {
    const code = getSpecificCode(condition.code?.coding ?? [], [ICD_10_CODE]);

    return (
      code?.includes("Z00") && dayjs(condition.onsetDateTime).isAfter(dayjs().subtract(1, "y"))
    );
  });

  return annualWellnessVisit;
}

function getADHDVisits(conditions: Condition[]) {
  const adhdVisits = conditions.filter(condition => {
    const code = getSpecificCode(condition.code?.coding ?? [], [ICD_10_CODE]);

    return code?.includes("F90");
  });

  return adhdVisits;
}

function hasClinicalRelevantData(fhirTypes: FhirTypes): boolean {
  const hasValues: string[] = [];

  Object.entries(fhirTypes).forEach(([key, value]) => {
    const isNotRelatedPersons = key !== "relatedPersons";
    const isNotCoverages = key !== "coverages";
    const hasValue = value && Array.isArray(value) && value.length;

    if (isNotRelatedPersons && isNotCoverages && hasValue) {
      hasValues.push(key);
    }
  });

  return hasValues.length > 0;
}

function getValidCode(coding: Coding[] | undefined): Coding[] {
  if (!coding) return [];

  return coding.filter(coding => {
<<<<<<< HEAD
    return (
      coding.code &&
      coding.code !== UNK_CODE &&
      coding.display &&
      coding.display.toLowerCase() !== UNKNOWN_DISPLAY
    );
=======
    return coding.code && coding.code !== UNK_CODE;
>>>>>>> ac0e640b
  });
}<|MERGE_RESOLUTION|>--- conflicted
+++ resolved
@@ -33,10 +33,7 @@
 const MEDICARE_CODE = "medicare";
 const CPT_CODE = "cpt";
 const UNK_CODE = "UNK";
-<<<<<<< HEAD
 const UNKNOWN_DISPLAY = "unknown";
-=======
->>>>>>> ac0e640b
 
 export const bundleToHtmlADHD = (fhirBundle: Bundle): string => {
   const fhirTypes = extractFhirTypesFromBundle(fhirBundle);
@@ -2577,15 +2574,11 @@
   if (!coding) return [];
 
   return coding.filter(coding => {
-<<<<<<< HEAD
     return (
       coding.code &&
       coding.code !== UNK_CODE &&
       coding.display &&
       coding.display.toLowerCase() !== UNKNOWN_DISPLAY
     );
-=======
-    return coding.code && coding.code !== UNK_CODE;
->>>>>>> ac0e640b
   });
 }