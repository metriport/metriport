--- conflicted
+++ resolved
@@ -165,7 +165,7 @@
           #nav {
             border: 1px solid;
             border-radius: 5px;
-            padding: 20px 40px;
+            padding: 20px;
             margin: 0;
             background-color: #f2f2f2;
             display: flex;
@@ -179,6 +179,7 @@
 
           #nav li {
             margin-bottom: 10px;
+            margin-left: 20px;
           }
 
           #nav li a {
@@ -198,11 +199,20 @@
             justify-content: space-between;
           }
 
-          .report .header .title {
+          #report .header .title {
             margin: 0;
           }
 
+          #report .labs a {
+            text-decoration: none;
+            color: black;
+          }
+
           .documentation .divider {
+            display: none;
+          }
+
+          .reason-for-visit .divider {
             display: none;
           }
 
@@ -372,8 +382,9 @@
                   "Name",
                   `${patient.name?.[0]?.given?.[0] ?? ""} ${patient.name?.[0]?.family ?? ""}`
                 )}
-                ${createHeaderTableRow("Id", patient.id ?? "")}
+                ${createHeaderTableRow("ID", patient.id ?? "")}
                 ${createHeaderTableRow("DOB", patient.birthDate ?? "")}
+                ${createHeaderTableRow("Gender", patient.gender ?? "")}
               </tbody>
             </table>
           </div>
@@ -392,7 +403,7 @@
             <tbody>
             ${createHeaderTableRow(
               "Status",
-              isAWEinPastYear ? "Likely Present: Please Review and Confirm" : "Not Present"
+              isAWEinPastYear ? "Likely Present: Please Review and Confirm" : "May Not Be Present"
             )}
             </tbody>
           </table>
@@ -501,23 +512,18 @@
     return "";
   }
 
-  const encounterSections: EncounterSection = buildEncounterSections({}, diagnosticReports);
-
-  const AWEreports = buildReports(
-    encounterSections,
+  const encounterSections: EncounterSection = buildEncounterSections(
+    {},
     mappedEncounters,
-    mappedPractitioners,
-    aweVisits,
-    true
+    diagnosticReports
   );
 
-  const nonAWEreports = buildReports(
-    encounterSections,
-    mappedEncounters,
-    mappedPractitioners,
-    aweVisits,
-    false
-  );
+  const AWEreports = buildReports(encounterSections, mappedPractitioners, aweVisits, true);
+
+  const nonAWEreports = buildReports(encounterSections, mappedPractitioners, aweVisits, false);
+
+  const hasAWEreports = AWEreports.length > 0;
+  const hasNonAWEreports = nonAWEreports.length > 0;
 
   return `
     <div id="awe" class="section">
@@ -526,7 +532,11 @@
         <a href="#mr-header">&#x25B2; Back to Top</a>
       </div>
       <div class="section-content">
-        ${AWEreports}
+        ${
+          hasAWEreports
+            ? AWEreports
+            : `<table><tbody><tr><td>No annual wellness exam info found</td></tr></tbody></table>`
+        }
       </div>
     </div>
     <div id="reports" class="section">
@@ -535,7 +545,11 @@
         <a href="#mr-header">&#x25B2; Back to Top</a>
       </div>
       <div class="section-content">
-        ${nonAWEreports}
+        ${
+          hasNonAWEreports
+            ? nonAWEreports
+            : `<table><tbody><tr><td>No reports found</td></tr></tbody></table>`
+        }
       </div>
     </div>
   `;
@@ -543,103 +557,100 @@
 
 function buildEncounterSections(
   encounterSections: EncounterSection,
+  mappedEncounters: Record<string, Encounter>,
   diagnosticReports: DiagnosticReport[]
 ): EncounterSection {
   for (const report of diagnosticReports) {
     const encounterRefId = report.encounter?.reference?.split("/")[1];
 
     if (encounterRefId) {
-      if (!encounterSections[encounterRefId]) {
-        encounterSections[encounterRefId] = {};
-      }
-
-      let diagnosticReportsType: EncounterTypes | undefined;
-
-      if (report?.code?.coding) {
-        for (const iterator of report.code.coding) {
-          if (iterator.display?.toLowerCase() === "progress note") {
-            diagnosticReportsType = "progressNotes";
-          } else if (iterator.display?.toLowerCase() === "patient education") {
-            diagnosticReportsType = "afterInstructions";
-          } else if (iterator.display?.toLowerCase().includes("reason for visit")) {
-            diagnosticReportsType = "reasonForVisit";
-          } else if (
-            iterator.display?.toLowerCase() === "assessments" ||
-            iterator.display?.toLowerCase() === "eval note"
-          ) {
-            diagnosticReportsType = "documentation";
+      const encounterDate = mappedEncounters[encounterRefId]?.period?.start;
+
+      if (encounterDate) {
+        const formattedDate = dayjs(encounterDate).format(ISO_DATE);
+
+        if (!encounterSections[formattedDate]) {
+          encounterSections[formattedDate] = {};
+        }
+
+        let diagnosticReportsType: EncounterTypes | undefined;
+
+        if (report?.code?.coding) {
+          for (const iterator of report.code.coding) {
+            if (iterator.display?.toLowerCase() === "progress note") {
+              diagnosticReportsType = "progressNotes";
+            } else if (iterator.display?.toLowerCase() === "patient education") {
+              diagnosticReportsType = "afterInstructions";
+            } else if (iterator.display?.toLowerCase().includes("reason for visit")) {
+              diagnosticReportsType = "reasonForVisit";
+            } else if (
+              iterator.display?.toLowerCase() === "assessments" ||
+              iterator.display?.toLowerCase() === "eval note"
+            ) {
+              diagnosticReportsType = "documentation";
+            }
+          }
+        }
+
+        if (report.category) {
+          for (const iterator of report.category) {
+            if (iterator.text?.toLowerCase() === "lab") {
+              diagnosticReportsType = "labs";
+            }
+          }
+        }
+
+        if (diagnosticReportsType) {
+          const reportDate = dayjs(report.effectiveDateTime).format(ISO_DATE) ?? "";
+          let isReportDuplicate = false;
+
+          if (encounterSections[formattedDate]?.[diagnosticReportsType]) {
+            const isDuplicate = encounterSections[formattedDate]?.[diagnosticReportsType]?.find(
+              reportInside => {
+                const reportInsideDate =
+                  dayjs(reportInside.effectiveDateTime).format(ISO_DATE) ?? "";
+                const isDuplicate = reportInsideDate === reportDate;
+
+                return isDuplicate;
+              }
+            );
+
+            isReportDuplicate = !!isDuplicate;
+          }
+
+          if (!encounterSections?.[formattedDate]?.[diagnosticReportsType]) {
+            encounterSections[formattedDate] = {
+              ...encounterSections[formattedDate],
+              [diagnosticReportsType]: [],
+            };
+          }
+
+          if (diagnosticReportsType === "documentation") {
+            const documentationDecodedNote = report.presentedForm?.[0]?.data ?? "";
+            const decodeNote = Buffer.from(documentationDecodedNote, "base64").toString("binary");
+            const blackListNote = "Not on file";
+            const noteIsBlacklisted = decodeNote
+              .toLowerCase()
+              .includes(blackListNote.toLowerCase());
+
+            if (noteIsBlacklisted) {
+              continue;
+            }
+          }
+
+          if (!isReportDuplicate) {
+            encounterSections[formattedDate]?.[diagnosticReportsType]?.push(report);
           }
         }
       }
-
-      if (report.category) {
-        for (const iterator of report.category) {
-          if (iterator.text?.toLowerCase() === "lab") {
-            diagnosticReportsType = "labs";
-          }
-        }
-      }
-
-      if (diagnosticReportsType) {
-        if (!encounterSections?.[encounterRefId]?.[diagnosticReportsType]) {
-          encounterSections[encounterRefId] = {
-            ...encounterSections[encounterRefId],
-            [diagnosticReportsType]: [],
-          };
-        }
-
-        encounterSections[encounterRefId]?.[diagnosticReportsType]?.push(report);
-      }
     }
   }
 
   return encounterSections;
 }
 
-<<<<<<< HEAD
-      return dayjs(encounterADate).isBefore(dayjs(encounterBDate)) ? 1 : -1;
-    })
-    .filter(([key]) => {
-      // FILTER FOR ENCOUNTERS IN THE PAST 2 YEARS
-      const encounter = mappedEncounters[key] as Encounter | undefined;
-      const encounterDate = encounter?.period?.start ?? "";
-      const encounterDateFormatted = dayjs(encounterDate).format(ISO_DATE);
-      const twoYearsAgo = dayjs().subtract(2, "year").format(ISO_DATE);
-
-      return encounterDateFormatted > twoYearsAgo;
-    })
-    .map(([key, value]) => {
-      const encounter = mappedEncounters[key] as Encounter | undefined;
-      const labs = value.labs;
-      const progressNotes = value.progressNotes;
-      const reasonForVisit = value.reasonForVisit;
-      const documentation = value.documentation;
-      const filteredDocumentation = documentation?.filter(documentation => {
-        const documentationDecodedNote = documentation.presentedForm?.[0]?.data ?? "";
-        const decodeNote = Buffer.from(documentationDecodedNote, "base64").toString("binary");
-        const blackListNote = "Not on file";
-        const noteIsBlacklisted = decodeNote.toLowerCase().includes(blackListNote.toLowerCase());
-
-        return !noteIsBlacklisted;
-      });
-
-      const hasNoLabs = !labs || labs?.length === 0;
-      const hasNoProgressNotes = !progressNotes || progressNotes?.length === 0;
-      const hasNoReasonForVisit = !reasonForVisit || reasonForVisit?.length === 0;
-      const hasNoDocumentation = !filteredDocumentation || filteredDocumentation?.length === 0;
-
-      if (
-        hasNoLabs &&
-        hasNoProgressNotes &&
-        hasNoReasonForVisit &&
-        hasNoDocumentation
-      ) {
-        return "";
-      }
-=======
 function buildReports(
   encounterSections: EncounterSection,
-  mappedEncounters: Record<string, Encounter>,
   mappedPractitioners: Record<string, Practitioner>,
   aweVisits: Condition[],
   onlyAWE: boolean
@@ -648,27 +659,18 @@
     Object.entries(encounterSections)
       // SORT BY ENCOUNTER DATE DESCENDING
       .sort(([keyA], [keyB]) => {
-        const encounterA = mappedEncounters[keyA] as Encounter | undefined;
-        const encounterB = mappedEncounters[keyB] as Encounter | undefined;
-        const encounterADate = encounterA?.period?.start ?? "";
-        const encounterBDate = encounterB?.period?.start ?? "";
-
-        return dayjs(encounterADate).isBefore(dayjs(encounterBDate)) ? 1 : -1;
+        return dayjs(keyA).isBefore(dayjs(keyB)) ? 1 : -1;
       })
       .filter(([key]) => {
         // FILTER FOR ENCOUNTERS IN THE PAST 2 YEARS
-        const encounter = mappedEncounters[key] as Encounter | undefined;
-        const encounterDate = encounter?.period?.start ?? "";
-        const encounterDateFormatted = dayjs(encounterDate).format(ISO_DATE);
+        const encounterDateFormatted = dayjs(key).format(ISO_DATE);
         const twoYearsAgo = dayjs().subtract(2, "year").format(ISO_DATE);
 
         return encounterDateFormatted > twoYearsAgo;
       })
       .filter(([key]) => {
         // FILTER FOR ENCOUNTERS WITH AWE DIAGNOSTIC REPORTS
-        const encounter = mappedEncounters[key] as Encounter | undefined;
-        const encounterDate = encounter?.period?.start ?? "";
-        const encounterDateFormatted = dayjs(encounterDate).format(ISO_DATE);
+        const encounterDateFormatted = dayjs(key).format(ISO_DATE);
         const aweVisit = aweVisits.find(aweVisit => {
           const aweVisitDate = aweVisit.onsetDateTime ?? "";
           const aweVisitDateFormatted = dayjs(aweVisitDate).format(ISO_DATE);
@@ -679,35 +681,25 @@
         return onlyAWE ? aweVisit : !aweVisit;
       })
       .map(([key, value]) => {
-        const encounter = mappedEncounters[key] as Encounter | undefined;
         const labs = value.labs;
         const progressNotes = value.progressNotes;
         const reasonForVisit = value.reasonForVisit;
         const documentation = value.documentation;
-        const filteredDocumentation = documentation?.filter(documentation => {
-          const documentationDecodedNote = documentation.presentedForm?.[0]?.data ?? "";
-          const decodeNote = Buffer.from(documentationDecodedNote, "base64").toString("binary");
-          const blackListNote = "Not on file";
-          const noteIsBlacklisted = decodeNote.toLowerCase().includes(blackListNote.toLowerCase());
-
-          return !noteIsBlacklisted;
-        });
 
         const hasNoLabs = !labs || labs?.length === 0;
         const hasNoProgressNotes = !progressNotes || progressNotes?.length === 0;
         const hasNoReasonForVisit = !reasonForVisit || reasonForVisit?.length === 0;
-        const hasNoDocumentation = !filteredDocumentation || filteredDocumentation?.length === 0;
+        const hasNoDocumentation = !documentation || documentation?.length === 0;
 
         if (hasNoLabs && hasNoProgressNotes && hasNoReasonForVisit && hasNoDocumentation) {
           return "";
         }
->>>>>>> 4dda8303
 
         return `
         <div id="report">
           <div class="header">
             <h3 class="title">Encounter</h3>
-            <span>Date: ${dayjs(encounter?.period?.start).format(ISO_DATE) ?? ""}</span>
+            <span>Date: ${dayjs(key).format(ISO_DATE) ?? ""}</span>
           </div>
           <div>
           ${
@@ -725,10 +717,17 @@
                 ? createWhatWasDocumentedFromDiagnosticReports(documentation, mappedPractitioners)
                 : ""
             }
-            <div class="labs">
-              <h4>Labs</h4>
-              <span>See Labs Section</span>
-            </div>
+            ${
+              labs && labs.length > 0
+                ? `
+                  <div class="labs">
+                    <h4>Labs</h4>
+                    <a href="#laboratory">Click To See Labs Section</a>
+                  </div>
+                  `
+                : ""
+            }
+
           </div>
         </div>
     `;
@@ -789,7 +788,7 @@
     })
     .join("");
 
-  return `<div>
+  return `<div class="reason-for-visit">
     <h4>Reason For Visit</h4>
     ${reasons}
   </div>`;
@@ -803,6 +802,7 @@
     .map(documentation => {
       const note = documentation.presentedForm?.[0]?.data ?? "";
       const decodeNote = Buffer.from(note, "base64").toString("binary");
+      const cleanNote = decodeNote.replace("documented in this encounter", "");
 
       const practitionerRefId = documentation.performer?.[0]?.reference?.split("/")[1] ?? "";
       const practitioner = mappedPractitioners[practitionerRefId];
@@ -812,7 +812,7 @@
       return `
         <div>
           ${practitioner ? `<span>By: ${practitionerName}</span>` : ""}
-          <p style="margin-bottom: 10px; line-height: 25px; white-space: pre-line;">${decodeNote}</p>
+          <p style="margin-bottom: 10px; line-height: 25px; white-space: pre-line;">${cleanNote}</p>
         </div>
       `;
     })
@@ -842,9 +842,52 @@
     );
   });
 
-  const blacklistInstructions = ["not defined"];
+  const completedMedications = removeDuplicate.filter(
+    medicationRequest => medicationRequest.status === "completed"
+  );
+
+  const activeMedications = removeDuplicate.filter(
+    medicationRequest => medicationRequest.status === "active"
+  );
+
+  const stoppedMedications = removeDuplicate.filter(
+    medicationRequest => medicationRequest.status === "stopped"
+  );
+
+  const emptyMedications = removeDuplicate.filter(
+    medicationRequest => !medicationRequest.status || medicationRequest.status === "unknown"
+  );
+
+  const activeMedicationsSection = createSectionInMedications(
+    activeMedications,
+    "Active Medications"
+  );
+
+  const emptyMedicationsSection = createSectionInMedications(
+    emptyMedications,
+    "Unknown Status Medications"
+  );
+
+  const completedMedicationsSection = createSectionInMedications(
+    [...completedMedications, ...stoppedMedications],
+    "Historical Medications"
+  );
 
   const medicalTableContents = `
+  ${activeMedicationsSection}
+  ${emptyMedicationsSection}
+    ${completedMedicationsSection}
+  `;
+
+  return createSection("Medications", medicalTableContents);
+}
+
+function createSectionInMedications(medicationRequests: MedicationRequest[], title: string) {
+  const medicalTableContents =
+    medicationRequests.length > 0
+      ? `
+      <h4>${title}</h4>
+      <table>
     <thead>
       <tr>
         <th style="width: 25%">Medication</th>
@@ -860,12 +903,13 @@
       </tr>
     </thead>
     <tbody>
-      ${removeDuplicate
+      ${medicationRequests
         .map(medicationRequest => {
           const code = getSpecificCode(medicationRequest.medicationCodeableConcept?.coding ?? [], [
             RX_NORM_CODE,
             NDC_CODE,
           ]);
+          const blacklistInstructions = ["not defined"];
 
           const blacklistedInstruction = blacklistInstructions.find(instruction => {
             return medicationRequest.dosageInstruction?.[0]?.text
@@ -898,9 +942,12 @@
         })
         .join("")}
     </tbody>
-  `;
-
-  return createSection("Medications", medicalTableContents);
+  </table>
+  `
+      : ` <h4>${title}</h4>       <table>
+      <tbody><tr><td>No medication info found</td></tr></tbody>   </table>`;
+
+  return medicalTableContents;
 }
 
 type RenderCondition = {
@@ -961,7 +1008,11 @@
       return dayjs(a.firstSeen).isBefore(dayjs(b.firstSeen)) ? 1 : -1;
     });
 
-  const conditionTableContents = `
+  const conditionTableContents =
+    removeDuplicate.length > 0
+      ? `
+      <table>
+
     <thead>
       <tr>
         <th style="width: 40%">Condition</th>
@@ -986,7 +1037,12 @@
         })
         .join("")}
     </tbody>
-  `;
+    </table>
+
+  `
+      : `        <table>
+      <tbody><tr><td>No condition info found</td></tr></tbody>        </table>
+      `;
 
   return createSection("Conditions", conditionTableContents);
 }
@@ -1072,6 +1128,8 @@
   const allergyTableContents =
     filterBlacklistText.length > 0
       ? `
+      <table>
+
     <thead>
       <tr>
         <th style="width: 30%">Allergy</th>
@@ -1102,8 +1160,12 @@
         })
         .join("")}
     </tbody>
+    </table>
+
   `
-      : `<tbody><tr><td>No allergy info found</td></tr></tbody>`;
+      : `        <table>
+      <tbody><tr><td>No allergy info found</td></tr></tbody>        </table>
+      `;
 
   return createSection("Allergies", allergyTableContents);
 }
@@ -1126,6 +1188,8 @@
   const procedureTableContents =
     removeDuplicate.length > 0
       ? `
+      <table>
+
     <thead>
       <tr>
         <th style="width: 30%">Procedure</th>
@@ -1151,11 +1215,23 @@
         })
         .join("")}
     </tbody>
+    </table>
+
   `
-      : `<tbody><tr><td>No procedure info found</td></tr></tbody>`;
+      : `        <table>
+      <tbody><tr><td>No procedure info found</td></tr></tbody>        </table>
+      `;
 
   return createSection("Procedures", procedureTableContents);
 }
+
+type RenderObservation = {
+  display: string;
+  code: string | null;
+  value: string;
+  firstDate: string;
+  lastDate: string;
+};
 
 function createObservationSocialHistorySection(observations: Observation[]) {
   if (!observations) {
@@ -1170,11 +1246,59 @@
     const aDate = dayjs(a.effectiveDateTime).format(ISO_DATE);
     const bDate = dayjs(b.effectiveDateTime).format(ISO_DATE);
     return aDate === bDate && a.code?.text === b.code?.text;
-  });
+  })
+    .filter(observation => {
+      const value = renderSocialHistoryValue(observation) ?? "";
+      const blacklistValues = ["sex assigned at birth"];
+      const display = observation.code?.coding?.[0]?.display ?? "";
+      const valueIsBlacklisted = blacklistValues.includes(display);
+
+      return value && value.length > 0 && !valueIsBlacklisted;
+    })
+    .reduce((acc, observation) => {
+      const display = observation.code?.coding?.[0]?.display ?? "";
+      const value = renderSocialHistoryValue(observation) ?? "";
+      const observationDate = dayjs(observation.effectiveDateTime).format(ISO_DATE);
+      const lastItemInArray = acc[acc.length - 1];
+
+      if (lastItemInArray) {
+        const lastItemInArrayFirstDate = lastItemInArray.firstDate;
+        const lastItemInArrayLastDate = lastItemInArray.lastDate;
+        const lastItemInArrayDisplay = lastItemInArray.display;
+        const lastItemInArrayValue = lastItemInArray.value;
+
+        const isSameDisplay = lastItemInArrayDisplay === display;
+        const isSameValue = lastItemInArrayValue === value;
+
+        if (isSameDisplay && isSameValue) {
+          // If the existing observation has a earlier first seen date, update the first seen date
+          // if the existing observation has an later last seen date, update the last seen date
+          if (dayjs(lastItemInArrayFirstDate).isAfter(dayjs(observationDate))) {
+            lastItemInArray.firstDate = observationDate;
+          } else if (dayjs(lastItemInArrayLastDate).isBefore(dayjs(observationDate))) {
+            lastItemInArray.lastDate = observationDate;
+          }
+
+          return acc;
+        }
+      }
+
+      acc.push({
+        display,
+        code: getSpecificCode(observation.code?.coding ?? [], [ICD_10_CODE, SNOMED_CODE]),
+        value,
+        firstDate: observationDate,
+        lastDate: observationDate,
+      });
+
+      return acc;
+    }, [] as RenderObservation[]);
 
   const observationTableContents =
     removeDuplicate.length > 0
       ? `
+      <table>
+
     <thead>
       <tr>
         <th style="width: 30%">Observation</th>
@@ -1186,21 +1310,29 @@
     <tbody>
       ${removeDuplicate
         .map(observation => {
-          const code = getSpecificCode(observation.code?.coding ?? [], [ICD_10_CODE, SNOMED_CODE]);
+          // if dates are the same just render firstdate
+          const date =
+            observation.firstDate === observation.lastDate
+              ? observation.firstDate
+              : `${observation.firstDate} - ${observation.lastDate}`;
 
           return `
             <tr>
-              <td>${observation.code?.coding?.[0]?.display ?? ""}</td>
-              <td>${renderSocialHistoryValue(observation)}</td>
-              <td>${code ?? ""}</td>
-              <td>${dayjs(observation.effectiveDateTime).format(ISO_DATE) ?? ""}</td>
+              <td>${observation.display}</td>
+              <td>${observation.value}</td>
+              <td>${observation.code ?? ""}</td>
+              <td>${date}</td>
             </tr>
           `;
         })
         .join("")}
     </tbody>
+    </table>
+
   `
-      : `<tbody><tr><td>No observation info found</td></tr></tbody>`;
+      : `        <table>
+      <tbody><tr><td>No observation info found</td></tr></tbody>        </table>
+      `;
 
   return createSection("Social History", observationTableContents);
 }
@@ -1235,17 +1367,46 @@
 
   const observationTableContents =
     removeDuplicate.length > 0
-      ? `
+      ? createVitalsByDate(removeDuplicate)
+      : `        <table>
+      <tbody><tr><td>No observation info found</td></tr></tbody>        </table>
+      `;
+
+  return createSection("Vitals", observationTableContents);
+}
+
+function createVitalsByDate(observations: Observation[]): string {
+  const filteredObservations = observations.reduce((acc, observation) => {
+    const observationDate = dayjs(observation.effectiveDateTime).format(ISO_DATE);
+    const existingObservation = acc.find(observation => observation.date === observationDate);
+
+    if (existingObservation) {
+      existingObservation.observations.push(observation);
+      return acc;
+    }
+
+    acc.push({
+      date: observationDate,
+      observations: [observation],
+    });
+
+    return acc;
+  }, [] as { date: string; observations: Observation[] }[]);
+
+  return filteredObservations
+    .map(tables => {
+      const observationTableContents = `
+      <table>
+
     <thead>
       <tr>
-        <th style="width: 30%">Observation</th>
-        <th style="width: 23.33333%">Value</th>
-        <th style="width: 23.33333%">Code</th>
-        <th style="width: 23.33333%">Date</th>
+        <th style="width: 33.33333%">Observation</th>
+        <th style="width: 33.33333%">Value</th>
+        <th style="width: 33.33333%">Code</th>
       </tr>
     </thead>
     <tbody>
-      ${removeDuplicate
+      ${tables.observations
         .map(observation => {
           const code = getSpecificCode(observation.code?.coding ?? [], [LOINC_CODE]);
 
@@ -1254,16 +1415,22 @@
               <td>${observation.code?.coding?.[0]?.display ?? ""}</td>
               <td>${renderVitalsValue(observation)}</td>
               <td>${code ?? ""}</td>
-              <td>${dayjs(observation.effectiveDateTime).format(ISO_DATE) ?? ""}</td>
             </tr>
           `;
         })
         .join("")}
     </tbody>
-  `
-      : `<tbody><tr><td>No observation info found</td></tr></tbody>`;
-
-  return createSection("Vitals", observationTableContents);
+    </table>
+      `;
+
+      return `
+      <div>
+        <h4>Vital Results On: ${tables.date}</h4>
+        ${observationTableContents}
+      </div>
+      `;
+    })
+    .join("");
 }
 
 function renderVitalsValue(observation: Observation) {
@@ -1294,39 +1461,80 @@
 
   const observationTableContents =
     removeDuplicate.length > 0
-      ? `
+      ? createObservationsByDate(removeDuplicate)
+      : `        <table>
+      <tbody><tr><td>No laboratory info found</td></tr></tbody>        <table>
+      `;
+
+  return createSection("Laboratory", observationTableContents);
+}
+
+function createObservationsByDate(observations: Observation[]): string {
+  const blacklistReferenceRangeText = ["unknown", "not detected"];
+
+  const filteredObservations = observations.reduce((acc, observation) => {
+    const observationDate = dayjs(observation.effectiveDateTime).format(ISO_DATE);
+    const existingObservation = acc.find(observation => observation.date === observationDate);
+
+    if (existingObservation) {
+      existingObservation.observations.push(observation);
+      return acc;
+    }
+
+    acc.push({
+      date: observationDate,
+      observations: [observation],
+    });
+
+    return acc;
+  }, [] as { date: string; observations: Observation[] }[]);
+
+  return filteredObservations
+    .map(tables => {
+      const observationTableContents = `
+      <table>
     <thead>
-      <tr>
-        <th style="width: 30%">Observation</th>
-        <th style="width: 14%">Value</th>
-        <th style="width: 14%">Interpretation</th>
-        <th style="width: 14%">Reference Range</th>
-        <th style="width: 14%">Code</th>
-        <th style="width: 14%">Date</th>
-      </tr>
-    </thead>
-    <tbody>
-      ${removeDuplicate
-        .map(observation => {
-          const code = getSpecificCode(observation.code?.coding ?? [], [SNOMED_CODE]);
-
-          return `
-            <tr>
-              <td>${observation.code?.coding?.[0]?.display ?? ""}</td>
-              <td>${observation.valueQuantity?.value ?? observation.valueString ?? ""}</td>
-              <td>${observation.interpretation?.[0]?.text ?? ""}</td>
-              <td>${observation.referenceRange?.[0]?.text ?? ""}</td>
-              <td>${code ?? ""}</td>
-              <td>${dayjs(observation.effectiveDateTime).format(ISO_DATE) ?? ""}</td>
-            </tr>
-          `;
-        })
-        .join("")}
-    </tbody>
-  `
-      : `<tbody><tr><td>No observation info found</td></tr></tbody>`;
-
-  return createSection("Laboratory", observationTableContents);
+        <tr>
+          <th style="width: 20%">Observation</th>
+          <th style="width: 20%">Value</th>
+          <th style="width: 20%">Interpretation</th>
+          <th style="width: 20%">Reference Range</th>
+          <th style="width: 20%">Code</th>
+        </tr>
+      </thead>
+      <tbody>
+        ${tables.observations
+          .map(observation => {
+            const code = getSpecificCode(observation.code?.coding ?? [], [SNOMED_CODE]);
+            const blacklistReferenceRange = blacklistReferenceRangeText.find(referenceRange => {
+              return observation.referenceRange?.[0]?.text?.toLowerCase().includes(referenceRange);
+            });
+
+            return `
+              <tr>
+                <td>${observation.code?.coding?.[0]?.display ?? ""}</td>
+                <td>${observation.valueQuantity?.value ?? observation.valueString ?? ""}</td>
+                <td>${observation.interpretation?.[0]?.text ?? ""}</td>
+                <td>${
+                  blacklistReferenceRange ? "" : observation.referenceRange?.[0]?.text ?? ""
+                }</td>
+                <td>${code ?? ""}</td>
+              </tr>
+            `;
+          })
+          .join("")}
+      </tbody>
+      </table>
+      `;
+
+      return `
+      <div>
+        <h4>Lab Results On: ${tables.date}</h4>
+        ${observationTableContents}
+      </div>
+      `;
+    })
+    .join("");
 }
 
 function createOtherObservationsSection(observations: Observation[]) {
@@ -1342,44 +1550,90 @@
     const aDate = dayjs(a.effectiveDateTime).format(ISO_DATE);
     const bDate = dayjs(b.effectiveDateTime).format(ISO_DATE);
     return aDate === bDate && a.code?.text === b.code?.text;
+  }).filter(observation => {
+    const value = observation.valueQuantity?.value ?? observation.valueString;
+    const notOnFile = "not on file";
+    const valueHasNotOnFile = observation.valueString?.toLowerCase().includes(notOnFile);
+
+    return !!value && !valueHasNotOnFile;
   });
 
   const observationTableContents =
     removeDuplicate.length > 0
-      ? `
-    <thead>
-      <tr>
-        <th style="width: 30%">Observation</th>
-        <th style="width: 23.33333%">Value</th>
-        <th style="width: 23.33333%">Code</th>
-        <th style="width: 23.33333%">Date</th>
-      </tr>
-    </thead>
-    <tbody>
-      ${removeDuplicate
-        .map(observation => {
-          const code = getSpecificCode(observation.code?.coding ?? [], [ICD_10_CODE, SNOMED_CODE]);
-
-          return `
-            <tr>
-              <td>${observation.code?.coding?.[0]?.display ?? ""}</td>
-              <td>${observation.valueQuantity?.value ?? observation.valueString ?? ""}</td>
-              <td>${code ?? ""}</td>
-              <td>${dayjs(observation.effectiveDateTime).format(ISO_DATE) ?? ""}</td>
-            </tr>
-          `;
-        })
-        .join("")}
-    </tbody>
-  `
-      : `<tbody><tr><td>No observation info found</td></tr></tbody>`;
+      ? createOtherObservationsByDate(removeDuplicate)
+      : `        <table>
+      <tbody><tr><td>No observation info found</td></tr></tbody>        </table>
+      `;
   return createSection("Other Observations", observationTableContents);
 }
 
+function createOtherObservationsByDate(observations: Observation[]): string {
+  const filteredObservations = observations.reduce((acc, observation) => {
+    const observationDate = dayjs(observation.effectiveDateTime).format(ISO_DATE);
+    const existingObservation = acc.find(observation => observation.date === observationDate);
+
+    if (existingObservation) {
+      existingObservation.observations.push(observation);
+      return acc;
+    }
+
+    acc.push({
+      date: observationDate,
+      observations: [observation],
+    });
+
+    return acc;
+  }, [] as { date: string; observations: Observation[] }[]);
+
+  return filteredObservations
+    .map(tables => {
+      const observationTableContents = `
+      <table>
+
+      <thead>
+        <tr>
+          <th style="width: 33.33333%">Observation</th>
+          <th style="width: 33.33333%">Value</th>
+          <th style="width: 33.33333%">Code</th>
+        </tr>
+      </thead>
+      <tbody>
+        ${tables.observations
+          .map(observation => {
+            const code = getSpecificCode(observation.code?.coding ?? [], [
+              ICD_10_CODE,
+              SNOMED_CODE,
+            ]);
+
+            return `
+              <tr>
+                <td>${observation.code?.coding?.[0]?.display ?? ""}</td>
+                <td>${observation.valueQuantity?.value ?? observation.valueString ?? ""}</td>
+                <td>${code ?? ""}</td>
+              </tr>
+            `;
+          })
+          .join("")}
+      </tbody>
+      </table>
+      `;
+
+      return `
+      <div>
+        <h4>Observation Results On: ${tables.date}</h4>
+        ${observationTableContents}
+      </div>
+      `;
+    })
+    .join("");
+}
+
 function renderClassDisplay(encounter: Encounter) {
-  if (encounter.class?.display) {
+  const isDisplayUndefined = encounter.class?.display === undefined;
+
+  if (encounter.class?.display && !isDisplayUndefined) {
     return encounter.class?.display;
-  } else if (encounter.class?.code) {
+  } else if (encounter.class?.code && !isDisplayUndefined) {
     const extension = encounter.class?.extension?.find(coding => {
       return coding.valueCoding?.code === encounter.class?.code;
     });
@@ -1408,6 +1662,8 @@
   const immunizationTableContents =
     removeDuplicate.length > 0
       ? `
+      <table>
+
     <thead>
       <tr>
         <th style="width: 30%">Immunization</th>
@@ -1437,8 +1693,12 @@
         })
         .join("")}
     </tbody>
+    </table>
+
   `
-      : `<tbody><tr><td>No immunization info found</td></tr></tbody>`;
+      : `        <table>
+      <tbody><tr><td>No immunization info found</td></tr></tbody>        </table>
+      `;
 
   return createSection("Immunizations", immunizationTableContents);
 }
@@ -1459,6 +1719,8 @@
   const familyMemberHistoryTableContents =
     removeDuplicate.length > 0
       ? `
+      <table>
+
     <thead>
       <tr>
         <th style="width: 17.5%">Family Member</th>
@@ -1488,9 +1750,13 @@
         })
         .join("")}
     </tbody>
+    </table>
+
   `
-      : `<tbody><tr><td>No family member history
-        info found</td></tr></tbody>`;
+      : `        <table>
+      <tbody><tr><td>No family member history
+        info found</td></tr></tbody>        </table>
+        `;
 
   return createSection("Family Member History", familyMemberHistoryTableContents);
 }
@@ -1528,6 +1794,8 @@
   const relatedPersonTableContents =
     removeDuplicate.length > 0
       ? `
+      <table>
+
     <thead>
       <tr>
         <th style="width: 25%">Name</th>
@@ -1550,15 +1818,19 @@
         })
         .join("")}
     </tbody>
+    </table>
+
   `
-      : `<tbody><tr><td>No related person info found</td></tr></tbody>`;
+      : `        <table>
+      <tbody><tr><td>No related person info found</td></tr></tbody>        </table>
+      `;
 
   return createSection("Related Persons", relatedPersonTableContents);
 }
 
 function renderRelatedPersonContacts(relatedPerson: RelatedPerson) {
   return relatedPerson.telecom?.map(telecom => {
-    return `${telecom.use}: ${telecom.value}`;
+    return `${telecom.system}${telecom.use ? `- ${telecom.use}` : ""}: ${telecom.value}`;
   });
 }
 
@@ -1581,11 +1853,19 @@
     const aDate = dayjs(a.authoredOn).format(ISO_DATE);
     const bDate = dayjs(b.authoredOn).format(ISO_DATE);
     return aDate === bDate && a.description === b.description;
+  }).filter(task => {
+    // date is before 1920
+    const date = dayjs(task.authoredOn).format(ISO_DATE);
+    const isBefore1920 = dayjs(date).isBefore(dayjs("1920-01-01"));
+
+    return !isBefore1920;
   });
 
   const taskTableContents =
     removeDuplicate.length > 0
       ? `
+      <table>
+
     <thead>
       <tr>
         <th style="width: 20%">Task</th>
@@ -1612,8 +1892,12 @@
         })
         .join("")}
     </tbody>
+    </table>
+
   `
-      : `<tbody><tr><td>No task info found</td></tr></tbody>`;
+      : `        <table>
+      <tbody><tr><td>No task info found</td></tr></tbody>        </table>
+      `;
 
   return createSection("Tasks", taskTableContents);
 }
@@ -1637,6 +1921,8 @@
   const encounterTableContents =
     removeDuplicate.length > 0
       ? `
+      <table>
+
     <thead>
       <tr>
         <th style="width: 30%">Encounter</th>
@@ -1661,8 +1947,12 @@
         })
         .join("")}
     </tbody>
+    </table>
+
   `
-      : `<tbody><tr><td>No encounter info found</td></tr></tbody>`;
+      : `        <table>
+      <tbody><tr><td>No encounter info found</td></tr></tbody>        </table>
+      `;
 
   return createSection("Encounters", encounterTableContents);
 }
@@ -1685,6 +1975,8 @@
   const coverageTableContents =
     removeDuplicate.length > 0
       ? `
+      <table>
+
     <thead>
       <tr>
         <th style="width: 20%">Provider</th>
@@ -1709,8 +2001,12 @@
         })
         .join("")}
     </tbody>
+    </table>
+
   `
-      : `<tbody><tr><td>No coverage info found</td></tr></tbody>`;
+      : `        <table>
+      <tbody><tr><td>No coverage info found</td></tr></tbody>        </table>
+      `;
 
   return createSection("Coverage", coverageTableContents);
 }
@@ -1744,9 +2040,7 @@
         <a href="#mr-header">&#x25B2; Back to Top</a>
       </div>
       <div class="section-content">
-        <table>
           ${tableContents}
-        </table>
       </div>
     </div>
   `;
