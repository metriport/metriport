import { PostHog } from "posthog-node";
import { Config } from "../../util/config";

// TEMPORARY FIX - CANT EXPORT THE TYPE FROM MODULE
export interface IdentifyMessageV1 {
  distinctId: string;
  properties?: Record<string | number, any>; // eslint-disable-line @typescript-eslint/no-explicit-any
  disableGeoip?: boolean;
}

// TEMPORARY FIX - CANT EXPORT THE TYPE FROM MODULE
export interface EventMessageV1 extends IdentifyMessageV1 {
  event: string;
  groups?: Record<string, string | number>; // Mapping of group type to group id
  sendFeatureFlags?: boolean;
  timestamp?: Date;
  platform?: string;
}

const defaultPostHogApiKey = Config.getPostHogApiKey();
const groupType = "customer";

export function analytics(params: EventMessageV1, postApiKey?: string): PostHog | void {
  const apiKey = postApiKey ?? defaultPostHogApiKey;
  if (!apiKey) return;

  const posthog = new PostHog(apiKey);

  params.properties = {
    ...(params.properties ? { ...params.properties } : undefined),
    environment: Config.getEnvType(),
    platform: params.platform ?? "oss-api",
  };
  params.groups = { [groupType]: params.distinctId };
  posthog.capture(params);

  return posthog;
}

export async function analyticsAsync(params: EventMessageV1, postApiKey?: string) {
  const posthog = analytics(params, postApiKey);

  if (!posthog) return;

  // Needed to send requests to PostHog in lambda
  // https://posthog.com/docs/libraries/node#using-in-a-short-lived-process-like-aws-lambda
  await posthog.shutdown();
}

export enum EventTypes {
  patientCreate = "patientCreate",
  query = "query",
  webhook = "webhook",
  error = "error",
  aiBriefGeneration = "aiBriefGeneration",
  patientDiscovery = "patientDiscovery",
  rerunOnNewDemographics = "rerunOnNewDemographics",
  runScheduledPatientDiscovery = "runScheduledPatientDiscovery",
  billableQuery = "billableQuery",
  documentQuery = "documentQuery",
  documentRetrieval = "documentRetrieval",
  documentConversion = "documentConversion",
  fhirDeduplication = "fhirDeduplication",
  fhirNormalization = "fhirNormalization",
  fhirHydration = "fhirHydration",
  hl7NotificationReceived = "hl7NotificationReceived",
  consolidatedQuery = "consolidatedQuery",
  inboundPatientDiscovery = "inbound.patientDiscovery",
  inboundDocumentQuery = "inbound.documentQuery",
  inboundDocumentRetrieval = "inbound.documentRetrieval",
  dischargeRequery = "dischargeRequery",
<<<<<<< HEAD
  dischargeDataProcessed = "dischargeDataProcessed",
=======
  rosterUploadPerCustomer = "rosterUploadPerCustomer",
>>>>>>> c22635cb
}

export enum EventErrMessage {
  no_access = "no access",
}<|MERGE_RESOLUTION|>--- conflicted
+++ resolved
@@ -69,11 +69,8 @@
   inboundDocumentQuery = "inbound.documentQuery",
   inboundDocumentRetrieval = "inbound.documentRetrieval",
   dischargeRequery = "dischargeRequery",
-<<<<<<< HEAD
   dischargeDataProcessed = "dischargeDataProcessed",
-=======
   rosterUploadPerCustomer = "rosterUploadPerCustomer",
->>>>>>> c22635cb
 }
 
 export enum EventErrMessage {
