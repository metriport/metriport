import { USState } from "@metriport/api-sdk/medical/models/common/us-data";
import jaroWinkler from "jaro-winkler";
import { PatientDataMPI } from "../mpi/patient-incoming-schema";

// TODO whole file should be migrated into mirth replacement module once we pass verification with testing partners.
const SIMILARITY_THRESHOLD = 0.9;
export function isAnyPatientMatching(patientToMatch: PatientDataMPI): PatientDataMPI | undefined {
  const patients = [patient_1, patient_2, patient_3];
  for (const patient of patients) {
    if (isPatientMatching(patient, patientToMatch)) {
      return patient;
    }
  }
  return undefined;
}

<<<<<<< HEAD
// checks if patient is matching
export const isPatientMatching = (patient1: PatientDataMPI, patient2: PatientDataMPI): boolean => {
=======
export const isPatientMatching = (patient1: PatientData, patient2: PatientData): boolean => {
>>>>>>> 14bd414e
  let score = 0;
  let fieldCount = 0;

  const addScore = (value1: string, value2: string) => {
    const similarity = jaroWinkler(value1.toLowerCase(), value2.toLowerCase());
    score += similarity;
    fieldCount += 1;
  };

  addScore(patient1.firstName, patient2.firstName);
  addScore(patient1.lastName, patient2.lastName);
  addScore(patient1.dob, patient2.dob);
  addScore(patient1.genderAtBirth, patient2.genderAtBirth);

  const totalScore = score / fieldCount;
  return totalScore >= SIMILARITY_THRESHOLD;
};

// patients
const patient_1 = {
  id: "EV38NJT4M6Q2B5X",
  documentId: "1.2.840.114350.1.13.11511.3.7.8.456721.987654",
  firstName: "Skwisgaar",
  lastName: "Skwigelf",
  dob: "1969-04-20",
  genderAtBirth: "M" as "F" | "M",
  address: [
    {
      addressLine1: "2517 Durant Ave",
      city: "Berkeley",
      state: "CA" as USState,
      zip: "94704",
      // eslint-disable-next-line @typescript-eslint/prefer-as-const
      country: "USA" as "USA",
    },
  ],
  contact: [
    {
      phone: "666-666-6666",
    },
  ],
};

const patient_2 = {
  id: "EV72KHP9L1C3FA4",
  documentId: "1.2.840.114350.1.13.11511.3.7.8.234587.334455",
  firstName: "Federico",
  lastName: "Aufderhar",
  dob: "1981-07-12",
  genderAtBirth: "M" as "F" | "M",
  address: [
    {
      addressLine1: "237 Hegmann Avenue",
      city: "Berkley",
      state: "MA" as USState,
      zip: "02779 1234",
      // eslint-disable-next-line @typescript-eslint/prefer-as-const
      country: "USA" as "USA",
    },
  ],
  contact: [
    {
      phone: "1-234-567-8910",
    },
  ],
};

const patient_3 = {
  id: "EV51WRZ8G7D6H9Y",
  documentId: "1.2.840.114350.1.13.11511.3.7.8.123456.789012",
  firstName: "NWHINONE",
  lastName: "NWHINZZZTESTPATIENT",
  dob: "1981-01-01",
  genderAtBirth: "M" as "F" | "M",
  address: [
    {
      addressLine1: "1100 Test Street",
      city: "Helena",
      state: "AL" as USState,
      zip: "35080",
      // eslint-disable-next-line @typescript-eslint/prefer-as-const
      country: "USA" as "USA",
    },
  ],
  contact: [
    {
      phone: "205-111-1111",
    },
  ],
};<|MERGE_RESOLUTION|>--- conflicted
+++ resolved
@@ -14,12 +14,7 @@
   return undefined;
 }
 
-<<<<<<< HEAD
-// checks if patient is matching
 export const isPatientMatching = (patient1: PatientDataMPI, patient2: PatientDataMPI): boolean => {
-=======
-export const isPatientMatching = (patient1: PatientData, patient2: PatientData): boolean => {
->>>>>>> 14bd414e
   let score = 0;
   let fieldCount = 0;
 
