--- conflicted
+++ resolved
@@ -2,19 +2,14 @@
   DocumentQueryRequestIncoming,
   DocumentQueryResponseOutgoing,
 } from "@metriport/ihe-gateway-sdk";
+import { validateDQ } from "./validating-dq";
 import {
   XDSUnknownPatientId,
   XDSUnknownCommunity,
   XDSMissingHomeCommunityId,
   XDSRegistryError,
-<<<<<<< HEAD
+  CODE_SYSTEM_REQUIRED_ERROR as DQ_CODE_SYSTEM_REQUIRED_ERROR,
 } from "../shared";
-import { validateDQ } from "./validating-dq";
-=======
-  validateDQ,
-} from "./validating-dq";
-import { CODE_SYSTEM_REQUIRED_ERROR as DQ_CODE_SYSTEM_REQUIRED_ERROR } from "../shared";
->>>>>>> fdde567b
 
 function constructErrorResponse(
   payload: DocumentQueryRequestIncoming,
