import { DocumentQueryRequestIncoming } from "@metriport/ihe-gateway-sdk";
<<<<<<< HEAD
import { retrieveDocumentIdsFromS3 } from "./s3-operations";
import { XDSMissingHomeCommunityId, XDSRegistryError, XDSUnknownPatientId } from "../shared";
=======
import { S3Utils } from "../../aws/s3";
import { Config } from "../../../util/config";

const medicalDocumentsBucketName = Config.getMedicalDocumentsBucketName();
const region = Config.getAWSRegion();

export class XDSUnknownPatientId extends Error {
  constructor(message?: string) {
    super(message);
    this.name = "XDSUnknownPatientId";
  }
}

export class XDSUnknownCommunity extends Error {
  constructor(message?: string) {
    super(message);
    this.name = "XDSUnknownCommunity";
  }
}

export class XDSMissingHomeCommunityId extends Error {
  constructor(message?: string) {
    super(message);
    this.name = "XDSMissingHomeCommunityId";
  }
}

export class XDSRegistryError extends Error {
  constructor(message?: string) {
    super(message);
    this.name = "XDSRegistryError";
  }
}
>>>>>>> fdde567b

export function decodePatientId(patientIdB64: string): { cxId: string; id: string } | undefined {
  const decodedString = atob(patientIdB64);
  const [cxId, id] = decodedString.split("/");

  if (!cxId || !id) {
    return undefined;
  }

  return { cxId, id };
}

export async function validateDQ(payload: DocumentQueryRequestIncoming): Promise<string[]> {
  if (!payload.id) {
    throw new XDSRegistryError("Request id is not defined");
  }

  if (!payload.timestamp) {
    throw new XDSRegistryError("Timestamp is not defined");
  }

  if (!payload.samlAttributes.homeCommunityId) {
    throw new XDSMissingHomeCommunityId("Home Community ID is not defined");
  }

  const id_pair = decodePatientId(payload.xcpdPatientId.id);

  if (!id_pair) {
    throw new XDSUnknownPatientId("Patient ID is not valid");
  }
  const { cxId, id } = id_pair;

  const s3Utils = new S3Utils(region);
  const documentIds = await s3Utils.retrieveDocumentIdsFromS3(cxId, id, medicalDocumentsBucketName);

  if (!documentIds) {
    throw new XDSUnknownPatientId("Patient ID is not valid");
  }
  return documentIds;
}<|MERGE_RESOLUTION|>--- conflicted
+++ resolved
@@ -1,42 +1,9 @@
 import { DocumentQueryRequestIncoming } from "@metriport/ihe-gateway-sdk";
-<<<<<<< HEAD
-import { retrieveDocumentIdsFromS3 } from "./s3-operations";
-import { XDSMissingHomeCommunityId, XDSRegistryError, XDSUnknownPatientId } from "../shared";
-=======
 import { S3Utils } from "../../aws/s3";
 import { Config } from "../../../util/config";
-
+import { XDSUnknownPatientId, XDSMissingHomeCommunityId, XDSRegistryError } from "../shared";
 const medicalDocumentsBucketName = Config.getMedicalDocumentsBucketName();
 const region = Config.getAWSRegion();
-
-export class XDSUnknownPatientId extends Error {
-  constructor(message?: string) {
-    super(message);
-    this.name = "XDSUnknownPatientId";
-  }
-}
-
-export class XDSUnknownCommunity extends Error {
-  constructor(message?: string) {
-    super(message);
-    this.name = "XDSUnknownCommunity";
-  }
-}
-
-export class XDSMissingHomeCommunityId extends Error {
-  constructor(message?: string) {
-    super(message);
-    this.name = "XDSMissingHomeCommunityId";
-  }
-}
-
-export class XDSRegistryError extends Error {
-  constructor(message?: string) {
-    super(message);
-    this.name = "XDSRegistryError";
-  }
-}
->>>>>>> fdde567b
 
 export function decodePatientId(patientIdB64: string): { cxId: string; id: string } | undefined {
   const decodedString = atob(patientIdB64);
