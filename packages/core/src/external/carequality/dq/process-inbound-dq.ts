--- conflicted
+++ resolved
@@ -1,37 +1,17 @@
 import { InboundDocumentQueryReq, InboundDocumentQueryResp } from "@metriport/ihe-gateway-sdk";
-import { executeWithNetworkRetries } from "@metriport/shared";
 import axios from "axios";
-<<<<<<< HEAD
-import { Config } from "../../../util/config";
-import { capture } from "../../../util/notifications";
-
-import { out } from "../../../util/log";
-=======
-import {
-  createUploadFilePath,
-  createUploadMetadataFilePath,
-} from "../../../domain/document/upload";
-import { createAndUploadDocumentMetadataFile } from "../../../shareback/create-and-upload-extrinsic-object";
 import { Config } from "../../../util/config";
 import { out } from "../../../util/log";
-import { XML_APP_MIME_TYPE } from "../../../util/mime";
 import { capture } from "../../../util/notifications";
-import { sizeInBytes } from "../../../util/string";
->>>>>>> f854a643
 import { S3Utils } from "../../aws/s3";
 import {
-  constructDQErrorResponse,
   IHEGatewayError,
   XDSRegistryError,
   XDSUnknownPatientId,
+  constructDQErrorResponse,
 } from "../error";
 import { validateBasePayload } from "../shared";
 import { decodePatientId } from "./utils";
-<<<<<<< HEAD
-=======
-
-const CCD_NAME = "ccd";
->>>>>>> f854a643
 
 const region = Config.getAWSRegion();
 const s3Utils = new S3Utils(region);
@@ -96,69 +76,4 @@
     throw new XDSRegistryError("Internal Server Error");
   }
   return documentContents;
-<<<<<<< HEAD
-=======
-}
-
-async function createAndUploadCcdAndMetadata(cxId: string, patientId: string, apiUrl: string) {
-  const { log } = out(`Generate CCD cxId: ${cxId}, patientId: ${patientId}`);
-  const queryParams = {
-    cxId,
-    patientId,
-  };
-  const params = new URLSearchParams(queryParams).toString();
-  const endpointUrl = `${apiUrl}/internal/docs/ccd`;
-  const url = `${endpointUrl}?${params}`;
-  const fileName = createUploadFilePath(cxId, patientId, `${CCD_NAME}.xml`);
-
-  try {
-    log(`Calling internal route to create the CCD`);
-    const resp = await executeWithNetworkRetries(() => api.get(url), { retryOnTimeout: true });
-    const ccd = resp.data as string;
-    const ccdSize = sizeInBytes(ccd);
-    await s3Utils.uploadFile({
-      bucket,
-      key: fileName,
-      file: Buffer.from(ccd),
-      contentType: XML_APP_MIME_TYPE,
-    });
-    log(`CCD uploaded into ${bucket} under this name: ${fileName}`);
-
-    const docRef: DocumentReference = {
-      resourceType: "DocumentReference",
-      status: "current",
-      subject: {
-        reference: `Patient/${patientId}`,
-      },
-      type: {
-        coding: [
-          {
-            code: "34133-9",
-            display: "SUMMARIZATION OF EPISODE NOTE",
-            system: "http://loinc.org",
-          },
-        ],
-      },
-      description: "Continuity of Care Document (C-CDA)",
-    };
-
-    const metadataFileName = createUploadMetadataFilePath(cxId, patientId, CCD_NAME);
-    await createAndUploadDocumentMetadataFile({
-      s3Utils,
-      cxId,
-      patientId,
-      docId: fileName,
-      size: ccdSize,
-      docRef,
-      metadataFileName,
-      destinationBucket: bucket,
-      mimeType: "application/xml",
-    });
-  } catch (error) {
-    const msg = `Error creating and uploading CCD`;
-    log(`${msg}: error - ${error}`);
-    capture.error(msg, { extra: { error, cxId, patientId, fileName, url } });
-    throw error;
-  }
->>>>>>> f854a643
 }