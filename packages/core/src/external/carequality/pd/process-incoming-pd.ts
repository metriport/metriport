import {
  PatientDiscoveryRequestIncoming,
  PatientDiscoveryResponseOutgoing,
} from "@metriport/ihe-gateway-sdk";
import { Patient } from "../../../domain/patient";
import { MPI } from "../../../mpi/mpi";
import { patientMPIToPartialPatient } from "../../../mpi/shared";
import { toFHIR as convertPatientToFHIR } from "../../fhir/patient";
import {
  XDSRegistryError,
  LivingSubjectAdministrativeGenderRequestedError,
  PatientAddressRequestedError,
  validateFHIRAndExtractPatient,
  IHEGatewayError,
} from "./validating-pd";

import {
  METRIPORT_HOME_COMMUNITY_ID,
  CODE_SYSTEM_REQUESTED_ERROR as PD_CODE_SYSTEM_REQUESTED_ERROR,
  CODE_SYSTEM_REQUIRED_ERROR as PD_CODE_SYSTEM_REQUIRED_ERROR,
} from "../shared";

function constructErrorResponse(
  payload: PatientDiscoveryRequestIncoming,
  error: IHEGatewayError
): PatientDiscoveryResponseOutgoing {
  return {
    id: payload.id,
    timestamp: payload.timestamp,
    responseTimestamp: new Date().toISOString(),
    patientMatch: null,
    xcpdHomeCommunityId: METRIPORT_HOME_COMMUNITY_ID,
    operationOutcome: {
      resourceType: "OperationOutcome",
      id: payload.id,
      issue: [
        {
          severity: "error",
          code: "processing",
          details: {
            coding: [{ system: error.name, code: error.iheErrorCode }],
            text: error.message,
          },
        },
      ],
    },
  };
}

function constructNoMatchResponse(
  payload: PatientDiscoveryRequestIncoming
): PatientDiscoveryResponseOutgoing {
  return {
    id: payload.id,
    timestamp: payload.timestamp,
    responseTimestamp: new Date().toISOString(),
    patientMatch: false,
    xcpdHomeCommunityId: METRIPORT_HOME_COMMUNITY_ID,
    operationOutcome: {
      resourceType: "OperationOutcome",
      id: payload.id,
      issue: [
        {
          severity: "error",
          code: "processing",
          details: {
            text: "no match found",
          },
        },
      ],
    },
  };
}

function constructMatchResponse(
  payload: PatientDiscoveryRequestIncoming,
  patient: Pick<Patient, "id" | "data">
): PatientDiscoveryResponseOutgoing {
  return {
    id: payload.id,
    timestamp: payload.timestamp,
    responseTimestamp: new Date().toISOString(),
    patientMatch: true,
    externalGatewayPatient: {
      id: patient.id,
      system: "000", // TBD	- what is this
    },
    patientResource: convertPatientToFHIR(patient),
    xcpdHomeCommunityId: METRIPORT_HOME_COMMUNITY_ID,
  };
}

export async function processIncomingRequest(
  payload: PatientDiscoveryRequestIncoming,
  mpi: MPI
): Promise<PatientDiscoveryResponseOutgoing> {
  try {
    const patient = validateFHIRAndExtractPatient(payload.patientResource);
    const matchingPatient = await mpi.findMatchingPatient(patient);
    if (!matchingPatient) {
      return constructNoMatchResponse(payload);
    }
    return constructMatchResponse(payload, patientMPIToPartialPatient(matchingPatient));
<<<<<<< HEAD
    // eslint-disable-next-line @typescript-eslint/no-explicit-any
  } catch (error: any) {
    switch (error.constructor) {
      case InternalError:
        return constructErrorResponse(
          payload,
          PD_CODE_SYSTEM_REQUIRED_ERROR,
          "InternalError",
          error.message
        );
      case PatientAddressRequestedError:
        return constructErrorResponse(
          payload,
          PD_CODE_SYSTEM_REQUESTED_ERROR,
          "PatientAddressRequested",
          error.message
        );
      case LivingSubjectAdministrativeGenderRequestedError:
        return constructErrorResponse(
          payload,
          PD_CODE_SYSTEM_REQUESTED_ERROR,
          "LivingSubjectAdministrativeGenderRequested",
          error.message
        );
      default:
        return constructErrorResponse(
          payload,
          PD_CODE_SYSTEM_REQUIRED_ERROR,
          "Internal Server Error",
          "Unknown Error: Contact Metriport Support for assistance"
        );
=======
  } catch (error) {
    if (error instanceof XDSRegistryError) {
      return constructErrorResponse(payload, error);
    } else if (error instanceof PatientAddressRequestedError) {
      return constructErrorResponse(payload, error);
    } else if (error instanceof LivingSubjectAdministrativeGenderRequestedError) {
      return constructErrorResponse(payload, error);
    } else {
      return constructErrorResponse(payload, new XDSRegistryError());
>>>>>>> a12981b8
    }
  }
}<|MERGE_RESOLUTION|>--- conflicted
+++ resolved
@@ -14,11 +14,7 @@
   IHEGatewayError,
 } from "./validating-pd";
 
-import {
-  METRIPORT_HOME_COMMUNITY_ID,
-  CODE_SYSTEM_REQUESTED_ERROR as PD_CODE_SYSTEM_REQUESTED_ERROR,
-  CODE_SYSTEM_REQUIRED_ERROR as PD_CODE_SYSTEM_REQUIRED_ERROR,
-} from "../shared";
+import { METRIPORT_HOME_COMMUNITY_ID } from "../shared";
 
 function constructErrorResponse(
   payload: PatientDiscoveryRequestIncoming,
@@ -101,39 +97,6 @@
       return constructNoMatchResponse(payload);
     }
     return constructMatchResponse(payload, patientMPIToPartialPatient(matchingPatient));
-<<<<<<< HEAD
-    // eslint-disable-next-line @typescript-eslint/no-explicit-any
-  } catch (error: any) {
-    switch (error.constructor) {
-      case InternalError:
-        return constructErrorResponse(
-          payload,
-          PD_CODE_SYSTEM_REQUIRED_ERROR,
-          "InternalError",
-          error.message
-        );
-      case PatientAddressRequestedError:
-        return constructErrorResponse(
-          payload,
-          PD_CODE_SYSTEM_REQUESTED_ERROR,
-          "PatientAddressRequested",
-          error.message
-        );
-      case LivingSubjectAdministrativeGenderRequestedError:
-        return constructErrorResponse(
-          payload,
-          PD_CODE_SYSTEM_REQUESTED_ERROR,
-          "LivingSubjectAdministrativeGenderRequested",
-          error.message
-        );
-      default:
-        return constructErrorResponse(
-          payload,
-          PD_CODE_SYSTEM_REQUIRED_ERROR,
-          "Internal Server Error",
-          "Unknown Error: Contact Metriport Support for assistance"
-        );
-=======
   } catch (error) {
     if (error instanceof XDSRegistryError) {
       return constructErrorResponse(payload, error);
@@ -143,7 +106,6 @@
       return constructErrorResponse(payload, error);
     } else {
       return constructErrorResponse(payload, new XDSRegistryError());
->>>>>>> a12981b8
     }
   }
 }