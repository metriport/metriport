--- conflicted
+++ resolved
@@ -12,28 +12,12 @@
   PatientAddressRequestedError,
   validateFHIRAndExtractPatient,
 } from "./validating-pd";
-<<<<<<< HEAD
-import {
-  matchPatients,
-  exactMatchSimilarity,
-  matchingPersonalIdentifiersRule,
-} from "../../../mpi/match-patients";
-import { normalizePatient } from "../../../mpi/normalize-patient";
-import { mergeWithFirstPatient } from "../../../mpi/merge-patients";
-import { PatientFinderMetriportAPI } from "../../../command/patient-finder-metriport-api";
-import { getEnvVarOrFail } from "../../../util/env-var";
+
 import {
   METRIPORT_HOME_COMMUNITY_ID,
   CODE_SYSTEM_REQUESTED_ERROR as PD_CODE_SYSTEM_REQUESTED_ERROR,
   CODE_SYSTEM_REQUIRED_ERROR as PD_CODE_SYSTEM_REQUIRED_ERROR,
 } from "../shared";
-
-const apiUrl = getEnvVarOrFail("API_URL");
-const SIMILARITY_THRESHOLD = 0.96;
-=======
-
-const METRIPORT_HOME_COMMUNITY_ID = "urn:oid:2.16.840.1.113883.3.9621";
->>>>>>> e132b818
 
 function constructErrorResponse(
   payload: PatientDiscoveryRequestIncoming,
@@ -114,41 +98,8 @@
 ): Promise<PatientDiscoveryResponseOutgoing> {
   try {
     const patient = validateFHIRAndExtractPatient(payload.patientResource);
-<<<<<<< HEAD
-    const normalizedPatientDemo = normalizePatient(patient);
-
-    if (!normalizedPatientDemo) {
-      return constructErrorResponse(
-        payload,
-        PD_CODE_SYSTEM_REQUIRED_ERROR,
-        "Internal Server Error",
-        "Invalid Patient Data"
-      );
-    }
-
-    const patientFinder = new PatientFinderMetriportAPI(apiUrl);
-    const foundPatients = await patientFinder.find({
-      data: {
-        dob: normalizedPatientDemo.data.dob,
-        genderAtBirth: normalizedPatientDemo.data.genderAtBirth,
-      },
-    });
-
-    const matchingPatients = matchPatients(
-      exactMatchSimilarity,
-      [matchingPersonalIdentifiersRule],
-      foundPatients,
-      normalizedPatientDemo,
-      SIMILARITY_THRESHOLD
-    );
-
-    const mpiPatient = mergeWithFirstPatient(matchingPatients, normalizedPatientDemo);
-
-    if (!mpiPatient) {
-=======
     const matchingPatient = await mpi.findMatchingPatient(patient);
     if (!matchingPatient) {
->>>>>>> e132b818
       return constructNoMatchResponse(payload);
     }
     return constructMatchResponse(payload, patientMPIToPartialPatient(matchingPatient));
