--- conflicted
+++ resolved
@@ -6,77 +6,15 @@
 import { MPI } from "../../../mpi/mpi";
 import { patientMPIToPartialPatient } from "../../../mpi/shared";
 import { toFHIR as convertPatientToFHIR } from "../../fhir/patient";
-<<<<<<< HEAD
 import { validateFHIRAndExtractPatient } from "./validating-pd";
 import {
   XDSRegistryError,
-  LivingSubjectAdministrativeGenderRequestedError,
-  PatientAddressRequestedError,
   constructPDNoMatchResponse,
   constructPDErrorResponse,
+  IHEGatewayError,
 } from "../error";
 import { METRIPORT_HOME_COMMUNITY_ID } from "../shared";
 
-=======
-import { XDSRegistryError, validateFHIRAndExtractPatient, IHEGatewayError } from "./validating-pd";
-
-import { METRIPORT_HOME_COMMUNITY_ID } from "../shared";
-
-function constructErrorResponse(
-  payload: PatientDiscoveryRequestIncoming,
-  error: IHEGatewayError
-): PatientDiscoveryResponseOutgoing {
-  return {
-    id: payload.id,
-    timestamp: payload.timestamp,
-    responseTimestamp: new Date().toISOString(),
-    patientMatch: null,
-    xcpdHomeCommunityId: METRIPORT_HOME_COMMUNITY_ID,
-    operationOutcome: {
-      resourceType: "OperationOutcome",
-      id: payload.id,
-      issue: [
-        {
-          severity: "error",
-          code: "processing",
-          details: {
-            coding: [
-              { system: error.name, code: error.iheErrorCode ?? "1.3.6.1.4.1.19376.1.2.27.1" },
-            ],
-            text: error.message,
-          },
-        },
-      ],
-    },
-  };
-}
-
-function constructNoMatchResponse(
-  payload: PatientDiscoveryRequestIncoming
-): PatientDiscoveryResponseOutgoing {
-  return {
-    id: payload.id,
-    timestamp: payload.timestamp,
-    responseTimestamp: new Date().toISOString(),
-    patientMatch: false,
-    xcpdHomeCommunityId: METRIPORT_HOME_COMMUNITY_ID,
-    operationOutcome: {
-      resourceType: "OperationOutcome",
-      id: payload.id,
-      issue: [
-        {
-          severity: "error",
-          code: "processing",
-          details: {
-            text: "no match found",
-          },
-        },
-      ],
-    },
-  };
-}
-
->>>>>>> e468447f
 function constructMatchResponse(
   payload: PatientDiscoveryRequestIncoming,
   patient: Pick<Patient, "id" | "data">
@@ -107,21 +45,13 @@
     }
     return constructMatchResponse(payload, patientMPIToPartialPatient(matchingPatient));
   } catch (error) {
-<<<<<<< HEAD
-    if (
-      error instanceof XDSRegistryError ||
-      error instanceof PatientAddressRequestedError ||
-      error instanceof LivingSubjectAdministrativeGenderRequestedError
-    ) {
+    if (error instanceof IHEGatewayError) {
       return constructPDErrorResponse(payload, error);
     } else {
-      return constructPDErrorResponse(payload, new XDSRegistryError());
-=======
-    if (error instanceof IHEGatewayError) {
-      return constructErrorResponse(payload, error);
-    } else {
-      return constructErrorResponse(payload, new XDSRegistryError("Internal Server Error", error));
->>>>>>> e468447f
+      return constructPDErrorResponse(
+        payload,
+        new XDSRegistryError("Internal Server Error", error)
+      );
     }
   }
 }