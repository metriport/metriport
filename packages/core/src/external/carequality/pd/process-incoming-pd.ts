--- conflicted
+++ resolved
@@ -15,63 +15,6 @@
 } from "../error";
 import { METRIPORT_HOME_COMMUNITY_ID } from "../shared";
 
-<<<<<<< HEAD
-=======
-function constructErrorResponse(
-  payload: PatientDiscoveryReqFromExternalGW,
-  error: IHEGatewayError
-): PatientDiscoveryRespToExternalGW {
-  return {
-    id: payload.id,
-    timestamp: payload.timestamp,
-    responseTimestamp: new Date().toISOString(),
-    patientMatch: null,
-    xcpdHomeCommunityId: METRIPORT_HOME_COMMUNITY_ID,
-    operationOutcome: {
-      resourceType: "OperationOutcome",
-      id: payload.id,
-      issue: [
-        {
-          severity: "error",
-          code: "processing",
-          details: {
-            coding: [
-              { system: error.name, code: error.iheErrorCode ?? "1.3.6.1.4.1.19376.1.2.27.1" },
-            ],
-            text: error.message,
-          },
-        },
-      ],
-    },
-  };
-}
-
-function constructNoMatchResponse(
-  payload: PatientDiscoveryReqFromExternalGW
-): PatientDiscoveryRespToExternalGW {
-  return {
-    id: payload.id,
-    timestamp: payload.timestamp,
-    responseTimestamp: new Date().toISOString(),
-    patientMatch: false,
-    xcpdHomeCommunityId: METRIPORT_HOME_COMMUNITY_ID,
-    operationOutcome: {
-      resourceType: "OperationOutcome",
-      id: payload.id,
-      issue: [
-        {
-          severity: "error",
-          code: "processing",
-          details: {
-            text: "no match found",
-          },
-        },
-      ],
-    },
-  };
-}
-
->>>>>>> 9072346a
 function constructMatchResponse(
   payload: PatientDiscoveryReqFromExternalGW,
   patient: Pick<Patient, "id" | "data">
