import fs from "fs";
import path from "path";
import { processXCPDResponse } from "../xcpd/process-xcpd-response";
import {
  outboundPatientDiscoveryRespSuccessfulSchema,
  outboundPatientDiscoveryRespFaultSchema,
} from "@metriport/ihe-gateway-sdk";

import { outboundXCPDRequest, expectedXCPDResponse } from "./constants";

<<<<<<< HEAD
if (!outboundXCPDRequest.gateways[0]) {
  throw new Error("Gateway must be provided");
}
const gateway = {
  url: outboundXCPDRequest.gateways[0].url,
  oid: outboundXCPDRequest.gateways[0].oid,
  id: outboundXCPDRequest.gateways[0].id,
};

describe("processXCPDResponse", () => {
  it("should process the match XCPD response correctly", async () => {
    const xmlString = fs.readFileSync(path.join(__dirname, "xmls/xcpd_match.xml"), "utf8");

    const response = processXCPDResponse({
      xmlStringOrError: xmlString,
      outboundRequest: outboundXCPDRequest,
=======
const gateway = outboundRequest.gateways[0];
if (!gateway) {
  throw new Error("Gateway must be provided");
}

const xmlMatchString = fs.readFileSync(path.join(__dirname, "xcpd_match.xml"), "utf8");
const xmlNoMatchString = fs.readFileSync(path.join(__dirname, "xcpd_no_match.xml"), "utf8");
const xmlErrorString = fs.readFileSync(path.join(__dirname, "xcpd_error.xml"), "utf8");

describe("processXCPDResponse", () => {
  it("should process the match XCPD response correctly", async () => {
    const response = processXCPDResponse({
      xcpdResponse: {
        success: true,
        response: xmlMatchString,
        gateway,
      },
      outboundRequest,
>>>>>>> 1d7d72a3
      gateway,
    });

    const xcpdResult = outboundPatientDiscoveryRespSuccessfulSchema.safeParse(response);
    expect(xcpdResult.success).toBe(true);
    if (xcpdResult.success) {
      expect(xcpdResult.data.externalGatewayPatient?.id).toEqual(
        expectedXCPDResponse?.externalGatewayPatient?.id
      );
      expect(xcpdResult.data.externalGatewayPatient?.system).toEqual(
        expectedXCPDResponse?.externalGatewayPatient?.system
      );
      expect(xcpdResult.data.patientMatch).toBe(expectedXCPDResponse?.patientMatch);
      expect(xcpdResult.data.patientResource).toEqual(expectedXCPDResponse?.patientResource);
    }
  });
  it("should correctly identify and process a no match XCPD response", async () => {
<<<<<<< HEAD
    const xmlString = fs.readFileSync(path.join(__dirname, "xmls/xcpd_no_match.xml"), "utf8");
    const response = processXCPDResponse({
      xmlStringOrError: xmlString,
      outboundRequest: outboundXCPDRequest,
=======
    const response = processXCPDResponse({
      xcpdResponse: {
        success: true,
        response: xmlNoMatchString,
        gateway,
      },
      outboundRequest,
>>>>>>> 1d7d72a3
      gateway,
    });
    const xcpdResult = outboundPatientDiscoveryRespFaultSchema.safeParse(response);
    expect(xcpdResult.success).toBe(true);
    if (xcpdResult.success) {
      expect(xcpdResult.data.patientMatch).toBeFalsy();
    }
  });
  it("should process the error XCPD response correctly", async () => {
<<<<<<< HEAD
    const xmlString = fs.readFileSync(path.join(__dirname, "xmls/xcpd_error.xml"), "utf8");

    const response = processXCPDResponse({
      xmlStringOrError: xmlString,
      outboundRequest: outboundXCPDRequest,
=======
    const response = processXCPDResponse({
      xcpdResponse: {
        success: false,
        response: xmlErrorString,
        gateway,
      },
      outboundRequest,
>>>>>>> 1d7d72a3
      gateway,
    });
    const xcpdResult = outboundPatientDiscoveryRespFaultSchema.safeParse(response);
    expect(xcpdResult.success).toBe(true);
    if (xcpdResult.success) {
      expect(xcpdResult.data.patientMatch).toBeNull();
    }
  });
  it("should process the HTTP error XCPD response correctly", async () => {
    const httpError = { error: "HTTP 503 error" };

    const response = processXCPDResponse({
<<<<<<< HEAD
      xmlStringOrError: httpError,
      outboundRequest: outboundXCPDRequest,
=======
      xcpdResponse: {
        success: false,
        response: httpError.error,
        gateway,
      },
      outboundRequest,
>>>>>>> 1d7d72a3
      gateway,
    });
    const xcpdResult = outboundPatientDiscoveryRespFaultSchema.safeParse(response);
    expect(xcpdResult.success).toBe(true);
    if (xcpdResult.success) {
      expect(xcpdResult.data.operationOutcome).toBeDefined();
      expect(xcpdResult.data.patientMatch).toBeNull();
    }
<<<<<<< HEAD
    expect(xcpdResult.data.operationOutcome).toBeDefined();
    expect(xcpdResult.data.patientMatch).toBeNull();
=======
>>>>>>> 1d7d72a3
  });
});<|MERGE_RESOLUTION|>--- conflicted
+++ resolved
@@ -8,25 +8,7 @@
 
 import { outboundXCPDRequest, expectedXCPDResponse } from "./constants";
 
-<<<<<<< HEAD
-if (!outboundXCPDRequest.gateways[0]) {
-  throw new Error("Gateway must be provided");
-}
-const gateway = {
-  url: outboundXCPDRequest.gateways[0].url,
-  oid: outboundXCPDRequest.gateways[0].oid,
-  id: outboundXCPDRequest.gateways[0].id,
-};
-
-describe("processXCPDResponse", () => {
-  it("should process the match XCPD response correctly", async () => {
-    const xmlString = fs.readFileSync(path.join(__dirname, "xmls/xcpd_match.xml"), "utf8");
-
-    const response = processXCPDResponse({
-      xmlStringOrError: xmlString,
-      outboundRequest: outboundXCPDRequest,
-=======
-const gateway = outboundRequest.gateways[0];
+const gateway = outboundXCPDRequest.gateways[0];
 if (!gateway) {
   throw new Error("Gateway must be provided");
 }
@@ -43,8 +25,7 @@
         response: xmlMatchString,
         gateway,
       },
-      outboundRequest,
->>>>>>> 1d7d72a3
+      outboundRequest: outboundXCPDRequest,
       gateway,
     });
 
@@ -62,20 +43,13 @@
     }
   });
   it("should correctly identify and process a no match XCPD response", async () => {
-<<<<<<< HEAD
-    const xmlString = fs.readFileSync(path.join(__dirname, "xmls/xcpd_no_match.xml"), "utf8");
-    const response = processXCPDResponse({
-      xmlStringOrError: xmlString,
-      outboundRequest: outboundXCPDRequest,
-=======
     const response = processXCPDResponse({
       xcpdResponse: {
         success: true,
         response: xmlNoMatchString,
         gateway,
       },
-      outboundRequest,
->>>>>>> 1d7d72a3
+      outboundRequest: outboundXCPDRequest,
       gateway,
     });
     const xcpdResult = outboundPatientDiscoveryRespFaultSchema.safeParse(response);
@@ -85,21 +59,13 @@
     }
   });
   it("should process the error XCPD response correctly", async () => {
-<<<<<<< HEAD
-    const xmlString = fs.readFileSync(path.join(__dirname, "xmls/xcpd_error.xml"), "utf8");
-
-    const response = processXCPDResponse({
-      xmlStringOrError: xmlString,
-      outboundRequest: outboundXCPDRequest,
-=======
     const response = processXCPDResponse({
       xcpdResponse: {
         success: false,
         response: xmlErrorString,
         gateway,
       },
-      outboundRequest,
->>>>>>> 1d7d72a3
+      outboundRequest: outboundXCPDRequest,
       gateway,
     });
     const xcpdResult = outboundPatientDiscoveryRespFaultSchema.safeParse(response);
@@ -112,17 +78,12 @@
     const httpError = { error: "HTTP 503 error" };
 
     const response = processXCPDResponse({
-<<<<<<< HEAD
-      xmlStringOrError: httpError,
-      outboundRequest: outboundXCPDRequest,
-=======
       xcpdResponse: {
         success: false,
         response: httpError.error,
         gateway,
       },
-      outboundRequest,
->>>>>>> 1d7d72a3
+      outboundRequest: outboundXCPDRequest,
       gateway,
     });
     const xcpdResult = outboundPatientDiscoveryRespFaultSchema.safeParse(response);
@@ -131,10 +92,5 @@
       expect(xcpdResult.data.operationOutcome).toBeDefined();
       expect(xcpdResult.data.patientMatch).toBeNull();
     }
-<<<<<<< HEAD
-    expect(xcpdResult.data.operationOutcome).toBeDefined();
-    expect(xcpdResult.data.patientMatch).toBeNull();
-=======
->>>>>>> 1d7d72a3
   });
 });