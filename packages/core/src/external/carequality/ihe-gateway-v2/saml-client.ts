--- conflicted
+++ resolved
@@ -1,10 +1,7 @@
 import https from "https";
 import axios from "axios";
-<<<<<<< HEAD
 import * as AWS from "aws-sdk";
-=======
-import { XCPDGateway } from "@metriport/ihe-gateway-sdk";
->>>>>>> 1d7d72a3
+import { XCPDGateway, XCAGateway } from "@metriport/ihe-gateway-sdk";
 import { errorToString } from "../../../util/error/shared";
 import { BulkSignedXCPD } from "../../saml/xcpd/iti55-envelope";
 import { BulkSignedDQ } from "../../saml/xca/iti38-envelope";
@@ -16,7 +13,7 @@
 const { log } = out("Saml Client:");
 
 export type SamlClientResponse = {
-  gateway: XCPDGateway;
+  gateway: XCPDGateway | XCAGateway;
   response: string;
   success: boolean;
 };
@@ -77,46 +74,6 @@
   privateKeyPassword: string;
   patientId: string;
   cxId: string;
-<<<<<<< HEAD
-}): Promise<(string | { error: string })[]> {
-  const requestPromises = signedRequests.map((request, index) =>
-    sendSignedXml({
-      signedXml: request.signedRequest,
-      url: request.gateway.url,
-      certChain,
-      publicCert: publicCert,
-      key: privateKey,
-      passphrase: privateKeyPassword,
-    })
-      .then(response => {
-        console.log(
-          `Request ${index + 1} sent successfully to: ${request.gateway.url} + oid: ${
-            isGatewayWithOid(request.gateway)
-              ? request.gateway.oid
-              : request.gateway.homeCommunityId
-          }`
-        );
-        return response;
-      })
-      .catch(error => {
-        const msg = `Request ${index + 1} ERRORs for gateway: ${request.gateway.url} + oid: ${
-          isGatewayWithOid(request.gateway) ? request.gateway.oid : request.gateway.homeCommunityId
-        }`;
-        const errorString: string = errorToString(error);
-        console.log(`${msg}: ${errorString}, patientId: ${patientId}, cxId: ${cxId}`);
-        capture.error(msg, {
-          extra: {
-            context: `lambda.girth-outbound-patient-discovery`,
-            error: errorString,
-            patientId,
-            cxId,
-          },
-        });
-        console.log(error?.response?.data);
-        return { error: errorString };
-      })
-  );
-=======
 }): Promise<SamlClientResponse[]> {
   const requestPromises = signedRequests.map(async (request, index) => {
     try {
@@ -130,7 +87,7 @@
       });
       console.log(
         `Request ${index + 1} sent successfully to: ${request.gateway.url} + oid: ${
-          request.gateway.oid
+          isGatewayWithOid(request.gateway) ? request.gateway.oid : request.gateway.homeCommunityId
         }`
       );
       return {
@@ -142,7 +99,9 @@
       const msg = "HTTP/SSL Failure Sending Signed SAML Request";
       const requestDetails = `Request ${index + 1} ERRORs for gateway: ${
         request.gateway.url
-      } + oid: ${request.gateway.oid}`;
+      } + oid: ${
+        isGatewayWithOid(request.gateway) ? request.gateway.oid : request.gateway.homeCommunityId
+      }`;
       const errorString: string = errorToString(error);
       const extra = {
         errorString,
@@ -163,7 +122,6 @@
       };
     }
   });
->>>>>>> 1d7d72a3
 
   const responses = await Promise.allSettled(requestPromises);
   const processedResponses: SamlClientResponse[] = responses
