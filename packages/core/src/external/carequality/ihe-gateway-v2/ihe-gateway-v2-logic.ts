--- conflicted
+++ resolved
@@ -121,13 +121,10 @@
   for (const result of results) {
     try {
       // TODO not sure if we should retry on timeout
-<<<<<<< HEAD
       await executeWithNetworkRetries(async () => axios.post(pdResponseUrl, result), {
         httpStatusCodesToRetry: [502, 504],
+        log,
       });
-=======
-      await executeWithNetworkRetries(async () => axios.post(pdResponseUrl, result), { log });
->>>>>>> 7d67fb01
     } catch (error) {
       const msg = "Failed to send PD response to internal CQ endpoint";
       const extra = { cxId, patientId, result };
@@ -177,13 +174,10 @@
   for (const result of successfulResults) {
     try {
       // TODO not sure if we should retry on timeout
-<<<<<<< HEAD
       await executeWithNetworkRetries(async () => axios.post(dqResponseUrl, result), {
         httpStatusCodesToRetry: [502, 504],
+        log,
       });
-=======
-      await executeWithNetworkRetries(async () => axios.post(dqResponseUrl, result), { log });
->>>>>>> 7d67fb01
     } catch (error) {
       const msg = "Failed to send DQ response to internal CQ endpoint";
       const extra = { cxId, patientId, result };
@@ -233,13 +227,10 @@
   for (const result of successfulResults) {
     try {
       // TODO not sure if we should retry on timeout
-<<<<<<< HEAD
       await executeWithNetworkRetries(async () => axios.post(drResponseUrl, result), {
         httpStatusCodesToRetry: [502, 504],
+        log,
       });
-=======
-      await executeWithNetworkRetries(async () => axios.post(drResponseUrl, result), { log });
->>>>>>> 7d67fb01
     } catch (error) {
       const msg = "Failed to send DR response to internal CQ endpoint";
       const extra = { cxId, patientId, result };
