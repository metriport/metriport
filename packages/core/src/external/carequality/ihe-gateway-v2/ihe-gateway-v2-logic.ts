--- conflicted
+++ resolved
@@ -58,6 +58,7 @@
     initialDelay: 3000,
     maxAttempts: 3,
     shouldRetry: isRetryableXcpd,
+    log: out("sendProcessRetryXcpdRequest").log,
   });
 }
 
@@ -90,12 +91,8 @@
   return await executeWithRetries(sendProcessDqRequest, {
     initialDelay: 3000,
     maxAttempts: 3,
-<<<<<<< HEAD
     shouldRetry: isRetryableXca,
-=======
-    shouldRetry: isRetryable,
     log: out("sendProcessRetryDqRequest").log,
->>>>>>> 554cdd0c
   });
 }
 
@@ -128,12 +125,8 @@
   return await executeWithRetries(sendProcessDrRequest, {
     initialDelay: 3000,
     maxAttempts: 3,
-<<<<<<< HEAD
     shouldRetry: isRetryableXca,
-=======
-    shouldRetry: isRetryable,
     log: out("sendProcessRetryDrRequest").log,
->>>>>>> 554cdd0c
   });
 }
 
