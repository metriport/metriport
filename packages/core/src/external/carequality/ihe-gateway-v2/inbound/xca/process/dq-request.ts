--- conflicted
+++ resolved
@@ -2,15 +2,12 @@
 import { errorToString, toArray } from "@metriport/shared";
 import { XMLParser } from "fast-xml-parser";
 import { stripUrnPrefix } from "../../../../../../util/urn";
-<<<<<<< HEAD
 import { storeDqRequest } from "../../../monitor/store";
-=======
 import { Slot } from "../../../schema";
 import { extractText } from "../../../utils";
 import { convertSamlHeaderToAttributes, extractTimestamp } from "../../shared";
 import { iti38RequestSchema } from "./schema";
 import { out } from "../../../../../../util/log";
->>>>>>> 91a78d69
 
 const externalGatewayPatientRegex = /(.+)\^\^\^(.+)/i;
 const externalGatewayIdRegex = /'/g;
@@ -31,13 +28,9 @@
   };
 }
 
-<<<<<<< HEAD
 export async function processInboundDqRequest(request: string): Promise<InboundDocumentQueryReq> {
-=======
-export function processInboundDqRequest(request: string): InboundDocumentQueryReq {
   const log = out("Inbound DQ Request").log;
   log(JSON.stringify(request));
->>>>>>> 91a78d69
   try {
     const parser = new XMLParser({
       ignoreAttributes: false,
