--- conflicted
+++ resolved
@@ -4,8 +4,7 @@
   if (gender === undefined) {
     return undefined;
   }
-<<<<<<< HEAD
-  return genderMapping[gender];
+  return genderMapping[gender] || undefined;
 }
 export function isGatewayWithOid(
   gateway:
@@ -50,7 +49,4 @@
   fileName: string;
 }): string {
   return `${cxId}/${patientId}/${fileName}`;
-=======
-  return genderMapping[gender] || undefined;
->>>>>>> 1d7d72a3
 }