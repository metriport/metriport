--- conflicted
+++ resolved
@@ -1,10 +1,7 @@
 import dayjs from "dayjs";
 import { TextOrTextObject } from "./schema";
-<<<<<<< HEAD
 import { Slot } from "./schema";
-=======
 import { Name } from "./outbound/xca/process/schema";
->>>>>>> 9e8b0d29
 
 export function timestampToSoapBody(createdTimestamp: string): string {
   return dayjs(createdTimestamp).toISOString();
@@ -17,7 +14,6 @@
   return String(textOrTextObject);
 }
 
-<<<<<<< HEAD
 export function getSlotValue(slot: Slot | undefined): string | undefined {
   if (!slot) {
     return undefined;
@@ -30,9 +26,9 @@
     return String(value);
   }
   return undefined;
-=======
+}
+
 export function getNameValue(name: Name | undefined): string | undefined {
   const localizedString = name?.LocalizedString;
   return typeof localizedString === "object" ? localizedString?._value : localizedString;
->>>>>>> 9e8b0d29
 }