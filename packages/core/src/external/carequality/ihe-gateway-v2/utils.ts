import dayjs from "dayjs";
<<<<<<< HEAD
import { GenderAtBirth } from "../../../domain/patient";
import { mapGenderAtBirthToFhir } from "../../fhir/patient";
import { TextOrTextObject } from "./schema";

export function normalizeGender(gender: GenderAtBirth | undefined): "male" | "female" | undefined {
  if (gender === undefined) {
    return undefined;
  }
  const mappedGender = mapGenderAtBirthToFhir(gender);
  return mappedGender;
}

=======
import { TextOrTextObject } from "./outbound/schema";

>>>>>>> f41326c7
export function timestampToSoapBody(createdTimestamp: string): string {
  return dayjs(createdTimestamp).toISOString();
}

export function extractText(textOrTextObject: TextOrTextObject): string {
  if (typeof textOrTextObject === "string") {
    return textOrTextObject;
  }
  return textOrTextObject._text;
}<|MERGE_RESOLUTION|>--- conflicted
+++ resolved
@@ -1,21 +1,6 @@
 import dayjs from "dayjs";
-<<<<<<< HEAD
-import { GenderAtBirth } from "../../../domain/patient";
-import { mapGenderAtBirthToFhir } from "../../fhir/patient";
 import { TextOrTextObject } from "./schema";
 
-export function normalizeGender(gender: GenderAtBirth | undefined): "male" | "female" | undefined {
-  if (gender === undefined) {
-    return undefined;
-  }
-  const mappedGender = mapGenderAtBirthToFhir(gender);
-  return mappedGender;
-}
-
-=======
-import { TextOrTextObject } from "./outbound/schema";
-
->>>>>>> f41326c7
 export function timestampToSoapBody(createdTimestamp: string): string {
   return dayjs(createdTimestamp).toISOString();
 }
