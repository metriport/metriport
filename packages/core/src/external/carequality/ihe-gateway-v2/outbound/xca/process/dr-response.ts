import { XMLParser } from "fast-xml-parser";
import dayjs from "dayjs";
import {
  OutboundDocumentRetrievalReq,
  OutboundDocumentRetrievalResp,
  XCAGateway,
  DocumentReference,
} from "@metriport/ihe-gateway-sdk";
import {
  handleRegistryErrorResponse,
  handleHttpErrorResponse,
  handleEmptyResponse,
  handleSchemaErrorResponse,
} from "./error";
import { parseFileFromString, parseFileFromBuffer } from "./parse-file-from-string";
import { stripUrnPrefix } from "../../../../../../util/urn";
import { DrSamlClientResponse } from "../send/dr-requests";
import { MtomAttachments, MtomPart } from "../mtom/parser";
import { successStatus, partialSuccessStatus } from "./constants";
import { S3Utils } from "../../../../../aws/s3";
import { Config } from "../../../../../../util/config";
import { createDocumentFilePath } from "../../../../../../domain/document/filename";
import { MetriportError } from "../../../../../../util/error/metriport-error";
import { getCidReference } from "../mtom/cid";
import { out } from "../../../../../../util/log";
import { errorToString, toArray } from "@metriport/shared";
import { iti39Schema, DocumentResponse } from "./schema";

const { log } = out("DR Processing");

const region = Config.getAWSRegion();
const bucket = Config.getMedicalDocumentsBucketName();

let s3UtilsInstance = new S3Utils(region);
function getS3UtilsInstance(): S3Utils {
  return s3UtilsInstance;
}
export function setS3UtilsInstance(s3Utils: S3Utils): void {
  s3UtilsInstance = s3Utils;
}

function documentResponseContainsMultipartCidReferenceToDocument(
  documentResponse: DocumentResponse
): documentResponse is DocumentResponse & { Document: { Include: { _href: string } } } {
  return (
    typeof documentResponse.Document !== "string" && !!documentResponse.Document?.Include?._href
  );
}

function documentResponseContainsDocumentInSoapMessage(
  documentResponse: DocumentResponse
): documentResponse is DocumentResponse & { Document: string } {
  return typeof documentResponse.Document === "string";
}

function getMtomAttachment(cid: string, mtomResponse: MtomAttachments): MtomPart {
  const attachment = mtomResponse.parts.find(part => part.headers["content-id"] === cid);
  if (!attachment) {
    throw new Error(`Attachment with CID ${cid} not found`);
  }
  return attachment;
}

function getMtomBytesAndMimeType(
  documentResponse: DocumentResponse,
  mtomResponse: MtomAttachments
): { mimeType: string; decodedBytes: Buffer } {
  if (documentResponseContainsMultipartCidReferenceToDocument(documentResponse)) {
    const cid = getCidReference(documentResponse.Document.Include._href);
    const attachment = getMtomAttachment(cid, mtomResponse);
    const { mimeType, decodedBytes } = parseFileFromBuffer(attachment.body);
    return { mimeType, decodedBytes };
  } else if (documentResponseContainsDocumentInSoapMessage(documentResponse)) {
    const { mimeType, decodedBytes } = parseFileFromString(documentResponse.Document);
    return { mimeType, decodedBytes };
  }
  throw new Error("Invalid document response");
}

async function processDocumentReference({
  documentResponse,
  outboundRequest,
  idMapping,
  mtomResponse,
}: {
  documentResponse: DocumentResponse;
  outboundRequest: OutboundDocumentRetrievalReq;
  idMapping: Record<string, string>;
  mtomResponse: MtomAttachments;
}): Promise<DocumentReference> {
  const s3Utils = getS3UtilsInstance();
  const { mimeType, decodedBytes } = getMtomBytesAndMimeType(documentResponse, mtomResponse);
  const strippedDocUniqueId = stripUrnPrefix(documentResponse.DocumentUniqueId);
  const metriportId = idMapping[strippedDocUniqueId];
  if (!metriportId) {
    throw new MetriportError("MetriportId not found for document");
  }

  const filePath = createDocumentFilePath(
    outboundRequest.cxId,
    outboundRequest.patientId,
    metriportId,
    mimeType
  );
  const fileInfo = await s3Utils.getFileInfoFromS3(filePath, bucket);

  if (!fileInfo.exists) {
    await s3Utils.uploadFile({
      bucket,
      key: filePath,
      file: decodedBytes,
      contentType: mimeType,
    });
  }

  log(
    `Downloaded a document with mime type: ${mimeType} for patient: ${outboundRequest.patientId} and request: ${outboundRequest.id}`
  );

  return {
    url: s3Utils.buildFileUrl(bucket, filePath),
    size: documentResponse.size ? parseInt(documentResponse.size) : undefined,
    title: documentResponse.title,
    fileName: filePath,
    creation: documentResponse.creation,
    language: documentResponse.language,
    contentType: mimeType,
    docUniqueId: documentResponse.DocumentUniqueId.toString(),
    metriportId: metriportId,
    fileLocation: bucket,
    homeCommunityId: outboundRequest.gateway.homeCommunityId,
    repositoryUniqueId: documentResponse.RepositoryUniqueId,
    newDocumentUniqueId: documentResponse.NewDocumentUniqueId,
    newRepositoryUniqueId: documentResponse.NewRepositoryUniqueId,
    isNew: !fileInfo.exists,
  };
}

function generateIdMapping(documentReferences: DocumentReference[]): Record<string, string> {
  return documentReferences.reduce((acc: Record<string, string>, entry) => {
    if (entry.docUniqueId && entry.metriportId) {
      acc[stripUrnPrefix(entry.docUniqueId)] = entry.metriportId;
    }
    return acc;
  }, {});
}

async function handleSuccessResponse({
  documentResponses,
  outboundRequest,
  gateway,
  mtomResponse,
  attempt,
}: {
  documentResponses: DocumentResponse[];
  outboundRequest: OutboundDocumentRetrievalReq;
  gateway: XCAGateway;
  mtomResponse: MtomAttachments;
  attempt?: number | undefined;
}): Promise<OutboundDocumentRetrievalResp> {
  try {
    const idMapping = generateIdMapping(outboundRequest.documentReference);
    const documentReferences = await Promise.all(
      documentResponses.map(async (documentResponse: DocumentResponse) =>
        processDocumentReference({ documentResponse, outboundRequest, idMapping, mtomResponse })
      )
    );

    const response: OutboundDocumentRetrievalResp = {
      id: outboundRequest.id,
      patientId: outboundRequest.patientId,
      timestamp: outboundRequest.timestamp,
      responseTimestamp: dayjs().toISOString(),
      gateway,
      documentReference: documentReferences,
      retried: attempt,
      iheGatewayV2: true,
    };
    return response;
  } catch (error) {
    throw new MetriportError(`Error Processing Success Response`, error);
  }
}

export async function processDrResponse({
  response: { errorResponse, mtomResponse, gateway, outboundRequest },
  attempt,
}: {
  response: DrSamlClientResponse;
  attempt?: number;
}): Promise<OutboundDocumentRetrievalResp> {
  if (!gateway || !outboundRequest) throw new Error("Missing gateway or outboundRequest");
  if (errorResponse) {
    return handleHttpErrorResponse({
      httpError: errorResponse,
      outboundRequest,
      gateway,
      attempt,
    });
  }
  if (!mtomResponse) {
    throw new Error("No mtom response found");
  }
  const soapData: Buffer = mtomResponse.parts[0]?.body || Buffer.from("");
  const parser = new XMLParser({
    ignoreAttributes: false,
    attributeNamePrefix: "_",
    textNodeName: "_text",
    parseAttributeValue: false,
    removeNSPrefix: true,
  });
  const jsonObj = parser.parse(soapData.toString());

<<<<<<< HEAD
  const status = jsonObj?.Envelope?.Body?.RetrieveDocumentSetResponse?.RegistryResponse?._status
    ?.split(":")
    .pop();
  const registryErrorList =
    jsonObj?.Envelope?.Body?.RetrieveDocumentSetResponse?.RegistryResponse?.RegistryErrorList;
  const documentResponses = jsonObj?.Envelope?.Body?.RetrieveDocumentSetResponse?.DocumentResponse;
  const soapFault = jsonObj?.Envelope?.Body?.Fault;

  if ((status === successStatus || status === partialSuccessStatus) && documentResponses) {
    return await handleSuccessResponse({
      documentResponses,
      outboundRequest,
      gateway,
      mtomResponse,
      attempt,
    });
  } else if (registryErrorList) {
    return handleRegistryErrorResponse({
      registryErrorList,
      outboundRequest,
      gateway,
      attempt,
    });
  } else if (soapFault) {
    return handleSoapFaultResponse({
      soapFault,
      outboundRequest,
      gateway,
      attempt,
    });
  } else {
    return handleEmptyResponse({
      outboundRequest,
      gateway,
      attempt,
=======
  try {
    const iti39Response = iti39Schema.parse(jsonObj);

    const status = iti39Response.Envelope.Body.RetrieveDocumentSetResponse.RegistryResponse._status
      ?.split(":")
      .pop();
    const registryErrorList =
      iti39Response.Envelope.Body.RetrieveDocumentSetResponse.RegistryResponse.RegistryErrorList;
    const documentResponses =
      iti39Response.Envelope.Body.RetrieveDocumentSetResponse.DocumentResponse;

    if ((status === successStatus || status === partialSuccessStatus) && documentResponses) {
      return await handleSuccessResponse({
        documentResponses: toArray(documentResponses),
        outboundRequest,
        gateway,
        mtomResponse,
      });
    } else if (registryErrorList) {
      return handleRegistryErrorResponse({
        registryErrorList,
        outboundRequest,
        gateway,
      });
    } else {
      return handleEmptyResponse({
        outboundRequest,
        gateway,
      });
    }
  } catch (error) {
    log("Error processing DR response", error);
    return handleSchemaErrorResponse({
      outboundRequest,
      gateway,
      text: errorToString(error),
>>>>>>> bb9e532a
    });
  }
}<|MERGE_RESOLUTION|>--- conflicted
+++ resolved
@@ -211,43 +211,6 @@
   });
   const jsonObj = parser.parse(soapData.toString());
 
-<<<<<<< HEAD
-  const status = jsonObj?.Envelope?.Body?.RetrieveDocumentSetResponse?.RegistryResponse?._status
-    ?.split(":")
-    .pop();
-  const registryErrorList =
-    jsonObj?.Envelope?.Body?.RetrieveDocumentSetResponse?.RegistryResponse?.RegistryErrorList;
-  const documentResponses = jsonObj?.Envelope?.Body?.RetrieveDocumentSetResponse?.DocumentResponse;
-  const soapFault = jsonObj?.Envelope?.Body?.Fault;
-
-  if ((status === successStatus || status === partialSuccessStatus) && documentResponses) {
-    return await handleSuccessResponse({
-      documentResponses,
-      outboundRequest,
-      gateway,
-      mtomResponse,
-      attempt,
-    });
-  } else if (registryErrorList) {
-    return handleRegistryErrorResponse({
-      registryErrorList,
-      outboundRequest,
-      gateway,
-      attempt,
-    });
-  } else if (soapFault) {
-    return handleSoapFaultResponse({
-      soapFault,
-      outboundRequest,
-      gateway,
-      attempt,
-    });
-  } else {
-    return handleEmptyResponse({
-      outboundRequest,
-      gateway,
-      attempt,
-=======
   try {
     const iti39Response = iti39Schema.parse(jsonObj);
 
@@ -265,17 +228,20 @@
         outboundRequest,
         gateway,
         mtomResponse,
+        attempt,
       });
     } else if (registryErrorList) {
       return handleRegistryErrorResponse({
         registryErrorList,
         outboundRequest,
         gateway,
+        attempt,
       });
     } else {
       return handleEmptyResponse({
         outboundRequest,
         gateway,
+        attempt,
       });
     }
   } catch (error) {
@@ -284,7 +250,7 @@
       outboundRequest,
       gateway,
       text: errorToString(error),
->>>>>>> bb9e532a
+      attempt,
     });
   }
 }