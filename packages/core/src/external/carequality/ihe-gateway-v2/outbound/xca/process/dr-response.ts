import { XMLParser } from "fast-xml-parser";
import dayjs from "dayjs";
import {
  OutboundDocumentRetrievalReq,
  OutboundDocumentRetrievalResp,
  XCAGateway,
  DocumentReference,
} from "@metriport/ihe-gateway-sdk";
import {
  handleRegistryErrorResponse,
  handleHttpErrorResponse,
  handleEmptyResponse,
  handleSchemaErrorResponse,
} from "./error";
import { parseFileFromString, parseFileFromBuffer } from "./parse-file-from-string";
import { stripUrnPrefix } from "../../../../../../util/urn";
import { DrSamlClientResponse } from "../send/dr-requests";
import { MtomAttachments, MtomPart } from "../mtom/parser";
import { successStatus, partialSuccessStatus } from "./constants";
import { S3Utils } from "../../../../../aws/s3";
import { Config } from "../../../../../../util/config";
import { createDocumentFilePath } from "../../../../../../domain/document/filename";
import { MetriportError } from "../../../../../../util/error/metriport-error";
import { getCidReference } from "../mtom/cid";
import { out } from "../../../../../../util/log";
import { errorToString, toArray } from "@metriport/shared";
import { iti39Schema, DocumentResponse } from "./schema";
import { capture } from "../../../../../../util/notifications";

const { log } = out("DR Processing");

const region = Config.getAWSRegion();
const bucket = Config.getMedicalDocumentsBucketName();

let s3UtilsInstance = new S3Utils(region);
function getS3UtilsInstance(): S3Utils {
  return s3UtilsInstance;
}
export function setS3UtilsInstance(s3Utils: S3Utils): void {
  s3UtilsInstance = s3Utils;
}

function documentResponseContainsMultipartCidReferenceToDocument(
  documentResponse: DocumentResponse
): documentResponse is DocumentResponse & { Document: { Include: { _href: string } } } {
  return (
    typeof documentResponse.Document !== "string" && !!documentResponse.Document?.Include?._href
  );
}

function documentResponseContainsDocumentInSoapMessage(
  documentResponse: DocumentResponse
): documentResponse is DocumentResponse & { Document: string } {
  return typeof documentResponse.Document === "string";
}

function getMtomAttachment(cid: string, mtomResponse: MtomAttachments): MtomPart {
  const attachment = mtomResponse.parts.find(part => part.headers["content-id"] === cid);
  if (!attachment) {
    throw new Error(`Attachment with CID ${cid} not found`);
  }
  return attachment;
}

function getMtomBytesAndMimeType(
  documentResponse: DocumentResponse,
  mtomResponse: MtomAttachments
): { mimeType: string; decodedBytes: Buffer } {
  if (documentResponseContainsMultipartCidReferenceToDocument(documentResponse)) {
    const cid = getCidReference(documentResponse.Document.Include._href);
    const attachment = getMtomAttachment(cid, mtomResponse);
    const { mimeType, decodedBytes } = parseFileFromBuffer(attachment.body);
    return { mimeType, decodedBytes };
  } else if (documentResponseContainsDocumentInSoapMessage(documentResponse)) {
    const { mimeType, decodedBytes } = parseFileFromString(documentResponse.Document);
    return { mimeType, decodedBytes };
  }
  throw new Error("Invalid document response");
}

async function processDocumentReference({
  documentResponse,
  outboundRequest,
  idMapping,
  mtomResponse,
}: {
  documentResponse: DocumentResponse;
  outboundRequest: OutboundDocumentRetrievalReq;
  idMapping: Record<string, string>;
  mtomResponse: MtomAttachments;
}): Promise<DocumentReference> {
  try {
    const s3Utils = getS3UtilsInstance();
    const { mimeType, decodedBytes } = getMtomBytesAndMimeType(documentResponse, mtomResponse);
    const strippedDocUniqueId = stripUrnPrefix(documentResponse.DocumentUniqueId);
    const metriportId = idMapping[strippedDocUniqueId];
    if (!metriportId) {
      throw new MetriportError("MetriportId not found for document");
    }

    const filePath = createDocumentFilePath(
      outboundRequest.cxId,
      outboundRequest.patientId,
      metriportId,
      mimeType
    );
    const fileInfo = await s3Utils.getFileInfoFromS3(filePath, bucket);

    if (!fileInfo.exists) {
      await s3Utils.uploadFile({
        bucket,
        key: filePath,
        file: decodedBytes,
        contentType: mimeType,
      });
    }

    log(
      `Downloaded a document with mime type: ${mimeType} for patient: ${outboundRequest.patientId} and request: ${outboundRequest.id}`
    );

    return {
      url: s3Utils.buildFileUrl(bucket, filePath),
      size: documentResponse.size ? parseInt(documentResponse.size) : undefined,
      title: documentResponse.title,
      fileName: filePath,
      creation: documentResponse.creation,
      language: documentResponse.language,
      contentType: mimeType,
      docUniqueId: documentResponse.DocumentUniqueId.toString(),
      metriportId: metriportId,
      fileLocation: bucket,
      homeCommunityId: stripUrnPrefix(documentResponse.HomeCommunityId),
      repositoryUniqueId: documentResponse.RepositoryUniqueId,
      newDocumentUniqueId: documentResponse.NewDocumentUniqueId,
      newRepositoryUniqueId: documentResponse.NewRepositoryUniqueId,
      isNew: !fileInfo.exists,
    };
  } catch (error) {
    const msg = "Error processing Document Reference";
    log(`${msg}: ${error}`);
    capture.error(msg, {
      extra: {
        error,
        outboundRequest,
        documentResponse,
      },
    });
    throw new MetriportError(`Error Processing Document Reference`, error);
  }
}

function generateIdMapping(documentReferences: DocumentReference[]): Record<string, string> {
  return documentReferences.reduce((acc: Record<string, string>, entry) => {
    if (entry.docUniqueId && entry.metriportId) {
      acc[stripUrnPrefix(entry.docUniqueId)] = entry.metriportId;
    }
    return acc;
  }, {});
}

async function handleSuccessResponse({
  documentResponses,
  outboundRequest,
  gateway,
  mtomResponse,
}: {
  documentResponses: DocumentResponse[];
  outboundRequest: OutboundDocumentRetrievalReq;
  gateway: XCAGateway;
  mtomResponse: MtomAttachments;
}): Promise<OutboundDocumentRetrievalResp> {
  try {
    const idMapping = generateIdMapping(outboundRequest.documentReference);
<<<<<<< HEAD
    const documentReferences = await Promise.all(
      documentResponses.map(async (documentResponse: DocumentResponse) =>
=======
    const documentReferencesResults = await Promise.allSettled(
      documentResponses.map((documentResponse: DocumentResponse) =>
>>>>>>> 5254de35
        processDocumentReference({ documentResponse, outboundRequest, idMapping, mtomResponse })
      )
    );

    const documentReferences = documentReferencesResults
      .filter(
        (result): result is PromiseFulfilledResult<DocumentReference> =>
          result.status === "fulfilled"
      )
      .map(result => result.value);

    const response: OutboundDocumentRetrievalResp = {
      id: outboundRequest.id,
      requestChunkId: outboundRequest.requestChunkId,
      patientId: outboundRequest.patientId,
      timestamp: outboundRequest.timestamp,
      requestTimestamp: outboundRequest.timestamp,
      responseTimestamp: dayjs().toISOString(),
      gateway,
      documentReference: documentReferences,
      iheGatewayV2: true,
    };
    return response;
  } catch (error) {
    throw new MetriportError(`Error Processing Success Response`, error);
  }
}

export async function processDrResponse({
  response: { errorResponse, mtomResponse, gateway, outboundRequest },
}: {
  response: DrSamlClientResponse;
}): Promise<OutboundDocumentRetrievalResp> {
  if (!gateway || !outboundRequest) throw new Error("Missing gateway or outboundRequest");
  if (errorResponse) {
    return handleHttpErrorResponse({
      httpError: errorResponse,
      outboundRequest,
      gateway,
    });
  }
  if (!mtomResponse) {
    throw new Error("No mtom response found");
  }
  const soapData: Buffer = mtomResponse.parts[0]?.body || Buffer.from("");
  const parser = new XMLParser({
    ignoreAttributes: false,
    attributeNamePrefix: "_",
    textNodeName: "_text",
    parseAttributeValue: false,
    removeNSPrefix: true,
  });
  const jsonObj = parser.parse(soapData.toString());

  try {
    const iti39Response = iti39Schema.parse(jsonObj);

    const status = iti39Response.Envelope.Body.RetrieveDocumentSetResponse.RegistryResponse._status
      ?.split(":")
      .pop();
    const registryErrorList =
      iti39Response.Envelope.Body.RetrieveDocumentSetResponse.RegistryResponse.RegistryErrorList;
    const documentResponses =
      iti39Response.Envelope.Body.RetrieveDocumentSetResponse.DocumentResponse;

    if ((status === successStatus || status === partialSuccessStatus) && documentResponses) {
      return await handleSuccessResponse({
        documentResponses: toArray(documentResponses),
        outboundRequest,
        gateway,
        mtomResponse,
      });
    } else if (registryErrorList) {
      return handleRegistryErrorResponse({
        registryErrorList,
        outboundRequest,
        gateway,
      });
    } else {
      return handleEmptyResponse({
        outboundRequest,
        gateway,
      });
    }
  } catch (error) {
<<<<<<< HEAD
    log("Error processing DR response", error);
=======
    log(`Error processing DR response ${JSON.stringify(error)}`);
>>>>>>> 5254de35
    return handleSchemaErrorResponse({
      outboundRequest,
      gateway,
      text: errorToString(error),
    });
  }
}<|MERGE_RESOLUTION|>--- conflicted
+++ resolved
@@ -172,13 +172,8 @@
 }): Promise<OutboundDocumentRetrievalResp> {
   try {
     const idMapping = generateIdMapping(outboundRequest.documentReference);
-<<<<<<< HEAD
-    const documentReferences = await Promise.all(
-      documentResponses.map(async (documentResponse: DocumentResponse) =>
-=======
     const documentReferencesResults = await Promise.allSettled(
       documentResponses.map((documentResponse: DocumentResponse) =>
->>>>>>> 5254de35
         processDocumentReference({ documentResponse, outboundRequest, idMapping, mtomResponse })
       )
     );
@@ -264,11 +259,7 @@
       });
     }
   } catch (error) {
-<<<<<<< HEAD
-    log("Error processing DR response", error);
-=======
     log(`Error processing DR response ${JSON.stringify(error)}`);
->>>>>>> 5254de35
     return handleSchemaErrorResponse({
       outboundRequest,
       gateway,
