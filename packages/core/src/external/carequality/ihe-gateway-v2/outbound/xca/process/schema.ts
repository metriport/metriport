--- conflicted
+++ resolved
@@ -3,22 +3,9 @@
   schemaOrEmpty,
   schemaOrArray,
   schemaOrArrayOrEmpty,
-<<<<<<< HEAD
-  StringOrNumberSchema,
   slot,
+  stringOrNumberSchema,
 } from "../../../schema";
-=======
-  stringOrNumberSchema,
-} from "../../schema";
-
-const slot = z.object({
-  ValueList: z.object({
-    Value: schemaOrArray(stringOrNumberSchema),
-  }),
-  _name: z.string(),
-});
-export type Slot = z.infer<typeof slot>;
->>>>>>> 8fec4cd8
 
 const name = z.object({
   LocalizedString: z.object({
