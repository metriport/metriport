import { XMLParser } from "fast-xml-parser";
import dayjs from "dayjs";
import {
  OutboundDocumentQueryReq,
  OutboundDocumentQueryResp,
  DocumentReference,
  XCAGateway,
} from "@metriport/ihe-gateway-sdk";
import {
  handleRegistryErrorResponse,
  handleHttpErrorResponse,
  handleEmptyResponse,
  handleSchemaErrorResponse,
} from "./error";
import { DQSamlClientResponse } from "../send/dq-requests";
import { stripUrnPrefix } from "../../../../../../util/urn";
import {
  XDSDocumentEntryAuthor,
  XDSDocumentEntryClassCode,
  XDSDocumentEntryUniqueId,
} from "../../../../shared";
import { successStatus, partialSuccessStatus } from "./constants";
import { capture } from "../../../../../../util/notifications";
<<<<<<< HEAD
import { toArray } from "../../..//utils";
import { iti38Schema, Slot, ExternalIdentifier, Classification, ExtrinsicObject } from "./schema";
=======
import { out } from "../../../../../../util/log";

const { log } = out("DQ Processing");
>>>>>>> ca04bf6e

function getResponseHomeCommunityId(extrinsicObject: ExtrinsicObject): string {
  return stripUrnPrefix(extrinsicObject?._home);
}

function getHomeCommunityIdForDr(extrinsicObject: ExtrinsicObject): string {
  return getResponseHomeCommunityId(extrinsicObject);
}

<<<<<<< HEAD
function parseDocumentReference(extrinsicObject: ExtrinsicObject): DocumentReference | undefined {
  const slots = toArray(extrinsicObject?.Slot);
  const externalIdentifiers = toArray(extrinsicObject?.ExternalIdentifier);
  const classifications = toArray(extrinsicObject?.Classification);
=======
function getCreationTime(time: string | undefined): string | undefined {
  try {
    return time ? dayjs(time).toISOString() : undefined;
  } catch (error) {
    log(`Error parsing creation time: ${time}, error: ${error}`);
    return undefined;
  }
}

function parseDocumentReference(
  //eslint-disable-next-line @typescript-eslint/no-explicit-any
  extrinsicObject: any,
  outboundRequest: OutboundDocumentQueryReq
): DocumentReference | undefined {
  const slots = Array.isArray(extrinsicObject?.Slot)
    ? extrinsicObject?.Slot
    : [extrinsicObject?.Slot];
  const externalIdentifiers = Array.isArray(extrinsicObject?.ExternalIdentifier)
    ? extrinsicObject?.ExternalIdentifier
    : [extrinsicObject?.ExternalIdentifier];
  const classifications = Array.isArray(extrinsicObject?.Classification)
    ? extrinsicObject?.Classification
    : [extrinsicObject?.Classification];
>>>>>>> ca04bf6e

  const findSlotValue = (name: string): string | undefined => {
    const slot = slots.find((slot: Slot) => slot._name === name);
    return slot ? String(slot.ValueList.Value) : undefined;
  };

  const findExternalIdentifierValue = (scheme: string): string | undefined => {
    const identifier = externalIdentifiers?.find(
      (identifier: ExternalIdentifier) => identifier._identificationScheme === scheme
    );
    return identifier ? identifier._value : undefined;
  };

  const findClassificationSlotValue = (
    classificationScheme: string,
    slotName: string
  ): string | undefined => {
    const classification = classifications.find(
      (c: Classification) => c._classificationScheme === classificationScheme
    );
    if (!classification) return undefined;

    const slotArray = toArray(classification.Slot);
    const classificationSlots = slotArray.flatMap((slot: Slot) => slot ?? []);

    const slot = classificationSlots.find((s: Slot) => s._name === slotName);
    return slot ? String(slot.ValueList.Value) : undefined;
  };

  const findClassificationName = (scheme: string): string | undefined => {
    const classification = classifications?.find(
      (classification: Classification) => classification?._classificationScheme === scheme
    );
    if (!classification) return undefined;
    const title = classification?.Name?.LocalizedString?._value;
    return title;
  };

  const sizeValue = findSlotValue("size");
  const repositoryUniqueId = findSlotValue("repositoryUniqueId");
  const docUniqueId = findExternalIdentifierValue(XDSDocumentEntryUniqueId);

  if (!repositoryUniqueId || !docUniqueId) {
    const msg = "Document Reference is missing repositoryUniqueId or docUniqueId";
    capture.error(msg, {
      extra: {
        extrinsicObject,
        outboundRequest,
      },
    });
    return undefined;
  }

  const creationTime = String(findSlotValue("creationTime"));

  const documentReference: DocumentReference = {
    homeCommunityId: getHomeCommunityIdForDr(extrinsicObject),
    repositoryUniqueId,
    docUniqueId: stripUrnPrefix(docUniqueId),
    contentType: extrinsicObject?._mimeType,
    language: findSlotValue("languageCode"),
    size: sizeValue ? parseInt(sizeValue) : undefined,
    title: findClassificationName(XDSDocumentEntryClassCode),
    creation: getCreationTime(creationTime),
    authorInstitution: findClassificationSlotValue(XDSDocumentEntryAuthor, "authorInstitution"),
  };
  return documentReference;
}

function handleSuccessResponse({
  extrinsicObjects,
  outboundRequest,
  gateway,
}: {
  extrinsicObjects: ExtrinsicObject[];
  outboundRequest: OutboundDocumentQueryReq;
  gateway: XCAGateway;
}): OutboundDocumentQueryResp {
  const documentReferences = extrinsicObjects.flatMap(
    extrinsicObject => parseDocumentReference(extrinsicObject) ?? []
  );

  const response: OutboundDocumentQueryResp = {
    id: outboundRequest.id,
    patientId: outboundRequest.patientId,
    timestamp: outboundRequest.timestamp,
    responseTimestamp: dayjs().toISOString(),
    gateway,
    documentReference: documentReferences,
    externalGatewayPatient: outboundRequest.externalGatewayPatient,
  };
  return response;
}

export function processDQResponse({
  dqResponse: { response, success, gateway, outboundRequest },
}: {
  dqResponse: DQSamlClientResponse;
}): OutboundDocumentQueryResp {
  if (success === false) {
    return handleHttpErrorResponse({
      httpError: response,
      outboundRequest,
      gateway: gateway,
    });
  }
  const parser = new XMLParser({
    ignoreAttributes: false,
    attributeNamePrefix: "_",
    textNodeName: "_text",
    parseAttributeValue: false,
    removeNSPrefix: true,
  });
  const jsonObj = parser.parse(response);

  try {
    const iti38Response = iti38Schema.parse(jsonObj);

    const status = iti38Response.Envelope.Body.AdhocQueryResponse._status.split(":").pop();
    const registryObjectList = iti38Response.Envelope.Body.AdhocQueryResponse.RegistryObjectList;
    const extrinsicObjects = registryObjectList ? registryObjectList.ExtrinsicObject : undefined;
    const registryErrorList = iti38Response.Envelope.Body.AdhocQueryResponse?.RegistryErrorList;

    if ((status === successStatus || status === partialSuccessStatus) && extrinsicObjects) {
      return handleSuccessResponse({
        extrinsicObjects: toArray(extrinsicObjects),
        outboundRequest,
        gateway,
      });
    } else if (registryErrorList) {
      return handleRegistryErrorResponse({
        registryErrorList,
        outboundRequest,
        gateway,
      });
    } else {
      return handleEmptyResponse({
        outboundRequest,
        gateway,
      });
    }
  } catch (error) {
    return handleSchemaErrorResponse({
      outboundRequest,
      gateway,
    });
  }
}<|MERGE_RESOLUTION|>--- conflicted
+++ resolved
@@ -21,14 +21,11 @@
 } from "../../../../shared";
 import { successStatus, partialSuccessStatus } from "./constants";
 import { capture } from "../../../../../../util/notifications";
-<<<<<<< HEAD
 import { toArray } from "../../..//utils";
 import { iti38Schema, Slot, ExternalIdentifier, Classification, ExtrinsicObject } from "./schema";
-=======
 import { out } from "../../../../../../util/log";
 
 const { log } = out("DQ Processing");
->>>>>>> ca04bf6e
 
 function getResponseHomeCommunityId(extrinsicObject: ExtrinsicObject): string {
   return stripUrnPrefix(extrinsicObject?._home);
@@ -38,12 +35,6 @@
   return getResponseHomeCommunityId(extrinsicObject);
 }
 
-<<<<<<< HEAD
-function parseDocumentReference(extrinsicObject: ExtrinsicObject): DocumentReference | undefined {
-  const slots = toArray(extrinsicObject?.Slot);
-  const externalIdentifiers = toArray(extrinsicObject?.ExternalIdentifier);
-  const classifications = toArray(extrinsicObject?.Classification);
-=======
 function getCreationTime(time: string | undefined): string | undefined {
   try {
     return time ? dayjs(time).toISOString() : undefined;
@@ -53,11 +44,13 @@
   }
 }
 
-function parseDocumentReference(
-  //eslint-disable-next-line @typescript-eslint/no-explicit-any
-  extrinsicObject: any,
-  outboundRequest: OutboundDocumentQueryReq
-): DocumentReference | undefined {
+function parseDocumentReference({
+  extrinsicObject,
+  outboundRequest,
+}: {
+  extrinsicObject: ExtrinsicObject;
+  outboundRequest: OutboundDocumentQueryReq;
+}): DocumentReference | undefined {
   const slots = Array.isArray(extrinsicObject?.Slot)
     ? extrinsicObject?.Slot
     : [extrinsicObject?.Slot];
@@ -67,7 +60,6 @@
   const classifications = Array.isArray(extrinsicObject?.Classification)
     ? extrinsicObject?.Classification
     : [extrinsicObject?.Classification];
->>>>>>> ca04bf6e
 
   const findSlotValue = (name: string): string | undefined => {
     const slot = slots.find((slot: Slot) => slot._name === name);
@@ -147,7 +139,7 @@
   gateway: XCAGateway;
 }): OutboundDocumentQueryResp {
   const documentReferences = extrinsicObjects.flatMap(
-    extrinsicObject => parseDocumentReference(extrinsicObject) ?? []
+    extrinsicObject => parseDocumentReference({ extrinsicObject, outboundRequest }) ?? []
   );
 
   const response: OutboundDocumentQueryResp = {
