import { XMLParser } from "fast-xml-parser";
import dayjs from "dayjs";
import utc from "dayjs/plugin/utc";
import {
  OutboundDocumentQueryReq,
  OutboundDocumentQueryResp,
  DocumentReference,
  XCAGateway,
} from "@metriport/ihe-gateway-sdk";
import {
  handleRegistryErrorResponse,
  handleHttpErrorResponse,
  handleEmptyResponse,
  handleSchemaErrorResponse,
} from "./error";
import { DQSamlClientResponse } from "../send/dq-requests";
import { stripUrnPrefix } from "../../../../../../util/urn";
import {
  XDSDocumentEntryAuthor,
  XDSDocumentEntryClassCode,
  XDSDocumentEntryUniqueId,
} from "../../../../shared";
import { successStatus, partialSuccessStatus } from "./constants";
import { capture } from "../../../../../../util/notifications";
import { errorToString, toArray } from "@metriport/shared";
import { iti38Schema, Slot, ExternalIdentifier, Classification, ExtrinsicObject } from "./schema";
import { out } from "../../../../../../util/log";

dayjs.extend(utc);

const { log } = out("DQ Processing");

function getResponseHomeCommunityId(extrinsicObject: ExtrinsicObject): string {
  return stripUrnPrefix(extrinsicObject?._home);
}

function getHomeCommunityIdForDr(extrinsicObject: ExtrinsicObject): string {
  return getResponseHomeCommunityId(extrinsicObject);
}

function getCreationTime({
  creationTimeValue,
  serviceStartTimeValue,
  serviceStopTimeValue,
}: {
  creationTimeValue: string | undefined;
  serviceStartTimeValue: string | undefined;
  serviceStopTimeValue: string | undefined;
}): string | undefined {
  const time = creationTimeValue ?? serviceStartTimeValue ?? serviceStopTimeValue;

  try {
    return time ? dayjs.utc(time).toISOString() : undefined;
  } catch (error) {
    return undefined;
  }
}

export function parseDocumentReference({
  extrinsicObject,
  outboundRequest,
}: {
  extrinsicObject: ExtrinsicObject;
  outboundRequest: OutboundDocumentQueryReq;
}): DocumentReference | undefined {
  const slots = Array.isArray(extrinsicObject?.Slot)
    ? extrinsicObject?.Slot
    : [extrinsicObject?.Slot];
  const externalIdentifiers = Array.isArray(extrinsicObject?.ExternalIdentifier)
    ? extrinsicObject?.ExternalIdentifier
    : [extrinsicObject?.ExternalIdentifier];
  const classifications = Array.isArray(extrinsicObject?.Classification)
    ? extrinsicObject?.Classification
    : [extrinsicObject?.Classification];

  const findSlotValue = (name: string): string | undefined => {
    const slot = slots.find((slot: Slot) => slot._name === name);
    return slot ? String(slot.ValueList.Value) : undefined;
  };

  const findExternalIdentifierValue = (scheme: string): string | undefined => {
    const identifier = externalIdentifiers?.find(
      (identifier: ExternalIdentifier) => identifier._identificationScheme === scheme
    );
    return identifier ? identifier._value : undefined;
  };

  const findClassificationSlotValue = (
    classificationScheme: string,
    slotName: string
  ): string | undefined => {
    const classification = classifications.find(
      (c: Classification) => c._classificationScheme === classificationScheme
    );
    if (!classification) return undefined;

    const slotArray = toArray(classification.Slot);
    const classificationSlots = slotArray.flatMap((slot: Slot) => slot ?? []);

    const slot = classificationSlots.find((s: Slot) => s._name === slotName);
    return slot ? String(slot.ValueList.Value) : undefined;
  };

  const findClassificationName = (scheme: string): string | undefined => {
    const classification = classifications?.find(
      (classification: Classification) => classification?._classificationScheme === scheme
    );
    if (!classification) return undefined;
    const title = classification?.Name?.LocalizedString?._value;
    return title;
  };

  const sizeValue = findSlotValue("size");
  const repositoryUniqueId = findSlotValue("repositoryUniqueId");
  const docUniqueId = findExternalIdentifierValue(XDSDocumentEntryUniqueId);

  if (!repositoryUniqueId || !docUniqueId) {
    const msg = "Document Reference is missing repositoryUniqueId or docUniqueId";
    capture.error(msg, {
      extra: {
        extrinsicObject,
        outboundRequest,
      },
    });
    return undefined;
  }

  const creationTimeValue = findSlotValue("creationTime");
  const serviceStartTimeValue = findSlotValue("serviceStartTime");
  const serviceStopTimeValue = findSlotValue("serviceStopTime");

  const documentReference: DocumentReference = {
    homeCommunityId: getHomeCommunityIdForDr(extrinsicObject),
    repositoryUniqueId,
    docUniqueId: stripUrnPrefix(docUniqueId),
    contentType: extrinsicObject?._mimeType,
    language: findSlotValue("languageCode"),
    size: sizeValue ? parseInt(sizeValue) : undefined,
    title: findClassificationName(XDSDocumentEntryClassCode),
    creation: getCreationTime({ creationTimeValue, serviceStartTimeValue, serviceStopTimeValue }),
    authorInstitution: findClassificationSlotValue(XDSDocumentEntryAuthor, "authorInstitution"),
  };
  return documentReference;
}

function handleSuccessResponse({
  extrinsicObjects,
  outboundRequest,
  gateway,
}: {
  extrinsicObjects: ExtrinsicObject[];
  outboundRequest: OutboundDocumentQueryReq;
  gateway: XCAGateway;
}): OutboundDocumentQueryResp {
  const documentReferences = extrinsicObjects.flatMap(
    extrinsicObject => parseDocumentReference({ extrinsicObject, outboundRequest }) ?? []
  );

  const response: OutboundDocumentQueryResp = {
    id: outboundRequest.id,
    patientId: outboundRequest.patientId,
    timestamp: outboundRequest.timestamp,
    requestTimestamp: outboundRequest.timestamp,
    responseTimestamp: dayjs().toISOString(),
    gateway,
    documentReference: documentReferences,
    externalGatewayPatient: outboundRequest.externalGatewayPatient,
    iheGatewayV2: true,
  };
  return response;
}

export function processDqResponse({
  response: { response, success, gateway, outboundRequest },
}: {
  response: DQSamlClientResponse;
}): OutboundDocumentQueryResp {
  if (success === false) {
    return handleHttpErrorResponse({
      httpError: response,
      outboundRequest,
      gateway: gateway,
    });
  }
  const parser = new XMLParser({
    ignoreAttributes: false,
    attributeNamePrefix: "_",
    textNodeName: "_text",
    parseAttributeValue: false,
    removeNSPrefix: true,
  });
  const jsonObj = parser.parse(response);

  try {
    const iti38Response = iti38Schema.parse(jsonObj);

    const status = iti38Response.Envelope.Body.AdhocQueryResponse._status.split(":").pop();
    const registryObjectList = iti38Response.Envelope.Body.AdhocQueryResponse.RegistryObjectList;
    const extrinsicObjects = registryObjectList ? registryObjectList.ExtrinsicObject : undefined;
    const registryErrorList = iti38Response.Envelope.Body.AdhocQueryResponse?.RegistryErrorList;

    if ((status === successStatus || status === partialSuccessStatus) && extrinsicObjects) {
      return handleSuccessResponse({
        extrinsicObjects: toArray(extrinsicObjects),
        outboundRequest,
        gateway,
      });
    } else if (registryErrorList) {
      return handleRegistryErrorResponse({
        registryErrorList,
        outboundRequest,
        gateway,
      });
    } else {
      return handleEmptyResponse({
        outboundRequest,
        gateway,
      });
    }
  } catch (error) {
<<<<<<< HEAD
    log("Error processing DQ response", error);
=======
    log(`Error processing DQ response ${JSON.stringify(jsonObj)}`);
>>>>>>> 5254de35
    return handleSchemaErrorResponse({
      outboundRequest,
      gateway,
      text: errorToString(error),
    });
  }
}<|MERGE_RESOLUTION|>--- conflicted
+++ resolved
@@ -218,11 +218,7 @@
       });
     }
   } catch (error) {
-<<<<<<< HEAD
-    log("Error processing DQ response", error);
-=======
     log(`Error processing DQ response ${JSON.stringify(jsonObj)}`);
->>>>>>> 5254de35
     return handleSchemaErrorResponse({
       outboundRequest,
       gateway,
