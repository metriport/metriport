--- conflicted
+++ resolved
@@ -147,11 +147,7 @@
   }
 
   const documentReference: DocumentReference = {
-<<<<<<< HEAD
-    homeCommunityId: stripUrnPrefix(extrinsicObject._home),
-=======
     homeCommunityId: getHomeCommunityIdForDr(outboundRequest, extrinsicObject),
->>>>>>> c2884201
     repositoryUniqueId,
     docUniqueId,
     contentType: extrinsicObject?._mimeType,
