import { XMLParser } from "fast-xml-parser";
import dayjs from "dayjs";
import utc from "dayjs/plugin/utc";
import {
  OutboundDocumentQueryReq,
  OutboundDocumentQueryResp,
  DocumentReference,
  XCAGateway,
} from "@metriport/ihe-gateway-sdk";
import {
  handleRegistryErrorResponse,
  handleHttpErrorResponse,
  handleEmptyResponse,
  handleSchemaErrorResponse,
} from "./error";
import { DQSamlClientResponse } from "../send/dq-requests";
import { stripUrnPrefix } from "../../../../../../util/urn";
import {
  XDSDocumentEntryAuthor,
  XDSDocumentEntryClassCode,
  XDSDocumentEntryUniqueId,
} from "../../../../shared";
import { successStatus, partialSuccessStatus } from "./constants";
import { capture } from "../../../../../../util/notifications";
<<<<<<< HEAD
import { toArray } from "@metriport/shared";
import { iti38Schema, ExternalIdentifier, Classification, ExtrinsicObject } from "./schema";
import { Slot } from "../../../schema";
=======
import { errorToString, toArray } from "@metriport/shared";
import { iti38Schema, Slot, ExternalIdentifier, Classification, ExtrinsicObject } from "./schema";
>>>>>>> 8fec4cd8
import { out } from "../../../../../../util/log";

dayjs.extend(utc);

const { log } = out("DQ Processing");

function getResponseHomeCommunityId(extrinsicObject: ExtrinsicObject): string {
  return stripUrnPrefix(extrinsicObject?._home);
}

function getHomeCommunityIdForDr(extrinsicObject: ExtrinsicObject): string {
  return getResponseHomeCommunityId(extrinsicObject);
}

function getCreationTime({
  creationTimeValue,
  serviceStartTimeValue,
  serviceStopTimeValue,
}: {
  creationTimeValue: string | undefined;
  serviceStartTimeValue: string | undefined;
  serviceStopTimeValue: string | undefined;
}): string | undefined {
  const time = creationTimeValue ?? serviceStartTimeValue ?? serviceStopTimeValue;

  try {
    return time ? dayjs.utc(time).toISOString() : undefined;
  } catch (error) {
    return undefined;
  }
}

export function parseDocumentReference({
  extrinsicObject,
  outboundRequest,
}: {
  extrinsicObject: ExtrinsicObject;
  outboundRequest: OutboundDocumentQueryReq;
}): DocumentReference | undefined {
  const slots = Array.isArray(extrinsicObject?.Slot)
    ? extrinsicObject?.Slot
    : [extrinsicObject?.Slot];
  const externalIdentifiers = Array.isArray(extrinsicObject?.ExternalIdentifier)
    ? extrinsicObject?.ExternalIdentifier
    : [extrinsicObject?.ExternalIdentifier];
  const classifications = Array.isArray(extrinsicObject?.Classification)
    ? extrinsicObject?.Classification
    : [extrinsicObject?.Classification];

  const findSlotValue = (name: string): string | undefined => {
    const slot = slots.find((slot: Slot) => slot._name === name);
    return slot ? String(slot.ValueList.Value) : undefined;
  };

  const findExternalIdentifierValue = (scheme: string): string | undefined => {
    const identifier = externalIdentifiers?.find(
      (identifier: ExternalIdentifier) => identifier._identificationScheme === scheme
    );
    return identifier ? identifier._value : undefined;
  };

  const findClassificationSlotValue = (
    classificationScheme: string,
    slotName: string
  ): string | undefined => {
    const classification = classifications.find(
      (c: Classification) => c._classificationScheme === classificationScheme
    );
    if (!classification) return undefined;

    const slotArray = toArray(classification.Slot);
    const classificationSlots = slotArray.flatMap((slot: Slot) => slot ?? []);

    const slot = classificationSlots.find((s: Slot) => s._name === slotName);
    return slot ? String(slot.ValueList.Value) : undefined;
  };

  const findClassificationName = (scheme: string): string | undefined => {
    const classification = classifications?.find(
      (classification: Classification) => classification?._classificationScheme === scheme
    );
    if (!classification) return undefined;
    const title = classification?.Name?.LocalizedString?._value;
    return title;
  };

  const sizeValue = findSlotValue("size");
  const repositoryUniqueId = findSlotValue("repositoryUniqueId");
  const docUniqueId = findExternalIdentifierValue(XDSDocumentEntryUniqueId);

  if (!repositoryUniqueId || !docUniqueId) {
    const msg = "Document Reference is missing repositoryUniqueId or docUniqueId";
    capture.error(msg, {
      extra: {
        extrinsicObject,
        outboundRequest,
      },
    });
    return undefined;
  }

  const creationTimeValue = findSlotValue("creationTime");
  const serviceStartTimeValue = findSlotValue("serviceStartTime");
  const serviceStopTimeValue = findSlotValue("serviceStopTime");

  const documentReference: DocumentReference = {
    homeCommunityId: getHomeCommunityIdForDr(extrinsicObject),
    repositoryUniqueId,
    docUniqueId: stripUrnPrefix(docUniqueId),
    contentType: extrinsicObject?._mimeType,
    language: findSlotValue("languageCode"),
    size: sizeValue ? parseInt(sizeValue) : undefined,
    title: findClassificationName(XDSDocumentEntryClassCode),
    creation: getCreationTime({ creationTimeValue, serviceStartTimeValue, serviceStopTimeValue }),
    authorInstitution: findClassificationSlotValue(XDSDocumentEntryAuthor, "authorInstitution"),
  };
  return documentReference;
}

function handleSuccessResponse({
  extrinsicObjects,
  outboundRequest,
  gateway,
}: {
  extrinsicObjects: ExtrinsicObject[];
  outboundRequest: OutboundDocumentQueryReq;
  gateway: XCAGateway;
}): OutboundDocumentQueryResp {
  const documentReferences = extrinsicObjects.flatMap(
    extrinsicObject => parseDocumentReference({ extrinsicObject, outboundRequest }) ?? []
  );

  const response: OutboundDocumentQueryResp = {
    id: outboundRequest.id,
    patientId: outboundRequest.patientId,
    timestamp: outboundRequest.timestamp,
    requestTimestamp: outboundRequest.timestamp,
    responseTimestamp: dayjs().toISOString(),
    gateway,
    documentReference: documentReferences,
    externalGatewayPatient: outboundRequest.externalGatewayPatient,
    iheGatewayV2: true,
  };
  return response;
}

export function processDqResponse({
  response: { response, success, gateway, outboundRequest },
}: {
  response: DQSamlClientResponse;
}): OutboundDocumentQueryResp {
  if (success === false) {
    return handleHttpErrorResponse({
      httpError: response,
      outboundRequest,
      gateway: gateway,
    });
  }
  const parser = new XMLParser({
    ignoreAttributes: false,
    attributeNamePrefix: "_",
    textNodeName: "_text",
    parseAttributeValue: false,
    removeNSPrefix: true,
  });
  const jsonObj = parser.parse(response);

  try {
    const iti38Response = iti38Schema.parse(jsonObj);

    const status = iti38Response.Envelope.Body.AdhocQueryResponse._status.split(":").pop();
    const registryObjectList = iti38Response.Envelope.Body.AdhocQueryResponse.RegistryObjectList;
    const extrinsicObjects = registryObjectList ? registryObjectList.ExtrinsicObject : undefined;
    const registryErrorList = iti38Response.Envelope.Body.AdhocQueryResponse?.RegistryErrorList;

    if ((status === successStatus || status === partialSuccessStatus) && extrinsicObjects) {
      return handleSuccessResponse({
        extrinsicObjects: toArray(extrinsicObjects),
        outboundRequest,
        gateway,
      });
    } else if (registryErrorList) {
      return handleRegistryErrorResponse({
        registryErrorList,
        outboundRequest,
        gateway,
      });
    } else {
      return handleEmptyResponse({
        outboundRequest,
        gateway,
      });
    }
  } catch (error) {
    log(`Error processing DQ response ${JSON.stringify(jsonObj)}`);
    return handleSchemaErrorResponse({
      outboundRequest,
      gateway,
      text: errorToString(error),
    });
  }
}<|MERGE_RESOLUTION|>--- conflicted
+++ resolved
@@ -22,15 +22,11 @@
 } from "../../../../shared";
 import { successStatus, partialSuccessStatus } from "./constants";
 import { capture } from "../../../../../../util/notifications";
-<<<<<<< HEAD
 import { toArray } from "@metriport/shared";
 import { iti38Schema, ExternalIdentifier, Classification, ExtrinsicObject } from "./schema";
 import { Slot } from "../../../schema";
-=======
-import { errorToString, toArray } from "@metriport/shared";
-import { iti38Schema, Slot, ExternalIdentifier, Classification, ExtrinsicObject } from "./schema";
->>>>>>> 8fec4cd8
 import { out } from "../../../../../../util/log";
+import { errorToString } from "../../../../../../util/error/shared";
 
 dayjs.extend(utc);
 
