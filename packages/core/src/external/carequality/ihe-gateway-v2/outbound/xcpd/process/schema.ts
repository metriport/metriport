import { z } from "zod";
import {
  schemaOrArray,
  schemaOrArrayOrEmpty,
  genderSchema,
  addressSchema,
  nameSchema,
  telecomSchema,
  identifierSchema,
  textSchema,
} from "../../../schema";

const genderCodeSchema = z.union([
  z.literal("F"),
  z.literal("M"),
  z.literal("UN"),
  z.literal("UNK"),
]);
export type IheGender = z.infer<typeof genderCodeSchema>;

export const patientRegistryProfileSchema = z.object({
  acknowledgement: z.object({
    typeCode: z.object({
      _code: z.string(),
    }),
    acknowledgementDetail: z
      .object({
        code: z
          .object({
            _code: z.string().optional(),
            _codeSystem: z.string().optional(),
          })
          .optional(),
        text: textSchema.optional(),
        location: z.string().optional(),
      })
      .optional(),
  }),
  controlActProcess: z.object({
    subject: z
      .object({
        registrationEvent: z.object({
          subject1: z.object({
            patient: z.object({
              id: z.object({
                _root: z.string(),
                _extension: z.string(),
              }),
              patientPerson: z.object({
                addr: schemaOrArrayOrEmpty(addressSchema).optional(),
                name: schemaOrArray(nameSchema),
                telecom: schemaOrArrayOrEmpty(telecomSchema).optional(),
                asOtherIDs: schemaOrArrayOrEmpty(
                  z.object({
                    id: schemaOrArrayOrEmpty(identifierSchema).optional(),
                  })
                ).optional(),
<<<<<<< HEAD
                administrativeGenderCode: genderSchema.optional(),
=======
                administrativeGenderCode: z
                  .object({
                    _code: genderCodeSchema,
                  })
                  .optional(),
>>>>>>> f41326c7
                birthTime: z.object({
                  _value: z.string(),
                }),
              }),
            }),
          }),
        }),
      })
      .optional(),
    queryAck: z.object({
      queryResponseCode: z.object({
        _code: z.string(),
      }),
    }),
  }),
});
export type PatientRegistryProfile = z.infer<typeof patientRegistryProfileSchema>;

export const iti55ResponseBody = z.object({
  PRPA_IN201306UV02: patientRegistryProfileSchema,
});

export const iti55ResponseSchema = z.object({
  Envelope: z.object({
    Body: iti55ResponseBody,
  }),
});
export type Iti55Response = z.infer<typeof iti55ResponseSchema>;<|MERGE_RESOLUTION|>--- conflicted
+++ resolved
@@ -2,21 +2,13 @@
 import {
   schemaOrArray,
   schemaOrArrayOrEmpty,
-  genderSchema,
+  genderCodeSchema,
   addressSchema,
   nameSchema,
   telecomSchema,
   identifierSchema,
   textSchema,
 } from "../../../schema";
-
-const genderCodeSchema = z.union([
-  z.literal("F"),
-  z.literal("M"),
-  z.literal("UN"),
-  z.literal("UNK"),
-]);
-export type IheGender = z.infer<typeof genderCodeSchema>;
 
 export const patientRegistryProfileSchema = z.object({
   acknowledgement: z.object({
@@ -55,15 +47,11 @@
                     id: schemaOrArrayOrEmpty(identifierSchema).optional(),
                   })
                 ).optional(),
-<<<<<<< HEAD
-                administrativeGenderCode: genderSchema.optional(),
-=======
                 administrativeGenderCode: z
                   .object({
                     _code: genderCodeSchema,
                   })
                   .optional(),
->>>>>>> f41326c7
                 birthTime: z.object({
                   _value: z.string(),
                 }),
