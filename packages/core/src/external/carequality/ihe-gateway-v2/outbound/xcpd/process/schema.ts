import { z } from "zod";
import {
  schemaOrArray,
  schemaOrArrayOrEmpty,
  TextSchema,
  AddressSchema,
  NameSchema,
  TelecomSchema,
  IdentifierSchema,
  genderSchema,
} from "../../../schema";

export const PatientRegistryProfileSchema = z.object({
  acknowledgement: z.object({
    typeCode: z.object({
      _code: z.string(),
    }),
    acknowledgementDetail: z
      .object({
        code: z.object({
          _code: z.string().optional(),
          _codeSystem: z.string().optional(),
        }),
        text: TextSchema.optional(),
        location: z.string().optional(),
      })
      .optional(),
  }),
  controlActProcess: z.object({
    subject: z
      .object({
        registrationEvent: z.object({
          subject1: z.object({
            patient: z.object({
              id: z.object({
                _root: z.string(),
                _extension: z.string(),
              }),
<<<<<<< HEAD
              administrativeGenderCode: genderSchema.optional(),
              birthTime: z.object({
                _value: z.string(),
=======
              patientPerson: z.object({
                addr: schemaOrArrayOrEmpty(AddressSchema).optional(),
                name: schemaOrArray(NameSchema),
                telecom: schemaOrArrayOrEmpty(TelecomSchema).optional(),
                asOtherIDs: schemaOrArrayOrEmpty(
                  z.object({
                    id: schemaOrArrayOrEmpty(IdentifierSchema).optional(),
                  })
                ).optional(),
                administrativeGenderCode: z
                  .object({
                    _code: z.union([z.literal("F"), z.literal("M"), z.literal("UN")]),
                  })
                  .optional(),
                birthTime: z.object({
                  _value: z.string(),
                }),
>>>>>>> b035990e
              }),
            }),
          }),
        }),
      })
      .optional(),
    queryAck: z.object({
      queryResponseCode: z.object({
        _code: z.string(),
      }),
    }),
  }),
});
export type PatientRegistryProfile = z.infer<typeof PatientRegistryProfileSchema>;

export const iti55ResponseBody = z.object({
  PRPA_IN201306UV02: PatientRegistryProfileSchema,
});

export const iti55ResponseSchema = z.object({
  Envelope: z.object({
<<<<<<< HEAD
    Header: z.any(),
    Body: iti55ResponseBody,
=======
    Body: iti55Body,
>>>>>>> b035990e
  }),
});
export type Iti55Response = z.infer<typeof iti55ResponseSchema>;<|MERGE_RESOLUTION|>--- conflicted
+++ resolved
@@ -36,11 +36,6 @@
                 _root: z.string(),
                 _extension: z.string(),
               }),
-<<<<<<< HEAD
-              administrativeGenderCode: genderSchema.optional(),
-              birthTime: z.object({
-                _value: z.string(),
-=======
               patientPerson: z.object({
                 addr: schemaOrArrayOrEmpty(AddressSchema).optional(),
                 name: schemaOrArray(NameSchema),
@@ -50,15 +45,10 @@
                     id: schemaOrArrayOrEmpty(IdentifierSchema).optional(),
                   })
                 ).optional(),
-                administrativeGenderCode: z
-                  .object({
-                    _code: z.union([z.literal("F"), z.literal("M"), z.literal("UN")]),
-                  })
-                  .optional(),
+                administrativeGenderCode: genderSchema.optional(),
                 birthTime: z.object({
                   _value: z.string(),
                 }),
->>>>>>> b035990e
               }),
             }),
           }),
@@ -80,12 +70,7 @@
 
 export const iti55ResponseSchema = z.object({
   Envelope: z.object({
-<<<<<<< HEAD
-    Header: z.any(),
     Body: iti55ResponseBody,
-=======
-    Body: iti55Body,
->>>>>>> b035990e
   }),
 });
 export type Iti55Response = z.infer<typeof iti55ResponseSchema>;