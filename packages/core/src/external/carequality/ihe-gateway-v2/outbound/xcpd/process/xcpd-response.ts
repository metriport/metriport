import { XMLParser } from "fast-xml-parser";
import {
  OutboundPatientDiscoveryResp,
  OutboundPatientDiscoveryReq,
  XCPDGateway,
  OperationOutcome,
  Name,
  Address,
  Telecom,
  PersonalIdentifier,
} from "@metriport/ihe-gateway-sdk";
import { toArray } from "@metriport/shared";
import { normalizeGender } from "../../../utils";
import { XCPDSamlClientResponse } from "../send/xcpd-requests";
import { out } from "../../../../../../util/log";
<<<<<<< HEAD
import { toArray, extractText } from "../../../utils";
import { IheAddress, IheIdentifier, IheName, IheTelecom } from "../../../schema";
import { Iti55Response, iti55ResponseSchema, PatientRegistryProfile } from "./schema";
=======
import { extractText } from "../../../utils";
import {
  IheAddress,
  IheIdentifier,
  IheName,
  IheTelecom,
  iti55Schema,
  Iti55Response,
  PatientRegistryProfile,
} from "./schema";
>>>>>>> b035990e
import {
  handleHttpErrorResponse,
  handleSchemaErrorResponse,
  handlePatientErrorResponse,
} from "./error";

const { log } = out("Processing XCPD Requests");

function convertIheIdentifierToPersonalIdentifier(
  identifier: IheIdentifier
): PersonalIdentifier | undefined {
  if (!identifier?._extension && !identifier?._root) {
    return undefined;
  }
  return {
    value: identifier?._extension,
    system: identifier?._root,
  };
}

function iheIdentifiersToPersonalIdentifiers(
  otherIds: IheIdentifier[]
): PersonalIdentifier[] | undefined {
  if (!otherIds) {
    return undefined;
  }
  const personalIdentifiers = otherIds
    .map(convertIheIdentifierToPersonalIdentifier)
    .filter((id): id is PersonalIdentifier => id !== undefined);

  return personalIdentifiers.length > 0 ? personalIdentifiers : undefined;
}
function convertIheAddressToAddress(address: IheAddress): Address | undefined {
  if (!address?.city && !address?.state && !address?.postalCode) {
    return undefined;
  }
  const line = toArray(address?.streetAddressLine).map(String);
  return {
    ...(line.length > 0 && { line }),
    city: address?.city ? String(address?.city) : undefined,
    state: address?.state ? String(address?.state) : undefined,
    postalCode: address?.postalCode ? String(address?.postalCode) : undefined,
    country: address?.country ? String(address?.country) : undefined,
  };
}

function iheAddressesToAddresses(iheAddresses: IheAddress[] | undefined): Address[] | undefined {
  if (!iheAddresses) {
    return undefined;
  }
  const addresses = iheAddresses
    .map(convertIheAddressToAddress)
    .filter((address): address is Address => address !== undefined);

  return addresses.length > 0 ? addresses : undefined;
}

function convertIheNameToCarequalityName(name: IheName): Name {
  return {
    given: toArray(name.given).map(extractText),
    family: extractText(name.family),
  };
}

function iheNamesToNames(iheNames: IheName[]): Name[] {
  return iheNames.map(convertIheNameToCarequalityName);
}

function convertIheTelecomToTelecom(iheTelecom: IheTelecom): Telecom | undefined {
  if (!iheTelecom?._use && !iheTelecom?._value) {
    return undefined;
  }
  return {
    system: iheTelecom?._use,
    value: iheTelecom?._value,
  };
}

function iheTelecomsToTelecoms(iheTelecom: IheTelecom[]): Telecom[] | undefined {
  if (!iheTelecom) {
    return undefined;
  }
  const telecoms = iheTelecom
    .map(convertIheTelecomToTelecom)
    .filter((telecom): telecom is Telecom => telecom !== undefined);

  return telecoms.length > 0 ? telecoms : undefined;
}

function handlePatientMatchResponse({
  patientRegistryProfile,
  outboundRequest,
  gateway,
}: {
  patientRegistryProfile: PatientRegistryProfile;
  outboundRequest: OutboundPatientDiscoveryReq;
  gateway: XCPDGateway;
}): OutboundPatientDiscoveryResp {
  const subject1 = patientRegistryProfile.controlActProcess?.subject?.registrationEvent?.subject1;

  if (!subject1) {
    return handlePatientNoMatchResponse({
      outboundRequest,
      gateway,
    });
  }
  const addr = toArray(subject1?.patient?.patientPerson?.addr);
  const names = toArray(subject1?.patient?.patientPerson?.name);
  const telecoms = toArray(subject1?.patient?.patientPerson?.telecom);
  const otherIds = toArray(subject1?.patient?.patientPerson?.asOtherIDs).flatMap(otherID =>
    toArray(otherID?.id)
  );
  const addresses = iheAddressesToAddresses(addr);
  const patientNames = iheNamesToNames(names);
  const patientTelecoms = iheTelecomsToTelecoms(telecoms);
  const patientIdentifiers = iheIdentifiersToPersonalIdentifiers(otherIds);

  const patientResource = {
    name: patientNames,
    gender: normalizeGender(subject1?.patient?.patientPerson?.administrativeGenderCode?._code),
    birthDate: subject1?.patient?.patientPerson?.birthTime?._value,
    ...(addresses && { address: addresses }),
    ...(patientTelecoms && { telecom: patientTelecoms }),
    ...(patientIdentifiers && { identifier: patientIdentifiers }),
  };

  const response: OutboundPatientDiscoveryResp = {
    id: outboundRequest.id,
    timestamp: outboundRequest.timestamp,
    responseTimestamp: new Date().toISOString(),
    externalGatewayPatient: {
      id: subject1.patient.id._extension,
      system: subject1.patient.id._root,
    },
    gateway: gateway,
    patientId: outboundRequest.patientId,
    patientMatch: true,
    gatewayHomeCommunityId: outboundRequest.samlAttributes.homeCommunityId,
    patientResource: patientResource,
  };

  return response;
}

function handlePatientNoMatchResponse({
  outboundRequest,
  gateway,
}: {
  outboundRequest: OutboundPatientDiscoveryReq;
  gateway: XCPDGateway;
}): OutboundPatientDiscoveryResp {
  const issue = {
    severity: "information",
    code: "not-found",
    details: {
      text: "NF",
    },
  };
  const operationOutcome: OperationOutcome = {
    resourceType: "OperationOutcome",
    id: outboundRequest.id,
    issue: [issue],
  };
  const response: OutboundPatientDiscoveryResp = {
    id: outboundRequest.id,
    timestamp: outboundRequest.timestamp,
    responseTimestamp: new Date().toISOString(),
    gateway: gateway,
    patientId: outboundRequest.patientId,
    patientMatch: false,
    operationOutcome: operationOutcome,
  };
  return response;
}

export function processXCPDResponse({
  xcpdResponse: { response, success, outboundRequest, gateway },
  patientId,
  cxId,
}: {
  xcpdResponse: XCPDSamlClientResponse;
  patientId?: string;
  cxId?: string;
}): OutboundPatientDiscoveryResp {
  if (success === false) {
    return handleHttpErrorResponse({
      httpError: response,
      outboundRequest,
      gateway,
    });
  }

  const parser = new XMLParser({
    ignoreAttributes: false,
    attributeNamePrefix: "_",
    textNodeName: "_text",
    parseAttributeValue: false,
    removeNSPrefix: true,
  });

  const jsonObj = parser.parse(response);
  try {
    const iti55Response = iti55ResponseSchema.parse(jsonObj);
    const patientRegistryProfile = getPatientRegistryProfile(iti55Response);
    const { ack, queryResponseCode } =
      getAckAndQueryResponseCodeFromPatientRegistryProfile(patientRegistryProfile);

    if (isApplicationAccept(ack) && isXCPDRespOk(queryResponseCode)) {
      log(`Found a match for cxId: ${cxId} patient: ${patientId}`);
      return handlePatientMatchResponse({
        patientRegistryProfile,
        outboundRequest,
        gateway,
      });
    } else if (isApplicationAccept(ack) && isXCPDRespNotFound(queryResponseCode)) {
      return handlePatientNoMatchResponse({
        outboundRequest,
        gateway,
      });
    } else {
      return handlePatientErrorResponse({
        patientRegistryProfile,
        outboundRequest,
        gateway,
      });
    }
  } catch (error) {
    log(`Error processing XCPD response: ${error}`);
    return handleSchemaErrorResponse({
      outboundRequest,
      gateway,
    });
  }
}

function isApplicationAccept(ack: string): boolean {
  return ack === "AA";
}

function isXCPDRespOk(queryResponseCode: string): boolean {
  return queryResponseCode === "OK";
}

function isXCPDRespNotFound(queryResponseCode: string): boolean {
  return queryResponseCode === "NF";
}

function getPatientRegistryProfile(iti55Response: Iti55Response): PatientRegistryProfile {
  return iti55Response.Envelope.Body.PRPA_IN201306UV02;
}

function getAckAndQueryResponseCodeFromPatientRegistryProfile(
  patientRegistryProfile: PatientRegistryProfile
): {
  ack: string;
  queryResponseCode: string;
} {
  return {
    ack: patientRegistryProfile.acknowledgement.typeCode._code,
    queryResponseCode: patientRegistryProfile.controlActProcess.queryAck.queryResponseCode._code,
  };
}<|MERGE_RESOLUTION|>--- conflicted
+++ resolved
@@ -13,22 +13,9 @@
 import { normalizeGender } from "../../../utils";
 import { XCPDSamlClientResponse } from "../send/xcpd-requests";
 import { out } from "../../../../../../util/log";
-<<<<<<< HEAD
-import { toArray, extractText } from "../../../utils";
+import { extractText } from "../../../utils";
 import { IheAddress, IheIdentifier, IheName, IheTelecom } from "../../../schema";
 import { Iti55Response, iti55ResponseSchema, PatientRegistryProfile } from "./schema";
-=======
-import { extractText } from "../../../utils";
-import {
-  IheAddress,
-  IheIdentifier,
-  IheName,
-  IheTelecom,
-  iti55Schema,
-  Iti55Response,
-  PatientRegistryProfile,
-} from "./schema";
->>>>>>> b035990e
 import {
   handleHttpErrorResponse,
   handleSchemaErrorResponse,
