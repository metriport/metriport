import { XMLParser } from "fast-xml-parser";
import {
  OutboundPatientDiscoveryResp,
  OutboundPatientDiscoveryRespFaultSchema,
  OutboundPatientDiscoveryReq,
  XCPDGateway,
  OperationOutcome,
  Name,
  Address,
  Telecom,
  PersonalIdentifier,
} from "@metriport/ihe-gateway-sdk";
import { normalizeGender } from "../../../utils";
import { XCPDSamlClientResponse } from "../send/xcpd-requests";
import { out } from "../../../../../../util/log";
import { toArray } from "../../../utils";

const { log } = out("Processing XCPD Requests");

type IheAddress = {
  streetAddressLine: string | string[] | undefined;
  city: string | undefined;
  state: string | undefined;
  postalCode: string | undefined;
  country: string | undefined;
  county: string | undefined;
};

type IheName = {
  given: string | string[];
  family: string;
  delimiter: string | undefined;
};

type IheTelecom = {
  _use: string | undefined;
  _value: string | undefined;
};

type IheIdentifier = {
  _extension: string | undefined;
  _root: string | undefined;
};

<<<<<<< HEAD
export function convertIheAddressToCarequalityAddress(address: IheAddress): CarequalityAddress {
=======
function convertIheIdentifierToPersonalIdentifier(
  identifier: IheIdentifier
): PersonalIdentifier | undefined {
  if (!identifier?._extension && !identifier?._root) {
    return undefined;
  }
  return {
    value: identifier?._extension,
    system: identifier?._root,
  };
}

function iheIdentifiersToPersonalIdentifiers(
  otherIds: IheIdentifier[]
): PersonalIdentifier[] | undefined {
  if (!otherIds) {
    return undefined;
  }
  const personalIdentifiers = otherIds
    .map(convertIheIdentifierToPersonalIdentifier)
    .filter((id): id is PersonalIdentifier => id !== undefined);

  return personalIdentifiers.length > 0 ? personalIdentifiers : undefined;
}

function convertIheAddressToAddress(address: IheAddress): Address | undefined {
  if (!address?.city && !address?.state && !address?.postalCode && !address?.country) {
    return undefined;
  }
>>>>>>> 225edf37
  return {
    line: toArray(address?.streetAddressLine).filter((l): l is string => Boolean(l)),
    city: address?.city ? String(address?.city) : undefined,
    state: address?.state ? String(address?.state) : undefined,
    postalCode: address?.postalCode ? String(address?.postalCode) : undefined,
    country: address?.country ? String(address?.country) : undefined,
  };
}

function iheAddressesToAddresses(iheAddresses: IheAddress[]): Address[] | undefined {
  if (!iheAddresses) {
    return undefined;
  }
  const addresses = iheAddresses
    .map(convertIheAddressToAddress)
    .filter((address): address is Address => address !== undefined);

  return addresses.length > 0 ? addresses : undefined;
}

function convertIheNameToCarequalityName(name: IheName): Name {
  return {
<<<<<<< HEAD
    given: toArray(name?.given).filter((g): g is string => Boolean(g)),
    family: name?.family ? String(name?.family) : undefined,
=======
    given: toArray(name?.given),
    family: name.family,
>>>>>>> 225edf37
  };
}

function iheNamesToNames(iheNames: IheName[]): Name[] {
  return iheNames.map(convertIheNameToCarequalityName);
}

function convertIheTelecomToTelecom(iheTelecom: IheTelecom): Telecom | undefined {
  if (!iheTelecom?._use && !iheTelecom?._value) {
    return undefined;
  }
  return {
    system: iheTelecom?._use,
    value: iheTelecom?._value,
  };
}

function iheTelecomsToTelecoms(iheTelecom: IheTelecom[]): Telecom[] | undefined {
  if (!iheTelecom) {
    return undefined;
  }
  const telecoms = iheTelecom
    .map(convertIheTelecomToTelecom)
    .filter((telecom): telecom is Telecom => telecom !== undefined);

  return telecoms.length > 0 ? telecoms : undefined;
}

function handleHTTPErrorResponse({
  httpError,
  outboundRequest,
  gateway,
}: {
  httpError: string;
  outboundRequest: OutboundPatientDiscoveryReq;
  gateway: XCPDGateway;
}): OutboundPatientDiscoveryRespFaultSchema {
  const operationOutcome: OperationOutcome = {
    resourceType: "OperationOutcome",
    id: outboundRequest.id,
    issue: [
      {
        severity: "error",
        code: "http-error",
        details: {
          text: httpError,
        },
      },
    ],
  };
  return {
    id: outboundRequest.id,
    timestamp: outboundRequest.timestamp,
    responseTimestamp: new Date().toISOString(),
    gateway: gateway,
    patientId: outboundRequest?.patientId,
    patientMatch: null,
    operationOutcome: operationOutcome,
  };
}

function handlePatientMatchResponse({
  jsonObj,
  outboundRequest,
  gateway,
}: {
  // eslint-disable-next-line @typescript-eslint/no-explicit-any
  jsonObj: any;
  outboundRequest: OutboundPatientDiscoveryReq;
  gateway: XCPDGateway;
}): OutboundPatientDiscoveryResp {
  const subject1 =
    getPatientRegistryProfile(jsonObj)?.controlActProcess?.subject?.registrationEvent?.subject1;
  const addr = toArray(subject1?.patient?.patientPerson?.addr);
  const names = toArray(subject1?.patient?.patientPerson?.name);
  const telecoms = toArray(subject1?.patient?.patientPerson?.telecom);
  const otherIds = toArray(subject1?.patient?.patientPerson?.asOtherIDs?.id);

  const addresses = iheAddressesToAddresses(addr);
  const patientNames = iheNamesToNames(names);
  const patientTelecoms = iheTelecomsToTelecoms(telecoms);
  const patientIdentifiers = iheIdentifiersToPersonalIdentifiers(otherIds);

  const patientResource = {
    name: patientNames,
    gender: normalizeGender(subject1?.patient?.patientPerson?.administrativeGenderCode?._code),
    birthDate: subject1?.patient?.patientPerson?.birthTime?._value,
    ...(addresses && { address: addresses }),
    ...(patientTelecoms && { telecom: patientTelecoms }),
    ...(patientIdentifiers && { identifier: patientIdentifiers }),
  };

  const response: OutboundPatientDiscoveryResp = {
    id: outboundRequest.id,
    timestamp: outboundRequest.timestamp,
    responseTimestamp: new Date().toISOString(),
    externalGatewayPatient: {
      id: subject1?.patient?.id?._extension,
      system: subject1?.patient?.id?._root,
    },
    gateway: gateway,
    patientId: outboundRequest.patientId,
    patientMatch: true,
    gatewayHomeCommunityId: outboundRequest.samlAttributes.homeCommunityId,
    patientResource: patientResource,
  };

  return response;
}

function handlePatientErrorResponse({
  jsonObj,
  outboundRequest,
  gateway,
}: {
  // eslint-disable-next-line @typescript-eslint/no-explicit-any
  jsonObj: any;
  outboundRequest: OutboundPatientDiscoveryReq;
  gateway: XCPDGateway;
  patientId?: string | undefined;
  cxId?: string | undefined;
}): OutboundPatientDiscoveryResp {
  const acknowledgementDetail =
    getPatientRegistryProfile(jsonObj)?.acknowledgement?.acknowledgementDetail;
  const issue = {
    severity: "error",
    code: acknowledgementDetail?.code?._code ?? "UK",
    details: {
      text:
        acknowledgementDetail?.text?._text ??
        acknowledgementDetail?.text ??
        acknowledgementDetail?.location ??
        "unknown",
    },
  };
  const operationOutcome: OperationOutcome = {
    resourceType: "OperationOutcome",
    id: outboundRequest.id,
    issue: [issue],
  };
  const response: OutboundPatientDiscoveryResp = {
    id: outboundRequest.id,
    timestamp: outboundRequest.timestamp,
    responseTimestamp: new Date().toISOString(),
    gateway: gateway,
    patientId: outboundRequest.patientId,
    patientMatch: null,
    operationOutcome: operationOutcome,
  };
  return response;
}

function handlePatientNoMatchResponse({
  outboundRequest,
  gateway,
}: {
  outboundRequest: OutboundPatientDiscoveryReq;
  gateway: XCPDGateway;
}): OutboundPatientDiscoveryResp {
  const issue = {
    severity: "information",
    code: "not-found",
    details: {
      text: "NF",
    },
  };
  const operationOutcome: OperationOutcome = {
    resourceType: "OperationOutcome",
    id: outboundRequest.id,
    issue: [issue],
  };
  const response: OutboundPatientDiscoveryResp = {
    id: outboundRequest.id,
    timestamp: outboundRequest.timestamp,
    responseTimestamp: new Date().toISOString(),
    gateway: gateway,
    patientId: outboundRequest.patientId,
    patientMatch: false,
    operationOutcome: operationOutcome,
  };
  return response;
}

export function processXCPDResponse({
  xcpdResponse: { response, success, outboundRequest, gateway },
  patientId,
  cxId,
}: {
  xcpdResponse: XCPDSamlClientResponse;
  patientId?: string;
  cxId?: string;
}): OutboundPatientDiscoveryResp {
  if (success === false) {
    return handleHTTPErrorResponse({
      httpError: response,
      outboundRequest,
      gateway,
    });
  }

  const parser = new XMLParser({
    ignoreAttributes: false,
    attributeNamePrefix: "_",
    textNodeName: "_text",
    parseAttributeValue: false,
    removeNSPrefix: true,
  });

  const jsonObj = parser.parse(response);
  const { ack, queryResponseCode } = getAckAndQueryResponseCodeFromPatientRegistryProfile(jsonObj);

  if (isApplicationAccept(ack) && isXCPDRespOk(queryResponseCode)) {
    log(`Found a match for cxId: ${cxId} patient: ${patientId}`);
    return handlePatientMatchResponse({
      jsonObj,
      outboundRequest,
      gateway,
    });
  } else if (isApplicationAccept(ack) && isXCPDRespNotFound(queryResponseCode)) {
    return handlePatientNoMatchResponse({
      outboundRequest,
      gateway,
    });
  } else {
    return handlePatientErrorResponse({
      jsonObj,
      outboundRequest,
      gateway,
    });
  }
}

function isApplicationAccept(ack: string): boolean {
  return ack === "AA";
}

function isXCPDRespOk(queryResponseCode: string): boolean {
  return queryResponseCode === "OK";
}

function isXCPDRespNotFound(queryResponseCode: string): boolean {
  return queryResponseCode === "NF";
}

//eslint-disable-next-line @typescript-eslint/no-explicit-any
function getPatientRegistryProfile(jsonObj: any): any {
  return jsonObj?.Envelope?.Body?.PRPA_IN201306UV02;
}

//eslint-disable-next-line @typescript-eslint/no-explicit-any
function getAckAndQueryResponseCodeFromPatientRegistryProfile(jsonObj: any): {
  ack: string;
  queryResponseCode: string;
} {
  return {
    ack: getPatientRegistryProfile(jsonObj)?.acknowledgement?.typeCode?._code,
    queryResponseCode:
      getPatientRegistryProfile(jsonObj)?.controlActProcess?.queryAck?.queryResponseCode?._code,
  };
}<|MERGE_RESOLUTION|>--- conflicted
+++ resolved
@@ -42,9 +42,6 @@
   _root: string | undefined;
 };
 
-<<<<<<< HEAD
-export function convertIheAddressToCarequalityAddress(address: IheAddress): CarequalityAddress {
-=======
 function convertIheIdentifierToPersonalIdentifier(
   identifier: IheIdentifier
 ): PersonalIdentifier | undefined {
@@ -74,7 +71,6 @@
   if (!address?.city && !address?.state && !address?.postalCode && !address?.country) {
     return undefined;
   }
->>>>>>> 225edf37
   return {
     line: toArray(address?.streetAddressLine).filter((l): l is string => Boolean(l)),
     city: address?.city ? String(address?.city) : undefined,
@@ -97,13 +93,8 @@
 
 function convertIheNameToCarequalityName(name: IheName): Name {
   return {
-<<<<<<< HEAD
-    given: toArray(name?.given).filter((g): g is string => Boolean(g)),
-    family: name?.family ? String(name?.family) : undefined,
-=======
     given: toArray(name?.given),
     family: name.family,
->>>>>>> 225edf37
   };
 }
 
