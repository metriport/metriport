--- conflicted
+++ resolved
@@ -3,11 +3,6 @@
 import { SamlCertsAndKeys } from "../../../saml/security/types";
 import { SamlClientResponse, sendSignedXml } from "../../../saml/saml-client";
 import { SignedXcpdRequest } from "../create/iti55-envelope";
-<<<<<<< HEAD
-=======
-import { out } from "../../../../../../util/log";
->>>>>>> f5db087e
-import { storeXcpdResponses } from "../../../monitor/store";
 
 const { log } = out("Sending XCPD Requests");
 
@@ -41,15 +36,12 @@
         request.gateway.oid
       }`
     );
-<<<<<<< HEAD
     // ENG-1048 Disable S3 storage for IHE raw requests/responses
-=======
->>>>>>> f5db087e
-    await storeXcpdResponses({
-      response,
-      outboundRequest: request.outboundRequest,
-      gateway: request.gateway,
-    });
+    // await storeXcpdResponses({
+    //   response,
+    //   outboundRequest: request.outboundRequest,
+    //   gateway: request.gateway,
+    // });
     return {
       gateway: request.gateway,
       response,
