--- conflicted
+++ resolved
@@ -57,12 +57,8 @@
             city: address["city"][0],
             state: address["state"][0],
             zip: address["postalCode"][0],
-<<<<<<< HEAD
-            country: address["country"][0] || "USA",
+            country: "USA",
             addressLine2: "",
-=======
-            country: "USA",
->>>>>>> 14bd414e
           },
         ];
       }
