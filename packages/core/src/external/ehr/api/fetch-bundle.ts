import { errorToString, MetriportError } from "@metriport/shared";
import {
  Bundle,
  SupportedResourceType,
} from "@metriport/shared/interface/external/ehr/fhir-resource";
import axios from "axios";
import { Config } from "../../../util/config";
import { out } from "../../../util/log";
import { ApiBaseParams } from "./api-shared";

export type FetchEhrBundleParams = Omit<ApiBaseParams, "departmentId"> & {
  resourceType: SupportedResourceType;
  useCachedBundle: boolean;
};

/**
 * Fetches the EHR bundle for the given resource type from the API.
 *
 * @param ehr - The EHR source.
 * @param cxId - The CX ID.
 * @param practiceId - The practice ID.
 * @param patientId - The patient ID.
 * @param resourceType - The resource type.
 * @param useCachedBundle - Whether to use the cached bundle.
 * @returns The EHR bundle.
 */
export async function fetchEhrBundle({
  ehr,
  cxId,
  practiceId,
  patientId,
  resourceType,
  useCachedBundle,
<<<<<<< HEAD
}: FetchBundleParams): Promise<{
  bundle: Bundle;
  resourceTypes: SupportedResourceType[];
}> {
  const { log, debug } = out(`Ehr fetchBundle - cxId ${cxId}`);
=======
}: FetchEhrBundleParams): Promise<Bundle> {
  const { log, debug } = out(`Ehr fetchEhrBundle - cxId ${cxId}`);
>>>>>>> 1db68e60
  const api = axios.create({ baseURL: Config.getApiUrl() });
  const queryParams = new URLSearchParams({
    cxId,
    practiceId,
    patientId,
    resourceType,
    useCachedBundle: useCachedBundle.toString(),
  });
  const fetchBundleUrl = `/internal/ehr/${ehr}/patient/ehr-bundle?${queryParams.toString()}`;
  try {
    const response = await api.get(fetchBundleUrl);
    if (!response.data) throw new Error(`No body returned from ${fetchBundleUrl}`);
    debug(`${fetchBundleUrl} resp: ${JSON.stringify(response.data)}`);
    return {
      bundle: response.data.bundle,
      resourceTypes: response.data.resourceTypes,
    };
  } catch (error) {
    const msg = "Failure while fetching EHR bundle @ Api";
    log(`${msg}. Cause: ${errorToString(error)}`);
    throw new MetriportError(msg, error, {
      ehr,
      cxId,
      practiceId,
      patientId,
      resourceType,
      useCachedBundle,
      url: fetchBundleUrl,
      context: "ehr.fetchEhrBundle",
    });
  }
}<|MERGE_RESOLUTION|>--- conflicted
+++ resolved
@@ -31,16 +31,11 @@
   patientId,
   resourceType,
   useCachedBundle,
-<<<<<<< HEAD
-}: FetchBundleParams): Promise<{
+}: FetchEhrBundleParams): Promise<{
   bundle: Bundle;
   resourceTypes: SupportedResourceType[];
 }> {
   const { log, debug } = out(`Ehr fetchBundle - cxId ${cxId}`);
-=======
-}: FetchEhrBundleParams): Promise<Bundle> {
-  const { log, debug } = out(`Ehr fetchEhrBundle - cxId ${cxId}`);
->>>>>>> 1db68e60
   const api = axios.create({ baseURL: Config.getApiUrl() });
   const queryParams = new URLSearchParams({
     cxId,
