import { Bundle, Condition, DiagnosticReport, Observation, ResourceType } from "@medplum/fhirtypes";
import {
  BadRequestError,
  EhrFhirResourceBundle,
  errorToString,
  JwtTokenInfo,
  MetriportError,
  NotFoundError,
  sleep,
} from "@metriport/shared";
import { buildDayjs } from "@metriport/shared/common/date";
import {
  Appointment,
  AppointmentListResponse,
  appointmentListResponseSchema,
  BookedAppointment,
  bookedAppointmentSchema,
  CcdaDocument,
  ccdaDocumentSchema,
  CreatedLab,
  createdLabSchema,
  CreatedNonVisitNote,
  createdNonVisitNoteSchema,
  CreatedProblem,
  createdProblemSchema,
  CreatedSubscription,
  createdSubscriptionSchema,
  CreatedVital,
  createdVitalSchema,
  elationClientJwtTokenResponseSchema,
  Metadata,
  Patient,
  patientSchema,
  Practice,
  Practices,
  practicesSchema,
  SubscriptionResource,
  Subscriptions,
  subscriptionsSchema,
} from "@metriport/shared/interface/external/ehr/elation/index";
import { EhrSources } from "@metriport/shared/interface/external/ehr/source";
import axios, { AxiosInstance } from "axios";
import dayjs from "dayjs";
import duration from "dayjs/plugin/duration";
import { z } from "zod";
import { executeAsynchronously } from "../../../util/concurrency";
import { Config } from "../../../util/config";
import { out } from "../../../util/log";
<<<<<<< HEAD
import { createOrReplaceDocument } from "../document/command/create-or-replace-document";
import { DocumentType } from "../document/document-shared";
import { base64ToString } from "../../../util/base64";
=======
import { capture } from "../../../util/notifications";
import { uuidv7 } from "../../../util/uuid-v7";
import { createOrReplaceCcda } from "../bundle/command/create-or-replace-ccda";
>>>>>>> 2e84eadd
import {
  ApiConfig,
  buildObservationReferenceRange,
  convertEhrBundleToValidEhrStrictBundle,
  createDataParams,
  fetchEhrBundleUsingCache,
  formatDate,
  getConditionSnomedCode,
  getConditionStartDate,
  getConditionStatus,
  getDiagnosticReportDate,
  getDiagnosticReportResultStatus,
  getObservationInterpretation,
  getObservationLoincCode,
  getObservationLoincCoding,
  getObservationObservedDate,
  getObservationResultStatus,
  getObservationUnit,
  getObservationUnitAndValue,
  getObservationValue,
  makeRequest,
  MakeRequestParamsInEhr,
  paginateWaitTime,
  partitionEhrBundle,
  saveEhrReferenceBundle,
} from "../shared";
import { convertCodeAndValue } from "../unit-conversion";

dayjs.extend(duration);

const parallelRequests = 5;
const maxJitter = dayjs.duration(2, "seconds");

interface ElationApiConfig extends ApiConfig {
  environment: ElationEnv;
}

const elationDateFormat = "YYYY-MM-DD";
const elationDateTimeFormat = "YYYY-MM-DDTHH:mm:ssZ";
const maxSubscribeAttempts = 3;
const defaultCountOrLimit = 1000;

const elationEnv = ["app", "sandbox"] as const;
export type ElationEnv = (typeof elationEnv)[number];
export function isElationEnv(env: string): env is ElationEnv {
  return elationEnv.includes(env as ElationEnv);
}

const problemStatusesMap = new Map<string, string>();
problemStatusesMap.set("active", "Active");
problemStatusesMap.set("relapse", "Active");
problemStatusesMap.set("recurrence", "Active");
problemStatusesMap.set("remission", "Controlled");
problemStatusesMap.set("resolved", "Resolved");
problemStatusesMap.set("inactive", "Resolved");

type CodeKey = "temperature" | "hr" | "rr" | "oxygen" | "bp" | "weight" | "height" | "wc" | "bmi";

const vitalSignCodesMap = new Map<string, { codeKey: CodeKey; targetUnits: string }>();
vitalSignCodesMap.set("8310-5", { codeKey: "temperature", targetUnits: "degf" });
vitalSignCodesMap.set("8867-4", { codeKey: "hr", targetUnits: "bpm" });
vitalSignCodesMap.set("9279-1", { codeKey: "rr", targetUnits: "bpm" });
vitalSignCodesMap.set("2708-6", { codeKey: "oxygen", targetUnits: "%" });
vitalSignCodesMap.set("59408-5", { codeKey: "oxygen", targetUnits: "%" });
vitalSignCodesMap.set("8462-4", { codeKey: "bp", targetUnits: "mmHg" });
vitalSignCodesMap.set("8480-6", { codeKey: "bp", targetUnits: "mmHg" });
vitalSignCodesMap.set("29463-7", { codeKey: "weight", targetUnits: "lb_av" });
vitalSignCodesMap.set("8302-2", { codeKey: "height", targetUnits: "in_i" });
vitalSignCodesMap.set("56086-2", { codeKey: "wc", targetUnits: "cm" });
vitalSignCodesMap.set("39156-5", { codeKey: "bmi", targetUnits: "kg/m2" });

const bpDiastolicCode = "8462-4";
const bpSystolicCode = "8480-6";

const ccdaSectionMap = new Map<ResourceType, string>();
ccdaSectionMap.set("AllergyIntolerance", "allergies");
ccdaSectionMap.set("Condition", "problems");
ccdaSectionMap.set("DiagnosticReport", "results");
ccdaSectionMap.set("Encounter", "encounters");
ccdaSectionMap.set("Immunization", "immunizations");
ccdaSectionMap.set("MedicationRequest", "medications");
ccdaSectionMap.set("MedicationStatement", "medications");
ccdaSectionMap.set("Observation", "vitals");
ccdaSectionMap.set("Procedure", "procedures");

type ElationLab = {
  report_type: string;
  document_date: string;
  reported_date: string;
  chart_date: string;
  grids: {
    accession_number: string;
    resulted_date: string;
    collected_date: string;
    status: string;
    note: string;
    results: {
      status: string;
      value: string;
      text: string;
      note: string;
      reference_min: string | undefined;
      reference_max: string | undefined;
      units: string;
      is_abnormal: string;
      abnormal_flag: string;
      test: {
        name: string;
        code: string;
        loinc: string;
      };
      test_category: {
        value: string;
        description: string;
      };
    }[];
  }[];
};

type ElationGroupedVitalBase = {
  patient: string;
  practice: string;
  physician: string;
  chart_date: string;
  document_date: string;
};

type ElationGroupedVitalData = {
  [key in CodeKey]?: number | { systolic?: string; diastolic?: string }[] | { value: string }[];
};

type ElationGroupedVital = ElationGroupedVitalBase & ElationGroupedVitalData;

const validLabResultStatuses = [
  "CORRECTED",
  "DELETED",
  "FINAL",
  "PENDING",
  "PRELIMINARY",
  "RESULTS ENTERED -- NOT VERIFIED",
  "PARTIAL",
  "RESULTS STATUS CHANGE TO FINAL. RESULTS DID NOT CHANGE ( DONT TRANSMIT TEST).",
  "RESULT CANCELED DUE TO NON-PERFORMANCE",
  "ERROR",
  "AMENDED",
];

const maxUnitsCharacters = 20;

export function isSupportedCcdaSectionResource(resourceType: string): boolean {
  return ccdaSectionMap.has(resourceType as ResourceType);
}

export const supportedElationResources: ResourceType[] = [
  "AllergyIntolerance",
  "Condition",
  "DiagnosticReport",
  "Encounter",
  "Immunization",
  "MedicationRequest",
  "MedicationStatement",
  "Observation",
  "Procedure",
];
export const supportedElationReferenceResources: ResourceType[] = [
  "Medication",
  "Location",
  "Organization",
  "Patient",
  "Practitioner",
  "Provenance",
];

export type SupportedElationResource = (typeof supportedElationResources)[number];
export function isSupportedElationResource(
  resourceType: string
): resourceType is SupportedElationResource {
  return supportedElationResources.includes(resourceType as ResourceType);
}

export type SupportedElationReferenceResource = (typeof supportedElationReferenceResources)[number];
export function isSupportedElationReferenceResource(
  resourceType: string
): resourceType is SupportedElationReferenceResource {
  return supportedElationReferenceResources.includes(resourceType as ResourceType);
}

class ElationApi {
  private axiosInstance: AxiosInstance;
  private baseUrl: string;
  private twoLeggedAuthTokenInfo: JwtTokenInfo | undefined;
  private practiceId: string;

  private constructor(private config: ElationApiConfig) {
    this.twoLeggedAuthTokenInfo = config.twoLeggedAuthTokenInfo;
    this.practiceId = config.practiceId;
    this.axiosInstance = axios.create({});
    this.baseUrl = `https://${config.environment}.elationemr.com/api/2.0`;
  }

  public static async create(config: ElationApiConfig): Promise<ElationApi> {
    const instance = new ElationApi(config);
    await instance.initialize();
    return instance;
  }

  getTwoLeggedAuthTokenInfo(): JwtTokenInfo | undefined {
    return this.twoLeggedAuthTokenInfo;
  }

  private async fetchTwoLeggedAuthToken(): Promise<JwtTokenInfo> {
    const url = `${this.baseUrl}/oauth2/token/`;
    const data = {
      grant_type: "client_credentials",
      client_id: this.config.clientKey,
      client_secret: this.config.clientSecret,
    };

    try {
      const response = await axios.post(url, createDataParams(data), {
        headers: { "Content-Type": "application/x-www-form-urlencoded" },
      });
      if (!response.data) throw new MetriportError("No body returned from token endpoint");
      const tokenData = elationClientJwtTokenResponseSchema.parse(response.data);
      return {
        access_token: tokenData.access_token,
        exp: new Date(Date.now() + +tokenData.expires_in * 1000),
      };
    } catch (error) {
      throw new MetriportError("Failed to fetch Two Legged Auth token @ Elation", undefined, {
        error: errorToString(error),
      });
    }
  }

  async initialize(): Promise<void> {
    const { log } = out(`Elation initialize - practiceId ${this.practiceId}`);
    if (!this.twoLeggedAuthTokenInfo) {
      log(`Two Legged Auth token not found @ Elation - fetching new token`);
      this.twoLeggedAuthTokenInfo = await this.fetchTwoLeggedAuthToken();
    } else if (this.twoLeggedAuthTokenInfo.exp < buildDayjs().add(15, "minutes").toDate()) {
      log(`Two Legged Auth token expired @ Elation - fetching new token`);
      this.twoLeggedAuthTokenInfo = await this.fetchTwoLeggedAuthToken();
    } else {
      log(`Two Legged Auth token found @ Elation - using existing token`);
    }

    this.axiosInstance = axios.create({
      baseURL: this.baseUrl,
      headers: {
        Authorization: `Bearer ${this.twoLeggedAuthTokenInfo.access_token}`,
        "Content-Type": "application/x-www-form-urlencoded",
      },
    });
  }

  async getPatient({ cxId, patientId }: { cxId: string; patientId: string }): Promise<Patient> {
    const { debug } = out(
      `Elation getPatient - cxId ${cxId} practiceId ${this.practiceId} patientId ${patientId}`
    );
    const patientUrl = `/patients/${patientId}/`;
    const additionalInfo = { cxId, practiceId: this.practiceId, patientId };
    const patient = await this.makeRequest<Patient>({
      cxId,
      patientId,
      s3Path: "patient",
      method: "GET",
      url: patientUrl,
      schema: patientSchema,
      additionalInfo,
      debug,
    });
    return patient;
  }

  async getPractices(cxId: string): Promise<Practice[]> {
    const { debug } = out(`Elation getPractices - cxId ${cxId} practiceId ${this.practiceId}`);
    const practicesUrl = `/practices/`;
    const practices = await this.makeRequest<Practices>({
      cxId,
      s3Path: "practices",
      method: "GET",
      url: practicesUrl,
      schema: practicesSchema,
      additionalInfo: { cxId, practiceId: this.practiceId },
      debug,
    });
    return practices.results.filter(practice => practice.status === "active");
  }

  async getCcdaDocument({
    cxId,
    patientId,
    resourceType,
  }: {
    cxId: string;
    patientId: string;
    resourceType?: string;
  }): Promise<string> {
    const { debug } = out(
      `Elation getCcdaDocument - cxId ${cxId} practiceId ${this.practiceId} patientId ${patientId} resourceType ${resourceType}`
    );
    if (resourceType && !isSupportedCcdaSectionResource(resourceType)) {
      throw new BadRequestError("Invalid resource type", undefined, {
        resourceType,
      });
    }
    const sections = resourceType ? ccdaSectionMap.get(resourceType as ResourceType) : undefined;
    const params = new URLSearchParams({ ...(sections && { sections }) });
    const ccdaDocumentUrl = `/ccda/${patientId}/?${params.toString()}`;
    const additionalInfo = { cxId, practiceId: this.practiceId, patientId, resourceType };
    const s3PathResourceType = resourceType ?? "all";
    const document = await this.makeRequest<CcdaDocument>({
      cxId,
      patientId,
      s3Path: `ccda-document/${s3PathResourceType}`,
      method: "GET",
      url: ccdaDocumentUrl,
      schema: ccdaDocumentSchema,
      additionalInfo,
      debug,
    });
    return base64ToString(document.base64_ccda);
  }

  async updatePatientMetadata({
    cxId,
    patientId,
    metadata,
  }: {
    cxId: string;
    patientId: string;
    metadata: Metadata;
  }): Promise<Patient> {
    const { debug } = out(
      `Elation updatePatientMetadata - cxId ${cxId} practiceId ${this.practiceId} patientId ${patientId}`
    );
    const patientUrl = `/patients/${patientId}/`;
    const additionalInfo = { cxId, practiceId: this.practiceId, patientId };
    const patient = await this.makeRequest<Patient>({
      cxId,
      patientId,
      s3Path: "patient-update-metadata",
      method: "PATCH",
      url: patientUrl,
      data: { metadata },
      headers: { "Content-Type": "application/json" },
      schema: patientSchema,
      additionalInfo,
      debug,
    });
    return patient;
  }

  async createNonVisitNote({
    cxId,
    patientId,
    date,
    note,
  }: {
    cxId: string;
    patientId: string;
    date: string;
    note: string;
  }): Promise<CreatedNonVisitNote> {
    const { debug } = out(
      `Elation createNonVisitNote - cxId ${cxId} practiceId ${this.practiceId} patientId ${patientId}`
    );
    const patientUrl = `/non_visit_notes/`;
    const additionalInfo = { cxId, practiceId: this.practiceId, patientId };
    const data = {
      bullets: [{ text: note }],
      patient: patientId,
      chart_date: this.formatDateTime(date),
      document_date: this.formatDateTime(date),
      type: "nonvisit",
    };
    const nonVisitNote = await this.makeRequest<CreatedNonVisitNote>({
      cxId,
      patientId,
      s3Path: "non-visit-note",
      method: "POST",
      url: patientUrl,
      data,
      headers: { "Content-Type": "application/json" },
      schema: createdNonVisitNoteSchema,
      additionalInfo,
      debug,
    });
    return nonVisitNote;
  }

  async createProblem({
    cxId,
    patientId,
    condition,
  }: {
    cxId: string;
    patientId: string;
    condition: Condition;
  }): Promise<CreatedProblem> {
    const { debug } = out(
      `Elation createProblem - cxId ${cxId} practiceId ${this.practiceId} patientId ${patientId}`
    );
    const problemUrl = `/problems/`;
    const additionalInfo = {
      cxId,
      practiceId: this.practiceId,
      patientId,
      conditionId: condition.id,
    };
    const snomedCode = getConditionSnomedCode(condition);
    if (!snomedCode) {
      throw new BadRequestError("No SNOMED code found for condition", undefined, additionalInfo);
    }
    const startDate = getConditionStartDate(condition);
    if (!startDate) {
      throw new BadRequestError("No start date found for condition", undefined, additionalInfo);
    }
    const conditionStatus = getConditionStatus(condition);
    const problemStatus = conditionStatus
      ? problemStatusesMap.get(conditionStatus.toLowerCase())
      : undefined;
    if (!problemStatus) {
      throw new BadRequestError("No problem status found for condition", undefined, additionalInfo);
    }
    const data = {
      patient: patientId,
      status: problemStatus,
      dx: [{ snomed: snomedCode }],
      start_date: this.formatDate(startDate),
      description: condition.code?.text,
    };
    const problem = await this.makeRequest<CreatedProblem>({
      cxId,
      patientId,
      s3Path: this.createWriteBackPath("problem", condition.id),
      method: "POST",
      url: problemUrl,
      data,
      schema: createdProblemSchema,
      additionalInfo,
      headers: { "Content-Type": "application/json" },
      debug,
    });
    return problem;
  }

  async createLabPanel({
    cxId,
    elationPracticeId,
    elationPhysicianId,
    patientId,
    diagnostricReport,
    observations,
  }: {
    cxId: string;
    elationPracticeId: string;
    elationPhysicianId: string;
    patientId: string;
    diagnostricReport: DiagnosticReport;
    observations: Observation[];
  }): Promise<CreatedLab> {
    const { debug } = out(
      `Elation createLab - cxId ${cxId} practiceId ${this.practiceId} patientId ${patientId}`
    );
    const reportsUrl = `/reports/`;
    const additionalInfo = {
      cxId,
      practiceId: this.practiceId,
      patientId,
      diagnostricReportId: diagnostricReport.id,
    };
    const data = {
      patient: patientId,
      practice: elationPracticeId,
      physician: elationPhysicianId,
      ...this.formatLabPanel(diagnostricReport, observations, additionalInfo),
    };
    const lab = await this.makeRequest<CreatedLab>({
      cxId,
      patientId,
      s3Path: this.createWriteBackPath("lab-panel", diagnostricReport.id),
      method: "POST",
      url: reportsUrl,
      data,
      schema: createdLabSchema,
      additionalInfo,
      headers: { "Content-Type": "application/json" },
      debug,
    });
    return lab;
  }

  async createLab({
    cxId,
    elationPracticeId,
    elationPhysicianId,
    patientId,
    observation,
  }: {
    cxId: string;
    elationPracticeId: string;
    elationPhysicianId: string;
    patientId: string;
    observation: Observation;
  }): Promise<CreatedLab | undefined> {
    const { debug } = out(
      `Elation createLab - cxId ${cxId} practiceId ${this.practiceId} patientId ${patientId}`
    );
    const reportsUrl = `/reports/`;
    const additionalInfo = {
      cxId,
      practiceId: this.practiceId,
      patientId,
      observationId: observation.id,
    };
    const data = {
      patient: patientId,
      practice: elationPracticeId,
      physician: elationPhysicianId,
      ...this.formatLab(observation, additionalInfo),
    };
    const lab = await this.makeRequest<CreatedLab>({
      cxId,
      patientId,
      s3Path: this.createWriteBackPath("lab", observation.id),
      method: "POST",
      url: reportsUrl,
      data,
      schema: createdLabSchema,
      additionalInfo,
      headers: { "Content-Type": "application/json" },
      debug,
    });
    return lab;
  }

  async createGroupedVitals({
    cxId,
    elationPracticeId,
    elationPhysicianId,
    patientId,
    observations,
  }: {
    cxId: string;
    elationPracticeId: string;
    elationPhysicianId: string;
    patientId: string;
    observations: Observation[];
  }): Promise<CreatedVital[]> {
    const { log, debug } = out(
      `Elation createGroupedVitals - cxId ${cxId} practiceId ${this.practiceId} patientId ${patientId}`
    );
    const vitalsUrl = `/vitals/`;
    const additionalInfo = {
      cxId,
      practiceId: this.practiceId,
      patientId,
    };
    const groupedVitals: Record<string, ElationGroupedVital> = observations.reduce(
      (acc, observation) => {
        const newVital = this.formatGroupedVital(observation);
        if (!newVital) return acc;
        const chartDate = newVital.chartDate;
        let existingVital = acc[chartDate];
        if (!existingVital) {
          acc[chartDate] = {
            patient: patientId,
            practice: elationPracticeId,
            physician: elationPhysicianId,
            chart_date: this.formatDateTime(chartDate),
            document_date: this.formatDateTime(chartDate),
            ...newVital.data,
          } as ElationGroupedVital;
        } else {
          if (existingVital.bp && newVital.data.bp) {
            const existingBp = existingVital.bp as { systolic?: string; diastolic?: string }[];
            const newBp = newVital.data.bp as { systolic?: string; diastolic?: string }[];
            existingVital.bp = [
              {
                ...existingBp[0],
                ...newBp[0],
              },
            ];
            acc[chartDate] = existingVital;
          } else {
            existingVital = {
              ...existingVital,
              ...newVital.data,
            } as ElationGroupedVital;
            acc[chartDate] = existingVital;
          }
        }
        return acc;
      },
      {} as Record<string, ElationGroupedVital>
    );
    const allCreatedGroupedVitals: CreatedVital[] = [];
    const createGroupedVitalsErrors: { error: unknown; vitals: string }[] = [];
    const createGroupedVitalsArgs = Object.values(groupedVitals);
    if (createGroupedVitalsArgs.length < 1) {
      throw new BadRequestError("No grouped vitals data found", undefined, additionalInfo);
    }
    await executeAsynchronously(
      createGroupedVitalsArgs,
      async (params: ElationGroupedVital) => {
        try {
          const nonVisitNote = await this.createNonVisitNote({
            cxId,
            patientId,
            date: params.chart_date,
            note: "Vitals added via Metriport App",
          });
          const createdVital = await this.makeRequest<CreatedVital>({
            cxId,
            patientId,
            s3Path: this.createWriteBackPath("grouped-vitals", undefined),
            method: "POST",
            url: vitalsUrl,
            data: {
              ...params,
              non_visit_note: nonVisitNote.id,
            },
            schema: createdVitalSchema,
            additionalInfo,
            headers: { "Content-Type": "application/json" },
            debug,
          });
          allCreatedGroupedVitals.push(createdVital);
        } catch (error) {
          if (error instanceof BadRequestError || error instanceof NotFoundError) return;
          const vitalsToString = JSON.stringify(params);
          log(`Failed to create vitals ${vitalsToString}. Cause: ${errorToString(error)}`);
          createGroupedVitalsErrors.push({
            error,
            vitals: JSON.stringify(params),
          });
        }
      },
      {
        numberOfParallelExecutions: parallelRequests,
        maxJitterMillis: maxJitter.asMilliseconds(),
      }
    );
    if (createGroupedVitalsErrors.length > 0) {
      const msg = `Failure while creating some grouped vitals @ Elation`;
      capture.message(msg, {
        extra: {
          ...additionalInfo,
          createGroupedVitalsArgsCount: createGroupedVitalsArgs.length,
          createGroupedVitalsErrorsCount: createGroupedVitalsErrors.length,
          errors: createGroupedVitalsErrors,
          context: "elation.create-grouped-vitals",
        },
        level: "warning",
      });
    }
    return allCreatedGroupedVitals;
  }

  async getBundleByResourceType({
    cxId,
    metriportPatientId,
    elationPatientId,
    resourceType,
    fhirConverterToEhrBundle,
    useCachedBundle = true,
  }: {
    cxId: string;
    metriportPatientId: string;
    elationPatientId: string;
    resourceType: string;
    fhirConverterToEhrBundle: (params: {
      inputS3Key: string;
      inputS3BucketName: string;
    }) => Promise<EhrFhirResourceBundle>;
    useCachedBundle?: boolean;
  }): Promise<Bundle> {
    if (!isSupportedElationResource(resourceType)) {
      throw new BadRequestError("Invalid resource type", undefined, {
        resourceType,
      });
    }
    const ccda = await this.getCcdaDocument({
      cxId,
      patientId: elationPatientId,
      resourceType,
    });
    const { s3key, s3BucketName } = await createOrReplaceDocument({
      ehr: EhrSources.elation,
      cxId,
      metriportPatientId,
      ehrPatientId: elationPatientId,
      documentType: DocumentType.CCDA,
      payload: ccda,
      resourceType,
    });
    let referenceEhrFhirBundle: EhrFhirResourceBundle | undefined;
    async function fetchResourcesFromEhr() {
      const bundle = await fhirConverterToEhrBundle({
        inputS3Key: s3key,
        inputS3BucketName: s3BucketName,
      });
      const { targetBundle, referenceBundle } = partitionEhrBundle({
        bundle,
        resourceType,
      });
      referenceEhrFhirBundle = referenceBundle;
      const strictTargetBundle = convertEhrBundleToValidEhrStrictBundle(
        targetBundle,
        resourceType,
        metriportPatientId
      );
      return [...(strictTargetBundle.entry?.map(e => e.resource) ?? [])];
    }
    const bundle = await fetchEhrBundleUsingCache({
      ehr: EhrSources.elation,
      cxId,
      metriportPatientId,
      ehrPatientId: elationPatientId,
      resourceType,
      fetchResourcesFromEhr,
      useCachedBundle,
    });
    if (referenceEhrFhirBundle) {
      await saveEhrReferenceBundle({
        ehr: EhrSources.elation,
        cxId,
        metriportPatientId,
        ehrPatientId: elationPatientId,
        referenceBundle: referenceEhrFhirBundle,
      });
    }
    return bundle;
  }

  async getResourceBundleByResourceId({
    cxId,
    metriportPatientId,
    elationPatientId,
    resourceType,
    resourceId,
  }: {
    cxId: string;
    metriportPatientId: string;
    elationPatientId: string;
    resourceType: string;
    resourceId: string;
  }): Promise<Bundle> {
    if (
      !isSupportedElationResource(resourceType) &&
      !isSupportedElationReferenceResource(resourceType)
    ) {
      throw new BadRequestError("Invalid resource type", undefined, {
        elationPatientId,
        resourceId,
        resourceType,
      });
    }
    const bundle = await fetchEhrBundleUsingCache({
      ehr: EhrSources.elation,
      cxId,
      metriportPatientId,
      ehrPatientId: elationPatientId,
      resourceType,
      resourceId,
      fetchResourcesFromEhr: () => Promise.resolve([]),
      useCachedBundle: true,
    });
    return bundle;
  }

  async getAppointments({
    cxId,
    fromDate,
    toDate,
  }: {
    cxId: string;
    fromDate: Date;
    toDate: Date;
  }): Promise<BookedAppointment[]> {
    const { debug } = out(`Elation getAppointments - cxId ${cxId} practiceId ${this.practiceId}`);
    const params = {
      from_date: this.formatDate(fromDate.toISOString()) ?? "",
      to_date: this.formatDate(toDate.toISOString()) ?? "",
      limit: defaultCountOrLimit.toString(),
    };
    const urlParams = new URLSearchParams(params);
    const appointmentUrl = `/appointments/?${urlParams.toString()}`;
    const additionalInfo = {
      cxId,
      practiceId: this.practiceId,
      fromDate: fromDate.toISOString(),
      toDate: toDate.toISOString(),
    };
    async function paginateAppointments(
      api: ElationApi,
      url: string | null,
      acc: Appointment[] | undefined = []
    ): Promise<Appointment[]> {
      if (!url) return acc;
      await sleep(paginateWaitTime.asMilliseconds());
      const appointmentListResponse = await api.makeRequest<AppointmentListResponse>({
        cxId,
        s3Path: "appointments",
        method: "GET",
        url: url.replace(api.baseUrl, ""),
        schema: appointmentListResponseSchema,
        additionalInfo,
        debug,
      });
      acc.push(...appointmentListResponse.results);
      return paginateAppointments(api, appointmentListResponse.next, acc);
    }
    const appointments = await paginateAppointments(this, appointmentUrl);
    const bookedAppointments = appointments
      .filter(
        app => app.patient !== null && app.status !== null && app.status.status === "Scheduled"
      )
      .map(a => bookedAppointmentSchema.parse(a));
    return bookedAppointments;
  }

  async replaceSubscription({
    cxId,
    resource,
  }: {
    cxId: string;
    resource: SubscriptionResource;
  }): Promise<void> {
    const { debug } = out(
      `Elation replaceSubscription - cxId ${cxId} practiceId ${this.practiceId} resource ${resource}`
    );
    const getSubscriptionsUrl = "/app/subscriptions/";
    const additionalInfo = { cxId, practiceId: this.practiceId };
    const subscriptions = await this.makeRequest<Subscriptions>({
      cxId,
      s3Path: `${resource}-replace-subscription-get`,
      method: "GET",
      url: getSubscriptionsUrl,
      schema: subscriptionsSchema,
      additionalInfo,
      debug,
    });
    const subscription = subscriptions.results.find(s => s.resource === resource);
    if (!subscription) {
      throw new NotFoundError("Subscription not found @ Elation", undefined, {
        resource,
        cxId,
        practiceId: this.practiceId,
      });
    }
    const deleteSubscriptionUrl = `/app/subscriptions/${subscription.id}/`;
    await this.makeRequest<undefined>({
      cxId,
      s3Path: `${resource}-replace-subscription-delete`,
      method: "DELETE",
      url: deleteSubscriptionUrl,
      schema: z.undefined(),
      additionalInfo,
      debug,
      emptyResponse: true,
    });
  }

  async subscribeToResource({
    cxId,
    resource,
    attempt = 1,
  }: {
    cxId: string;
    resource: SubscriptionResource;
    attempt?: number;
  }): Promise<CreatedSubscription> {
    const { log, debug } = out(
      `Elation subscribeToResource - cxId ${cxId} practiceId ${this.practiceId} resource ${resource} attempt ${attempt}`
    );
    if (attempt > maxSubscribeAttempts) {
      throw new MetriportError("Max attempts reached for subscribing to resource", undefined, {
        cxId,
        practiceId: this.practiceId,
        resource,
        attempt,
      });
    }
    const subscriptionUrl = "/app/subscriptions/";
    const additionalInfo = { cxId, practiceId: this.practiceId };
    const apiUrl = Config.getApiUrl();
    const data = {
      resource,
      target: `${apiUrl}/ehr/webhook/elation`,
    };
    try {
      const subscription = await this.makeRequest<CreatedSubscription>({
        cxId,
        s3Path: `${resource}-subscribe`,
        method: "POST",
        url: subscriptionUrl,
        data,
        schema: createdSubscriptionSchema,
        additionalInfo,
        debug,
      });
      return subscription;
      // eslint-disable-next-line @typescript-eslint/no-explicit-any
    } catch (error: any) {
      if (error.message?.includes("Duplicated object")) {
        log(`Subscription already exists for ${resource} and cxId ${cxId} @ Elation - deleting`);
        await this.replaceSubscription({ cxId, resource });
        return await this.subscribeToResource({ cxId, resource, attempt: attempt + 1 });
      }
      throw error;
    }
  }

  private async makeRequest<T>({
    cxId,
    patientId,
    s3Path,
    url,
    method,
    data,
    headers,
    schema,
    additionalInfo,
    debug,
    emptyResponse = false,
    earlyReturn = false,
  }: MakeRequestParamsInEhr<T>): Promise<T> {
    return await makeRequest<T>({
      ehr: EhrSources.elation,
      cxId,
      practiceId: this.practiceId,
      patientId,
      s3Path,
      axiosInstance: this.axiosInstance,
      url,
      method,
      data,
      headers,
      schema,
      additionalInfo,
      debug,
      emptyResponse,
      earlyReturn,
    });
  }

  private formatDate(date: string | undefined): string | undefined {
    return formatDate(date, elationDateFormat);
  }

  private formatDateTime(date: string | undefined): string | undefined {
    return formatDate(date, elationDateTimeFormat);
  }

  private formatLab(
    observation: Observation,
    additionalInfo: Record<string, string | undefined>
  ): ElationLab {
    const loincCoding = getObservationLoincCoding(observation);
    if (!loincCoding) {
      throw new BadRequestError("No LOINC coding found for observation", undefined, additionalInfo);
    }
    if (!loincCoding.code) {
      throw new BadRequestError("No valid code found for LOINC coding", undefined, additionalInfo);
    }
    if (!loincCoding.display) {
      throw new BadRequestError("No display found for LOINC coding", undefined, additionalInfo);
    }
    const unitAndValue = getObservationUnitAndValue(observation);
    if (!unitAndValue) {
      throw new BadRequestError(
        "No unit and value found for observation",
        undefined,
        additionalInfo
      );
    }
    const [unit, value] = unitAndValue;
    const referenceRange = buildObservationReferenceRange(observation);
    if (!referenceRange || (!referenceRange.low && !referenceRange.high)) {
      throw new BadRequestError(
        "No reference range found for observation",
        undefined,
        additionalInfo
      );
    }
    const resultStatus = getObservationResultStatus(observation);
    if (!resultStatus) {
      throw new BadRequestError(
        "No result status found for observation",
        undefined,
        additionalInfo
      );
    }
    const formattedResultStatus = resultStatus.toUpperCase();
    if (!validLabResultStatuses.includes(formattedResultStatus)) {
      throw new BadRequestError("Invalid result status", undefined, {
        ...additionalInfo,
        resultStatus: formattedResultStatus,
      });
    }
    const observedDate = getObservationObservedDate(observation);
    const formattedObservedDate = this.formatDateTime(observedDate);
    if (!formattedObservedDate) {
      throw new BadRequestError(
        "No observed date found for observation",
        undefined,
        additionalInfo
      );
    }
    const interpretation = getObservationInterpretation(observation, value);
    if (!interpretation) {
      throw new BadRequestError(
        "No interpretation found for observation",
        undefined,
        additionalInfo
      );
    }
    const isAbnormal = interpretation === "abnormal";
    const text = observation.text?.div;
    return {
      report_type: "Lab",
      document_date: formattedObservedDate,
      reported_date: formattedObservedDate,
      chart_date: formattedObservedDate,
      grids: [
        {
          accession_number: uuidv7(),
          resulted_date: formattedObservedDate,
          collected_date: formattedObservedDate,
          status: formattedResultStatus,
          note: "Added via Metriport App",
          results: [
            {
              status: formattedResultStatus,
              value: value.toString(),
              text: text ?? loincCoding.display,
              note: "Added via Metriport App",
              reference_min: referenceRange.low?.toString(),
              reference_max: referenceRange.high?.toString(),
              units: unit.slice(0, maxUnitsCharacters),
              is_abnormal: isAbnormal ? "1" : "0",
              abnormal_flag: this.mapInterpretationToAbnormalFlag(interpretation),
              test: {
                name: loincCoding.display,
                code: loincCoding.code,
                loinc: loincCoding.code,
              },
              test_category: {
                value: loincCoding.display,
                description: loincCoding.display,
              },
            },
          ],
        },
      ],
    };
  }

  private formatLabPanel(
    diagnostricReport: DiagnosticReport,
    observations: Observation[],
    additionalInfo: Record<string, string | undefined>
  ): ElationLab {
    const resultStatus = getDiagnosticReportResultStatus(diagnostricReport);
    if (!resultStatus) {
      throw new BadRequestError(
        "No result status found for diagnostic report",
        undefined,
        additionalInfo
      );
    }
    const formattedResultStatus = resultStatus.toUpperCase();
    if (!validLabResultStatuses.includes(formattedResultStatus)) {
      throw new BadRequestError("Invalid result status", undefined, {
        ...additionalInfo,
        resultStatus: formattedResultStatus,
      });
    }
    const reportDate = getDiagnosticReportDate(diagnostricReport);
    const formattedReportDate = this.formatDateTime(reportDate);
    if (!formattedReportDate) {
      throw new BadRequestError(
        "No report date found for diagnostic report",
        undefined,
        additionalInfo
      );
    }
    const results: ElationLab["grids"][0]["results"] = observations.flatMap(observation => {
      const loincCoding = getObservationLoincCoding(observation);
      if (!loincCoding) return [];
      if (!loincCoding.code) return [];
      if (!loincCoding.display) return [];
      const unitAndValue = getObservationUnitAndValue(observation);
      if (!unitAndValue) return [];
      const [unit, value] = unitAndValue;
      const referenceRange = buildObservationReferenceRange(observation);
      if (!referenceRange || (!referenceRange.low && !referenceRange.high)) {
        return [];
      }
      const resultStatus = getObservationResultStatus(observation);
      if (!resultStatus) {
        return [];
      }
      const formattedResultStatus = resultStatus.toUpperCase();
      if (!validLabResultStatuses.includes(formattedResultStatus)) {
        return [];
      }
      const observedDate = getObservationObservedDate(observation);
      const formattedObservedDate = this.formatDateTime(observedDate);
      if (!formattedObservedDate) {
        return [];
      }
      const interpretation = getObservationInterpretation(observation, value);
      if (!interpretation) {
        return [];
      }
      const isAbnormal = interpretation === "abnormal";
      const text = observation.text?.div;
      return {
        status: formattedResultStatus,
        value: value.toString(),
        text: text ?? loincCoding.display,
        note: "Added via Metriport App",
        reference_min: referenceRange.low?.toString(),
        reference_max: referenceRange.high?.toString(),
        units: unit.slice(0, maxUnitsCharacters),
        is_abnormal: isAbnormal ? "1" : "0",
        abnormal_flag: this.mapInterpretationToAbnormalFlag(interpretation),
        test: {
          name: loincCoding.display,
          code: loincCoding.code,
          loinc: loincCoding.code,
        },
        test_category: {
          value: loincCoding.display,
          description: loincCoding.display,
        },
      };
    });
    if (results.length < 1) {
      throw new BadRequestError(
        "No results found for diagnostic report",
        undefined,
        additionalInfo
      );
    }
    return {
      report_type: "Lab",
      document_date: formattedReportDate,
      reported_date: formattedReportDate,
      chart_date: formattedReportDate,
      grids: [
        {
          accession_number: uuidv7(),
          resulted_date: formattedReportDate,
          collected_date: formattedReportDate,
          status: formattedResultStatus,
          note: "Added via Metriport App",
          results,
        },
      ],
    };
  }

  private formatGroupedVital(observation: Observation):
    | {
        chartDate: string;
        data: ElationGroupedVitalData;
      }
    | undefined {
    const loincCode = getObservationLoincCode(observation);
    if (!loincCode || !vitalSignCodesMap.get(loincCode)) return undefined;
    const units = getObservationUnit(observation);
    if (!units) return undefined;
    const value = getObservationValue(observation);
    if (!value) return undefined;
    const chartDate = getObservationObservedDate(observation);
    const formattedChartDate = this.formatDate(chartDate);
    if (!formattedChartDate) return undefined;
    const convertedCodeAndValue = convertCodeAndValue(loincCode, vitalSignCodesMap, value, units);
    if (!convertedCodeAndValue) return undefined;
    const baseData = { chartDate: formattedChartDate };
    if (convertedCodeAndValue.codeKey === "bmi") {
      return {
        ...baseData,
        data: {
          bmi: +convertedCodeAndValue.value.toFixed(2),
        },
      };
    }
    if (convertedCodeAndValue.codeKey === "bp") {
      if (loincCode === bpDiastolicCode) {
        return {
          ...baseData,
          data: {
            bp: [
              {
                diastolic: convertedCodeAndValue.value.toFixed(2),
              },
            ],
          },
        };
      }
      if (loincCode === bpSystolicCode) {
        return {
          ...baseData,
          data: {
            bp: [
              {
                systolic: convertedCodeAndValue.value.toFixed(2),
              },
            ],
          },
        };
      }
    }
    return {
      ...baseData,
      data: {
        [convertedCodeAndValue.codeKey]: [
          {
            value: convertedCodeAndValue.value.toFixed(2),
          },
        ],
      },
    };
  }

  private mapInterpretationToAbnormalFlag(interpretation: string): string {
    if (interpretation === "abnormal") return "Abnormal";
    if (interpretation === "normal") return "Intermediate result";
    if (interpretation === "low") return "Below low normal";
    if (interpretation === "high") return "Above high normal";
    return "Not Applicable";
  }

  private createWriteBackPath(resourceType: string, resourceId: string | undefined): string {
    return `write-back/${resourceType}/${resourceId ?? "unknown"}`;
  }
}

export default ElationApi;<|MERGE_RESOLUTION|>--- conflicted
+++ resolved
@@ -43,18 +43,14 @@
 import dayjs from "dayjs";
 import duration from "dayjs/plugin/duration";
 import { z } from "zod";
+import { base64ToString } from "../../../util/base64";
 import { executeAsynchronously } from "../../../util/concurrency";
 import { Config } from "../../../util/config";
 import { out } from "../../../util/log";
-<<<<<<< HEAD
+import { capture } from "../../../util/notifications";
+import { uuidv7 } from "../../../util/uuid-v7";
 import { createOrReplaceDocument } from "../document/command/create-or-replace-document";
 import { DocumentType } from "../document/document-shared";
-import { base64ToString } from "../../../util/base64";
-=======
-import { capture } from "../../../util/notifications";
-import { uuidv7 } from "../../../util/uuid-v7";
-import { createOrReplaceCcda } from "../bundle/command/create-or-replace-ccda";
->>>>>>> 2e84eadd
 import {
   ApiConfig,
   buildObservationReferenceRange,
