--- conflicted
+++ resolved
@@ -244,12 +244,7 @@
       additionalInfo,
       debug,
     });
-<<<<<<< HEAD
-    const payload = atob(document.base64_ccda);
-    return payload;
-=======
     return atob(document.base64_ccda);
->>>>>>> ceca3585
   }
 
   async updatePatientMetadata({
