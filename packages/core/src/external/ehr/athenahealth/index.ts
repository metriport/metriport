--- conflicted
+++ resolved
@@ -171,12 +171,8 @@
   "Coverage",
   "CareTeam",
 ];
-<<<<<<< HEAD
-export const supportedAthenaHealthResourcesById = [
-=======
 
 export const supportedAthenaHealthReferenceResources: ResourceType[] = [
->>>>>>> 979b25cc
   "Media",
   "Medication",
   "Binary",
@@ -192,8 +188,6 @@
   ...supportedAthenaHealthReferenceResources,
 ];
 
-export const scopes = [...supportedAthenaHealthResources, ...supportedAthenaHealthResourcesById];
-
 export type SupportedAthenaHealthResource = (typeof supportedAthenaHealthResources)[number];
 export function isSupportedAthenaHealthResource(
   resourceType: string
@@ -201,11 +195,14 @@
   return supportedAthenaHealthResources.includes(resourceType as SupportedAthenaHealthResource);
 }
 
-export type SupportedAthenaHealthResourceById = (typeof supportedAthenaHealthResourcesById)[number];
-export function isSupportedAthenaHealthResourceById(
+export type SupportedAthenaHealthReferenceResource =
+  (typeof supportedAthenaHealthReferenceResources)[number];
+export function isSupportedAthenaHealthReferenceResource(
   resourceType: string
-): resourceType is SupportedAthenaHealthResourceById {
-  return supportedAthenaHealthResourcesById.includes(resourceType);
+): resourceType is SupportedAthenaHealthReferenceResource {
+  return supportedAthenaHealthReferenceResources.includes(
+    resourceType as SupportedAthenaHealthReferenceResource
+  );
 }
 
 class AthenaHealthApi {
@@ -840,7 +837,7 @@
     );
     if (
       !isSupportedAthenaHealthResource(resourceType) &&
-      !isSupportedAthenaHealthResourceById(resourceType)
+      !isSupportedAthenaHealthReferenceResource(resourceType)
     ) {
       throw new BadRequestError("Invalid resource type", undefined, {
         athenaPatientId,
