import {
  AllergyIntolerance,
  Coding,
  Condition,
  Immunization,
  Observation,
  Procedure,
} from "@medplum/fhirtypes";
import {
  BadRequestError,
  errorToString,
  JwtTokenInfo,
  MetriportError,
  NotFoundError,
  sleep,
  toTitleCase,
} from "@metriport/shared";
import { buildDayjs } from "@metriport/shared/common/date";
import {
  AllergenReference,
  AllergenReferences,
  allergenReferencesSchema,
  Allergy,
  AllergyListResponse,
  allergyListResponseSchema,
  AllergyReactionReference,
  AllergyReactionReferences,
  allergyReactionReferencesSchema,
  AllergySeverityReference,
  AllergySeverityReferences,
  allergySeverityReferencesSchema,
  AppointmentEvent,
  AppointmentEventListResponse,
  appointmentEventListResponseSchema,
  athenaClientJwtTokenResponseSchema,
  BookedAppointment,
  BookedAppointmentListResponse,
  bookedAppointmentListResponseSchema,
  bookedAppointmentSchema,
  CreatedAllergy,
  createdAllergySchema,
  CreatedAllergySuccess,
  createdAllergySuccessSchema,
  CreatedClinicalDocument,
  createdClinicalDocumentSchema,
  CreatedClinicalDocumentSuccess,
  createdClinicalDocumentSuccessSchema,
  CreatedLabResult,
  createdLabResultSchema,
  CreatedLabResultSuccess,
  createdLabResultSuccessSchema,
  CreatedMedication,
  createdMedicationSchema,
  CreatedMedicationSuccess,
  createdMedicationSuccessSchema,
  CreatedProblem,
  createdProblemSchema,
  CreatedProblemSuccess,
  createdProblemSuccessSchema,
  CreatedSubscription,
  createdSubscriptionSchema,
  CreatedSubscriptionSuccess,
  createdSubscriptionSuccessSchema,
  CreatedSurgicalHistory,
  createdSurgicalHistorySchema,
  CreatedSurgicalHistorySuccess,
  createdSurgicalHistorySuccessSchema,
  CreatedVaccines,
  createdVaccinesSchema,
  CreatedVaccinesSuccess,
  createdVaccinesSuccessSchema,
  CreatedVitals,
  createdVitalsSchema,
  CreatedVitalsSuccess,
  createdVitalsSuccessSchema,
  Departments,
  departmentsSchema,
  EventType,
  FeedType,
  MedicationCreateParams,
  MedicationReference,
  MedicationReferences,
  medicationReferencesSchema,
  PatientCustomField,
  PatientsCustomFields,
  patientsCustomFieldsSchema,
  VitalsCreateParams,
} from "@metriport/shared/interface/external/ehr/athenahealth/index";
import {
  Patient,
  patientSchema,
  PatientSearch,
  patientSearchSchema,
} from "@metriport/shared/interface/external/ehr/patient";
import { EhrSources } from "@metriport/shared/interface/external/ehr/source";
import { getObservationCode, getObservationUnits } from "@metriport/shared/medical";
import axios, { AxiosInstance } from "axios";
import dayjs from "dayjs";
import jaroWinkler from "jaro-winkler";
import { uniqBy } from "lodash";
import { executeAsynchronously } from "../../../util/concurrency";
import { out } from "../../../util/log";
import { capture } from "../../../util/notifications";
import {
  ApiConfig,
  createDataParams,
  DataPoint,
  formatDate,
  getAllergyIntoleranceManifestationSnomedCoding,
  getAllergyIntoleranceOnsetDate,
  getAllergyIntoleranceSubstanceRxnormCoding,
  getConditionSnomedCode,
  getConditionStartDate,
  getConditionStatus,
  getImmunizationAdministerDate,
  getImmunizationCvxCode,
  getMedicationRxnormCoding,
  getMedicationStatementStartDate,
  getObservationInterpretation,
  getObservationLoincCoding,
  getObservationObservedDate,
  getObservationReferenceRange,
  getObservationResultStatus,
  getObservationUnitAndValue,
  getProcedureCptCode,
  getProcedurePerformedDate,
  GroupedVitals,
  makeRequest,
  MakeRequestParamsInEhr,
<<<<<<< HEAD
  MedicationWithRefs,
=======
  paginateWaitTime,
>>>>>>> 76884842
} from "../shared";

const parallelRequests = 5;
const delayBetweenRequestBatches = dayjs.duration(2, "seconds");

interface AthenaHealthApiConfig extends ApiConfig {
  environment: AthenaEnv;
}

const athenaPracticePrefix = "Practice";
const athenaPatientPrefix = "E";
const athenaDepartmentPrefix = "Department";
const athenaDateFormat = "MM/DD/YYYY";
const athenaDateTimeFormat = "MM/DD/YYYY HH:mm:ss";
const labResultDocumentId = "386265";
const clinicalNoteDocumentSubclass = "CLINICALDOCUMENT";
const clinicalNoteDocumentId = "423482";
const minAllowedSimilarity = 0.8;

const athenaEnv = ["api", "api.preview"] as const;
export type AthenaEnv = (typeof athenaEnv)[number];
export function isAthenaEnv(env: string): env is AthenaEnv {
  return athenaEnv.includes(env as AthenaEnv);
}

const problemStatusesMap = new Map<string, string>();
problemStatusesMap.set("relapse", "CHRONIC");
problemStatusesMap.set("recurrence", "CHRONIC");

const vitalSignCodesMapAthena = new Map<string, string>();
vitalSignCodesMapAthena.set("8310-5", "VITALS.TEMPERATURE");
vitalSignCodesMapAthena.set("8867-4", "VITALS.HEARTRATE");
vitalSignCodesMapAthena.set("9279-1", "VITALS.RESPIRATIONRATE");
vitalSignCodesMapAthena.set("2708-6", "VITALS.INHALEDO2CONCENTRATION");
vitalSignCodesMapAthena.set("8462-4", "VITALS.BLOODPRESSURE.DIASTOLIC");
vitalSignCodesMapAthena.set("8480-6", "VITALS.BLOODPRESSURE.SYSTOLIC");
vitalSignCodesMapAthena.set("29463-7", "VITALS.WEIGHT");
vitalSignCodesMapAthena.set("8302-2", "VITALS.HEIGHT");
vitalSignCodesMapAthena.set("39156-5", "VITALS.BMI");

const clinicalElementsThatRequireUnits = ["VITALS.WEIGHT", "VITALS.HEIGHT", "VITALS.TEMPERATURE"];

const validObservationResultStatuses = [
  "final",
  "corrected",
  "pending",
  "preliminary",
  "unverified",
  "deleted",
  "unsolicited",
];

const lbsToG = 453.592;
const kgToG = 1000;
const inchesToCm = 2.54;

class AthenaHealthApi {
  private axiosInstanceFhir: AxiosInstance;
  private axiosInstanceProprietary: AxiosInstance;
  private baseUrl: string;
  private twoLeggedAuthTokenInfo: JwtTokenInfo | undefined;
  private practiceId: string;

  private constructor(private config: AthenaHealthApiConfig) {
    this.twoLeggedAuthTokenInfo = config.twoLeggedAuthTokenInfo;
    this.practiceId = this.stripPracticeId(config.practiceId);
    this.axiosInstanceFhir = axios.create({});
    this.axiosInstanceProprietary = axios.create({});
    this.baseUrl = `https://${config.environment}.platform.athenahealth.com`;
  }

  public static async create(config: AthenaHealthApiConfig): Promise<AthenaHealthApi> {
    const instance = new AthenaHealthApi(config);
    await instance.initialize();
    return instance;
  }

  getTwoLeggedAuthTokenInfo(): JwtTokenInfo | undefined {
    return this.twoLeggedAuthTokenInfo;
  }

  private async fetchTwoLeggedAuthToken(): Promise<JwtTokenInfo> {
    const url = `${this.baseUrl}/oauth2/v1/token`;
    const data = {
      grant_type: "client_credentials",
      scope: "athena/service/Athenanet.MDP.* system/Patient.read",
    };

    try {
      const response = await axios.post(url, createDataParams(data), {
        headers: { "Content-Type": "application/x-www-form-urlencoded" },
        auth: {
          username: this.config.clientKey,
          password: this.config.clientSecret,
        },
      });
      if (!response.data) throw new MetriportError("No body returned from token endpoint");
      const tokenData = athenaClientJwtTokenResponseSchema.parse(response.data);
      return {
        access_token: tokenData.access_token,
        exp: new Date(Date.now() + +tokenData.expires_in * 1000),
      };
    } catch (error) {
      throw new MetriportError("Failed to fetch Two Legged Auth token @ AthenaHealth", undefined, {
        error: errorToString(error),
      });
    }
  }

  async initialize(): Promise<void> {
    const { log } = out(`AthenaHealth initialize - practiceId ${this.practiceId}`);
    if (!this.twoLeggedAuthTokenInfo) {
      log(`Two Legged Auth token not found @ AthenaHealth - fetching new token`);
      this.twoLeggedAuthTokenInfo = await this.fetchTwoLeggedAuthToken();
    } else if (this.twoLeggedAuthTokenInfo.exp < buildDayjs().add(15, "minutes").toDate()) {
      log(`Two Legged Auth token expired @ AthenaHealth - fetching new token`);
      this.twoLeggedAuthTokenInfo = await this.fetchTwoLeggedAuthToken();
    } else {
      log(`Two Legged Auth token found @ AthenaHealth - using existing token`);
    }

    const headers = {
      Authorization: `Bearer ${this.twoLeggedAuthTokenInfo.access_token}`,
      "Content-Type": "application/x-www-form-urlencoded",
    };

    this.axiosInstanceFhir = axios.create({
      baseURL: `${this.baseUrl}/fhir/r4`,
      headers: { ...headers, accept: "application/json" },
    });

    this.axiosInstanceProprietary = axios.create({
      baseURL: `${this.baseUrl}/v1/${this.practiceId}`,
      headers,
    });
  }

  async getDepartmentIds(cxId: string): Promise<string[]> {
    const { debug } = out(
      `AthenaHealth getDepartmentIds - cxId ${cxId} practiceId ${this.practiceId}`
    );
    const departmentsUrl = "/departments";
    const additionalInfo = { cxId, practiceId: this.practiceId };
    const departments = await this.makeRequest<Departments>({
      cxId,
      s3Path: "departments",
      method: "GET",
      url: departmentsUrl,
      schema: departmentsSchema,
      additionalInfo,
      debug,
    });
    return departments.departments.map(d => d.departmentid);
  }

  async getPatient({ cxId, patientId }: { cxId: string; patientId: string }): Promise<Patient> {
    const { debug } = out(
      `AthenaHealth getPatient - cxId ${cxId} practiceId ${this.practiceId} patientId ${patientId}`
    );
    const patientUrl = `/Patient/${this.createPatientId(patientId)}`;
    const additionalInfo = { cxId, practiceId: this.practiceId, patientId };
    const patient = await this.makeRequest<Patient>({
      cxId,
      patientId,
      s3Path: "patient",
      method: "GET",
      url: patientUrl,
      schema: patientSchema,
      additionalInfo,
      debug,
      useFhir: true,
    });
    return patient;
  }

  async searchPatient({ cxId, patientId }: { cxId: string; patientId: string }): Promise<Patient> {
    const { debug } = out(
      `AthenaHealth searchPatient - cxId ${cxId} practiceId ${this.practiceId} patientId ${patientId}`
    );
    const patientSearchUrl = "/Patient/_search";
    const additionalInfo = { cxId, practiceId: this.practiceId, patientId };
    const data = {
      _id: this.createPatientId(patientId),
      "ah-practice": this.createPracticetId(this.practiceId),
    };
    const patientSearch = await this.makeRequest<PatientSearch>({
      cxId,
      patientId,
      s3Path: "patient-search",
      method: "POST",
      data,
      url: patientSearchUrl,
      schema: patientSearchSchema,
      additionalInfo,
      debug,
      useFhir: true,
    });
    const entry = patientSearch.entry;
    if (!entry) {
      throw new BadRequestError("Search array undefined", undefined, {
        ...additionalInfo,
        patientSearch: JSON.stringify(patientSearch),
      });
    }
    if (entry.length > 1) {
      throw new BadRequestError("Multiple entries found in search array", undefined, {
        ...additionalInfo,
        patientSearch: entry.map(e => JSON.stringify(e)).join(","),
      });
    }
    const patient = entry[0]?.resource;
    if (!patient) throw new NotFoundError("Patient not found", undefined, additionalInfo);
    return patient;
  }

  async getAllergyForPatient({
    cxId,
    patientId,
    departmentId,
    allergenId,
  }: {
    cxId: string;
    patientId: string;
    departmentId: string;
    allergenId: string;
  }): Promise<Allergy | undefined> {
    const { debug } = out(
      `AthenaHealth getAllergyForPatient - cxId ${cxId} practiceId ${this.practiceId} patientId ${patientId}`
    );
    const params = { departmentid: this.stripDepartmentId(departmentId) };
    const queryParams = new URLSearchParams(params);
    const allergiesUrl = `/chart/${this.stripPatientId(
      patientId
    )}/allergies?${queryParams.toString()}`;
    const additionalInfo = { cxId, practiceId: this.practiceId, patientId };
    const allergyListResponse = await this.makeRequest<AllergyListResponse>({
      cxId,
      patientId,
      s3Path: "allergies",
      method: "GET",
      url: allergiesUrl,
      schema: allergyListResponseSchema,
      additionalInfo,
      debug,
    });
    const allergy = allergyListResponse.allergies.find(a => a.allergenid === allergenId);
    return allergy;
  }

  async getCustomFieldsForPatient({
    cxId,
    patientId,
    departmentId,
  }: {
    cxId: string;
    patientId: string;
    departmentId: string;
  }): Promise<PatientCustomField[]> {
    const { debug } = out(
      `AthenaHealth getCustomFieldsForPatient - cxId ${cxId} practiceId ${this.practiceId} patientId ${patientId}`
    );
    const params = {
      showprivacycustomfields: "true",
      showcustomfields: "true",
      departmentid: this.stripDepartmentId(departmentId),
    };
    const queryParams = new URLSearchParams(params);
    const patientsUrl = `/patients/${this.stripPatientId(patientId)}?${queryParams.toString()}`;
    const additionalInfo = { cxId, practiceId: this.practiceId, patientId };
    const patientsCustomFields = await this.makeRequest<PatientsCustomFields>({
      cxId,
      patientId,
      s3Path: "patients-athena-one",
      method: "GET",
      url: patientsUrl,
      schema: patientsCustomFieldsSchema,
      additionalInfo,
      debug,
    });
    if (patientsCustomFields.length > 1) {
      throw new BadRequestError("Multiple patients found in athena-one patients array", undefined, {
        ...additionalInfo,
        patientsCustomFields: patientsCustomFields.map(p => JSON.stringify(p)).join(","),
      });
    }
    const patientCustomFields = patientsCustomFields[0]?.customfields;
    if (!patientCustomFields)
      throw new NotFoundError("Patient not found", undefined, additionalInfo);
    return patientCustomFields;
  }

  async createMedication({
    cxId,
    patientId,
    departmentId,
    medicationWithRefs,
  }: {
    cxId: string;
    patientId: string;
    departmentId: string;
    medicationWithRefs: MedicationWithRefs;
  }): Promise<CreatedMedicationSuccess[]> {
    const { log, debug } = out(
      `AthenaHealth createMedication - cxId ${cxId} practiceId ${this.practiceId} patientId ${patientId} departmentId ${departmentId}`
    );
    const chartMedicationUrl = `/chart/${this.stripPatientId(patientId)}/medications`;
    const additionalInfo = {
      cxId,
      practiceId: this.practiceId,
      patientId,
      departmentId,
      medicationId: medicationWithRefs.medication.id,
    };
    if (medicationWithRefs.statement.length < 1) {
      throw new BadRequestError("No medication statements found", undefined, additionalInfo);
    }
    const dates = medicationWithRefs.statement.flatMap(statement => {
      const startdate = getMedicationStatementStartDate(statement);
      if (!startdate) return [];
      const stopdate = statement.effectivePeriod?.end;
      return { startdate, stopdate };
    });
    if (dates.length < 1) {
      throw new BadRequestError(
        "No start dates found for medication statements",
        undefined,
        additionalInfo
      );
    }
    const rxnormCoding = getMedicationRxnormCoding(medicationWithRefs.medication);
    if (!rxnormCoding) {
      throw new BadRequestError("No RXNORM code found for medication", undefined, additionalInfo);
    }
    const medicationReference = await this.searchForMedication({
      cxId,
      patientId,
      coding: rxnormCoding,
    });
    if (!medicationReference) {
      throw new BadRequestError(
        "No medication options found via search",
        undefined,
        additionalInfo
      );
    }
    const sharedData = {
      departmentid: this.stripDepartmentId(departmentId),
      providernote: "Added via Metriport App",
      unstructuredsig: "Metriport",
      medicationid: medicationReference.medicationid,
      hidden: false,
      stopreason: undefined,
      patientnote: undefined,
      THIRDPARTYUSERNAME: undefined,
      PATIENTFACINGCALL: undefined,
    };
    const allCreatedMedications: CreatedMedicationSuccess[] = [];
    const createMedicationErrors: {
      error: unknown;
      departmentid: string;
      medication: string;
    }[] = [];
    const createMedicationArgs: MedicationCreateParams[] = dates.map(d => ({
      ...sharedData,
      startdate: this.formatDate(d.startdate),
      stopdate: this.formatDate(d.stopdate),
    }));
    await executeAsynchronously(
      createMedicationArgs,
      async (params: MedicationCreateParams) => {
        try {
          const createdMedication = await this.makeRequest<CreatedMedication>({
            cxId,
            patientId,
            s3Path: `chart/medication/${additionalInfo.medicationId ?? "unknown"}`,
            method: "POST",
            data: params,
            url: chartMedicationUrl,
            schema: createdMedicationSchema,
            additionalInfo,
            debug,
          });
          if (!createdMedication.success || !createdMedication.medicationentryid) {
            throw new MetriportError("Medication creation failed", undefined, {
              ...additionalInfo,
              error: createdMedication.errormessage,
            });
          }
          allCreatedMedications.push(createdMedicationSuccessSchema.parse(createdMedication));
        } catch (error) {
          if (error instanceof BadRequestError || error instanceof NotFoundError) return;
          const medicationToString = JSON.stringify(params);
          log(`Failed to create medication ${medicationToString}. Cause: ${errorToString(error)}`);
          createMedicationErrors.push({ error, ...params, medication: medicationToString });
        }
      },
      {
        numberOfParallelExecutions: parallelRequests,
        delay: delayBetweenRequestBatches.asMilliseconds(),
      }
    );
    if (createMedicationErrors.length > 0) {
      const msg = `Failure while creating some medications @ AthenaHealth`;
      capture.message(msg, {
        extra: {
          ...additionalInfo,
          createMedicationArgsCount: createMedicationArgs.length,
          createMedicationErrorsCount: createMedicationErrors.length,
          errors: createMedicationErrors,
          context: "athenahealth.create-medication",
        },
        level: "warning",
      });
    }
    return allCreatedMedications;
  }

  async createProblem({
    cxId,
    patientId,
    departmentId,
    condition,
  }: {
    cxId: string;
    patientId: string;
    departmentId: string;
    condition: Condition;
  }): Promise<CreatedProblemSuccess> {
    const { debug } = out(
      `AthenaHealth createProblem - cxId ${cxId} practiceId ${this.practiceId} patientId ${patientId} departmentId ${departmentId}`
    );
    const chartProblemUrl = `/chart/${this.stripPatientId(patientId)}/problems`;
    const additionalInfo = {
      cxId,
      practiceId: this.practiceId,
      patientId,
      departmentId,
      conditionId: condition.id,
    };
    const snomedCode = getConditionSnomedCode(condition);
    if (!snomedCode) {
      throw new BadRequestError("No SNOMED code found for condition", undefined, additionalInfo);
    }
    const startDate = getConditionStartDate(condition);
    if (!startDate) {
      throw new BadRequestError("No start date found for condition", undefined, additionalInfo);
    }
    const conditionStatus = getConditionStatus(condition);
    const problemStatus = conditionStatus
      ? problemStatusesMap.get(conditionStatus.toLowerCase())
      : undefined;
    const data = {
      departmentid: this.stripDepartmentId(departmentId),
      note: "Added via Metriport App",
      snomedcode: snomedCode,
      startdate: this.formatDate(startDate),
      status: problemStatus,
      THIRDPARTYUSERNAME: undefined,
      PATIENTFACINGCALL: undefined,
    };
    const createdProblem = await this.makeRequest<CreatedProblem>({
      cxId,
      patientId,
      s3Path: `chart/problem/${additionalInfo.conditionId ?? "unknown"}`,
      method: "POST",
      data,
      url: chartProblemUrl,
      schema: createdProblemSchema,
      additionalInfo,
      debug,
    });
    if (!createdProblem.success || !createdProblem.problemid) {
      throw new MetriportError("Problem creation failed", undefined, {
        ...additionalInfo,
        error: createdProblem.errormessage,
      });
    }
    return createdProblemSuccessSchema.parse(createdProblem);
  }

  async createVaccine({
    cxId,
    patientId,
    departmentId,
    immunization,
  }: {
    cxId: string;
    patientId: string;
    departmentId: string;
    immunization: Immunization;
  }): Promise<CreatedVaccinesSuccess> {
    const { debug } = out(
      `AthenaHealth createVaccine - cxId ${cxId} practiceId ${this.practiceId} patientId ${patientId} departmentId ${departmentId}`
    );
    const chartVaccineUrl = `/chart/${this.stripPatientId(patientId)}/vaccines`;
    const additionalInfo = {
      cxId,
      practiceId: this.practiceId,
      patientId,
      departmentId,
      immunizationId: immunization.id,
    };
    const cvxCode = getImmunizationCvxCode(immunization);
    if (!cvxCode) {
      throw new BadRequestError("No CVX code found for immunization", undefined, additionalInfo);
    }
    const administeredDate = getImmunizationAdministerDate(immunization);
    if (!administeredDate) {
      throw new BadRequestError(
        "No administer date found for immunization",
        undefined,
        additionalInfo
      );
    }
    const data = {
      departmentid: this.stripDepartmentId(departmentId),
      cvx: cvxCode,
      administerdate: this.formatDate(administeredDate),
      THIRDPARTYUSERNAME: undefined,
      PATIENTFACINGCALL: undefined,
    };
    const createdVaccines = await this.makeRequest<CreatedVaccines>({
      cxId,
      patientId,
      s3Path: `chart/vaccine/${additionalInfo.immunizationId ?? "unknown"}`,
      method: "POST",
      data,
      url: chartVaccineUrl,
      schema: createdVaccinesSchema,
      additionalInfo,
      debug,
    });
    if (!createdVaccines.vaccineids || createdVaccines.vaccineids.length < 1) {
      throw new MetriportError("Vaccine creation failed", undefined, {
        ...additionalInfo,
        error: "No vaccine ids returned",
      });
    }
    return createdVaccinesSuccessSchema.parse(createdVaccines);
  }

  async createSurgicalHistory({
    cxId,
    patientId,
    departmentId,
    procedure,
  }: {
    cxId: string;
    patientId: string;
    departmentId: string;
    procedure: Procedure;
  }): Promise<CreatedSurgicalHistorySuccess> {
    const { debug } = out(
      `AthenaHealth createSurgicalHistory - cxId ${cxId} practiceId ${this.practiceId} patientId ${patientId} departmentId ${departmentId}`
    );
    const chartSurgicalHistoryUrl = `/chart/${this.stripPatientId(patientId)}/surgicalhistory`;
    const additionalInfo = {
      cxId,
      practiceId: this.practiceId,
      patientId,
      departmentId,
      procedureId: procedure.id,
    };
    const cptCode = getProcedureCptCode(procedure);
    if (!cptCode) {
      throw new BadRequestError("No CPT code found for procedure", undefined, additionalInfo);
    }
    const performedDate = getProcedurePerformedDate(procedure);
    if (!performedDate) {
      throw new BadRequestError("No performed date found for procedure", undefined, additionalInfo);
    }
    const procedures = [
      {
        note: "Added via Metriport App",
        procedurecode: cptCode,
        proceduredate: this.formatDate(performedDate),
      },
    ];
    const data = {
      departmentid: this.stripDepartmentId(departmentId),
      procedures,
      THIRDPARTYUSERNAME: undefined,
      PATIENTFACINGCALL: undefined,
    };
    const createdSurgicalHistory = await this.makeRequest<CreatedSurgicalHistory>({
      cxId,
      patientId,
      s3Path: `chart/surgicalhistory/${additionalInfo.procedureId ?? "unknown"}`,
      method: "POST",
      data,
      url: chartSurgicalHistoryUrl,
      schema: createdSurgicalHistorySchema,
      additionalInfo,
      debug,
    });
    if (
      !createdSurgicalHistory.success ||
      !createdSurgicalHistory.procedureids ||
      createdSurgicalHistory.procedureids.length < 1
    ) {
      throw new MetriportError("Surgical history creation failed", undefined, {
        ...additionalInfo,
        error: createdSurgicalHistory.errormessage,
      });
    }
    return createdSurgicalHistorySuccessSchema.parse(createdSurgicalHistory);
  }

  async createLabResultDocument({
    cxId,
    patientId,
    departmentId,
    observation,
  }: {
    cxId: string;
    patientId: string;
    departmentId: string;
    observation: Observation;
  }): Promise<CreatedLabResultSuccess> {
    const { debug } = out(
      `AthenaHealth createLabResultDocument - cxId ${cxId} practiceId ${this.practiceId} patientId ${patientId} departmentId ${departmentId}`
    );
    const chartLabResultUrl = `/patients/${this.stripPatientId(patientId)}/documents/labresult`;
    const additionalInfo = {
      cxId,
      practiceId: this.practiceId,
      patientId,
      departmentId,
      observationId: observation.id,
    };
    const loincCoding = getObservationLoincCoding(observation);
    if (!loincCoding) {
      throw new BadRequestError("No LOINC code found for observation", undefined, additionalInfo);
    }
    const unitAndValue = getObservationUnitAndValue(observation);
    if (!unitAndValue) {
      throw new BadRequestError(
        "No unit or value found for observation",
        undefined,
        additionalInfo
      );
    }
    const [unit, value] = unitAndValue;
    const referenceRange = getObservationReferenceRange(observation);
    if (!referenceRange) {
      throw new BadRequestError(
        "No reference range found for observation",
        undefined,
        additionalInfo
      );
    }
    const resultStatus = getObservationResultStatus(observation);
    if (!resultStatus || !validObservationResultStatuses.includes(resultStatus.toLowerCase())) {
      throw new BadRequestError(
        "No result status found for observation",
        undefined,
        additionalInfo
      );
    }
    const observedDate = getObservationObservedDate(observation);
    if (!observedDate) {
      throw new BadRequestError(
        "No observed date found for observation",
        undefined,
        additionalInfo
      );
    }
    const interpretation = getObservationInterpretation(observation, value);
    const analytes = [
      {
        abnormalflag: interpretation?.toUpperCase(),
        analytename: loincCoding.display,
        loinc: loincCoding.code,
        referencerange: referenceRange,
        units: unit,
        value: value.toString(),
        resultstatus: toTitleCase(resultStatus.toLowerCase()),
        note: "Added via Metriport App",
      },
    ];
    const data = {
      departmentid: this.stripDepartmentId(departmentId),
      analytes,
      observationdate: this.formatDate(observedDate),
      internalnote: loincCoding.display,
      documenttypeid: labResultDocumentId,
      autoclose: "true",
    };
    const createdLabResult = await this.makeRequest<CreatedLabResult>({
      cxId,
      patientId,
      s3Path: `chart/labresult/${additionalInfo.observationId ?? "unknown"}`,
      method: "POST",
      data,
      url: chartLabResultUrl,
      schema: createdLabResultSchema,
      additionalInfo,
      debug,
    });
    if (!createdLabResult.success || !createdLabResult.labresultid) {
      throw new MetriportError("Lab result creation failed", undefined, {
        ...additionalInfo,
        error: createdLabResult.errormessage,
      });
    }
    return createdLabResultSuccessSchema.parse(createdLabResult);
  }

  async createClinicalDocument({
    cxId,
    patientId,
    departmentId,
    encounterText,
    date,
  }: {
    cxId: string;
    patientId: string;
    departmentId: string;
    encounterText: string;
    date: string;
  }): Promise<CreatedClinicalDocumentSuccess> {
    const { debug } = out(
      `AthenaHealth createClinicalDocument - cxId ${cxId} practiceId ${this.practiceId} patientId ${patientId} departmentId ${departmentId}`
    );
    const chartEncounterUrl = `/patients/${this.stripPatientId(
      patientId
    )}/documents/clinicaldocument`;
    const additionalInfo = {
      cxId,
      practiceId: this.practiceId,
      patientId,
      departmentId,
    };
    const data = {
      departmentid: this.stripDepartmentId(departmentId),
      documentdata: encounterText,
      documentsubclass: clinicalNoteDocumentSubclass,
      documenttypeid: clinicalNoteDocumentId,
      internalnote: "Note Added via Metriport App",
      observationdate: this.formatDate(date),
      autoclose: "true",
    };
    const createdClinicalDocument = await this.makeRequest<CreatedClinicalDocument>({
      cxId,
      patientId,
      s3Path: `chart/clinicaldocument`,
      method: "POST",
      data,
      url: chartEncounterUrl,
      schema: createdClinicalDocumentSchema,
      additionalInfo,
      debug,
    });
    if (!createdClinicalDocument.success || !createdClinicalDocument.clinicaldocumentid) {
      throw new MetriportError("Clinical document creation failed", undefined, {
        ...additionalInfo,
        error: createdClinicalDocument.errormessage,
      });
    }
    return createdClinicalDocumentSuccessSchema.parse(createdClinicalDocument);
  }

  async createAllergy({
    cxId,
    patientId,
    departmentId,
    allergyIntolerance,
  }: {
    cxId: string;
    patientId: string;
    departmentId: string;
    allergyIntolerance: AllergyIntolerance;
  }): Promise<CreatedAllergySuccess> {
    const { debug } = out(
      `AthenaHealth createAllergy - cxId ${cxId} practiceId ${this.practiceId} patientId ${patientId} departmentId ${departmentId}`
    );
    const chartAllergyUrl = `/chart/${this.stripPatientId(patientId)}/allergies`;
    const additionalInfo = {
      cxId,
      practiceId: this.practiceId,
      patientId,
      departmentId,
      allergyIntoleranceId: allergyIntolerance.id,
    };
    const reaction = allergyIntolerance.reaction;
    if (!reaction || reaction.length < 1) {
      throw new BadRequestError("No reactions found for allergy", undefined, additionalInfo);
    }
    const codingsPairsWithSeverity: [Coding, Coding, string | undefined][] = reaction.flatMap(r => {
      const substanceRxnormCoding = getAllergyIntoleranceSubstanceRxnormCoding(r);
      if (!substanceRxnormCoding) return [];
      const manifestationSnomedCoding = getAllergyIntoleranceManifestationSnomedCoding(r);
      if (!manifestationSnomedCoding) return [];
      return [[substanceRxnormCoding, manifestationSnomedCoding, r.severity]];
    });
    const codingsPairWithSeverity = codingsPairsWithSeverity[0];
    if (!codingsPairWithSeverity) {
      throw new BadRequestError(
        "No RXNORM and SNOMED codes found for allergy reaction",
        undefined,
        additionalInfo
      );
    }
    const [substanceRxnormCoding, manifestationSnomedCoding, severity] = codingsPairWithSeverity;
    const allergenReference = await this.searchForAllergen({
      cxId,
      patientId,
      coding: substanceRxnormCoding,
    });
    if (!allergenReference) {
      throw new BadRequestError("No allergen options found via search", undefined, additionalInfo);
    }
    const existingAllergy = await this.getAllergyForPatient({
      cxId,
      patientId,
      departmentId,
      allergenId: allergenReference.allergenid,
    });
    const existingReactions = existingAllergy?.reactions ?? [];
    const possibleReactions = await this.getCompleteAllergyReactions({ cxId });
    const reactionReference = possibleReactions.find(
      r => r.snomedcode === manifestationSnomedCoding.code
    );
    if (!reactionReference) {
      throw new BadRequestError(
        "No reaction reference found for allergy reaction manifestation",
        undefined,
        additionalInfo
      );
    }
    const possibleSeverities = await this.getCompleteAllergySeverities({ cxId });
    const severityReference = severity
      ? possibleSeverities.find(s => s.severity.toLowerCase() === severity.toLowerCase())
      : undefined;
    const newReaction = {
      reactionname: reactionReference.reactionname,
      snomedcode: reactionReference.snomedcode,
      ...(severityReference
        ? {
            severity: severityReference.severity,
            severitysnomedcode: severityReference.snomedcode,
          }
        : {}),
    };
    const allReactions = uniqBy([...existingReactions, newReaction], "snomedcode");
    const onsetDate = getAllergyIntoleranceOnsetDate(allergyIntolerance);
    if (!onsetDate) {
      throw new BadRequestError("No onset date found for allergy", undefined, additionalInfo);
    }
    const criticality = allergyIntolerance.criticality;
    const allergies = [
      {
        allergenid: allergenReference.allergenid,
        allergenname: allergenReference.allergenname,
        ...(existingAllergy
          ? {
              criticality: existingAllergy.criticality,
              onsetdate: existingAllergy.onsetdate,
            }
          : { criticality, onsetdate: this.formatDate(onsetDate) }),
        note: "Added via Metriport App",
        reactions: allReactions,
      },
    ];
    const data = {
      departmentid: this.stripDepartmentId(departmentId),
      allergies,
      THIRDPARTYUSERNAME: undefined,
      PATIENTFACINGCALL: undefined,
    };
    const createdAllergy = await this.makeRequest<CreatedAllergy>({
      cxId,
      patientId,
      s3Path: `chart/allergy/${additionalInfo.allergyIntoleranceId ?? "unknown"}`,
      method: "PUT",
      data,
      url: chartAllergyUrl,
      schema: createdAllergySchema,
      additionalInfo,
      debug,
    });
    if (!createdAllergy.success) {
      throw new MetriportError("Allergy creation failed", undefined, {
        ...additionalInfo,
        error: createdAllergy.errormessage,
      });
    }
    return createdAllergySuccessSchema.parse(createdAllergy);
  }

  async createVitals({
    cxId,
    patientId,
    departmentId,
    vitals,
  }: {
    cxId: string;
    patientId: string;
    departmentId: string;
    vitals: GroupedVitals;
  }): Promise<CreatedVitalsSuccess[]> {
    const { log, debug } = out(
      `AthenaHealth createVitals - cxId ${cxId} practiceId ${this.practiceId} patientId ${patientId} departmentId ${departmentId}`
    );
    const chartVitalsUrl = `/chart/${this.stripPatientId(patientId)}/vitals`;
    const observation = vitals.mostRecentObservation;
    const additionalInfo = {
      cxId,
      practiceId: this.practiceId,
      patientId,
      departmentId,
      observationId: observation.id,
    };
    const code = getObservationCode(observation);
    if (!code) {
      throw new BadRequestError("No code found for observation", undefined, additionalInfo);
    }
    const clinicalElementId = vitalSignCodesMapAthena.get(code);
    if (!clinicalElementId) {
      throw new BadRequestError("No clinical element id found for observation", undefined, {
        ...additionalInfo,
        code,
      });
    }
    const units = getObservationUnits(observation);
    if (!units) {
      throw new BadRequestError("No units found for observation", undefined, {
        ...additionalInfo,
        code,
        clinicalElementId,
      });
    }
    if (!vitals.sortedPoints || vitals.sortedPoints.length === 0) {
      throw new BadRequestError("No points found for vitals", undefined, additionalInfo);
    }
    if (uniqBy(vitals.sortedPoints, "date").length !== vitals.sortedPoints.length) {
      throw new BadRequestError("Duplicate reading taken for vitals", undefined, {
        ...additionalInfo,
        dates: vitals.sortedPoints.map(v => v.date).join(", "),
      });
    }
    const allCreatedVitals: CreatedVitalsSuccess[] = [];
    const createVitalsErrors: {
      error: unknown;
      departmentid: string;
      source: string;
      vitals: string;
    }[] = [];
    const createVitalsArgs: VitalsCreateParams[] = vitals.sortedPoints.map(v => {
      const vitalsData = this.createVitalsData(v, clinicalElementId, units);
      return {
        departmentid: this.stripDepartmentId(departmentId),
        returnvitalids: true,
        source: "DEVICEGENERATED",
        vitals: [vitalsData],
        THIRDPARTYUSERNAME: undefined,
        PATIENTFACINGCALL: undefined,
      };
    });
    await executeAsynchronously(
      createVitalsArgs,
      async (params: VitalsCreateParams) => {
        try {
          const createdVitals = await this.makeRequest<CreatedVitals>({
            cxId,
            patientId,
            s3Path: `chart/vitals/${additionalInfo.observationId ?? "unknown"}`,
            method: "POST",
            data: params,
            url: chartVitalsUrl,
            schema: createdVitalsSchema,
            additionalInfo,
            debug,
          });
          if (
            !createdVitals.success ||
            !createdVitals.vitalids ||
            createdVitals.vitalids.length < 1
          ) {
            throw new MetriportError("Vitals creation failed", undefined, {
              ...additionalInfo,
              error: createdVitals.errormessage,
            });
          }
          allCreatedVitals.push(createdVitalsSuccessSchema.parse(createdVitals));
        } catch (error) {
          if (error instanceof BadRequestError || error instanceof NotFoundError) return;
          const vitalsToString = JSON.stringify(params.vitals);
          log(`Failed to create vitals ${vitalsToString}. Cause: ${errorToString(error)}`);
          createVitalsErrors.push({ error, ...params, vitals: vitalsToString });
        }
      },
      {
        numberOfParallelExecutions: parallelRequests,
        delay: delayBetweenRequestBatches.asMilliseconds(),
      }
    );
    if (createVitalsErrors.length > 0) {
      const msg = `Failure while creating some vitals @ AthenaHealth`;
      capture.message(msg, {
        extra: {
          ...additionalInfo,
          createVitalsArgsCount: createVitalsArgs.length,
          createVitalsErrorsCount: createVitalsErrors.length,
          errors: createVitalsErrors,
          context: "athenahealth.create-vitals",
        },
        level: "warning",
      });
    }
    return allCreatedVitals;
  }

  async searchForMedication({
    cxId,
    patientId,
    coding,
  }: {
    cxId: string;
    patientId: string;
    coding: Coding;
  }): Promise<MedicationReference | undefined> {
    const { log, debug } = out(
      `AthenaHealth searchForMedication - cxId ${cxId} practiceId ${this.practiceId} patientId ${patientId}`
    );
    const referenceUrl = "/reference/medications";
    const additionalInfo = {
      cxId,
      practiceId: this.practiceId,
      patientId,
      code: coding.code,
      system: coding.system,
      display: coding.display,
    };
    const codingDisplay = coding.display;
    if (!codingDisplay) {
      throw new BadRequestError("No display found for coding", undefined, additionalInfo);
    }
    const searchValues = this.getSearchvaluesFromCoding(codingDisplay, additionalInfo);
    const allMedicationReferences: MedicationReference[] = [];
    const searchMedicationErrors: { error: unknown; searchValue: string }[] = [];
    const searchMedicationArgs: string[] = searchValues;
    await executeAsynchronously(
      searchMedicationArgs,
      async (searchValue: string) => {
        try {
          const medicationReferences = await this.makeRequest<MedicationReferences>({
            cxId,
            patientId,
            s3Path: `reference/medications/${searchValue}`,
            method: "GET",
            url: `${referenceUrl}?searchvalue=${searchValue}`,
            schema: medicationReferencesSchema,
            additionalInfo,
            debug,
          });
          allMedicationReferences.push(...medicationReferences);
        } catch (error) {
          if (error instanceof BadRequestError || error instanceof NotFoundError) return;
          log(
            `Failed to search for medication with search value ${searchValue}. Cause: ${errorToString(
              error
            )}`
          );
          searchMedicationErrors.push({ error, searchValue });
        }
      },
      {
        numberOfParallelExecutions: parallelRequests,
        delay: delayBetweenRequestBatches.asMilliseconds(),
      }
    );
    if (searchMedicationErrors.length > 0) {
      const msg = `Failure while searching for some medications @ AthenaHealth`;
      capture.message(msg, {
        extra: {
          ...additionalInfo,
          searchMedicationArgsCount: searchMedicationArgs.length,
          searchMedicationErrorsCount: searchMedicationErrors.length,
          errors: searchMedicationErrors,
          context: "athenahealth.search-for-medication",
        },
        level: "warning",
      });
    }
    if (allMedicationReferences.length < 1) return undefined;
    if (allMedicationReferences.length === 1) return allMedicationReferences[0];
    const mostSimilarMedication = this.calculateJaroWinklerSimilarity(
      codingDisplay,
      allMedicationReferences.map(m => m.medication)
    );
    if (!mostSimilarMedication) return undefined;
    return allMedicationReferences.find(m => m.medication === mostSimilarMedication);
  }

  async searchForAllergen({
    cxId,
    patientId,
    coding,
  }: {
    cxId: string;
    patientId: string;
    coding: Coding;
  }): Promise<AllergenReference | undefined> {
    const { log, debug } = out(
      `AthenaHealth searchForAllergen - cxId ${cxId} practiceId ${this.practiceId} patientId ${patientId}`
    );
    const referenceUrl = "/reference/allergies";
    const additionalInfo = {
      cxId,
      practiceId: this.practiceId,
      patientId,
      code: coding.code,
      system: coding.system,
      display: coding.display,
    };
    const codingDisplay = coding.display;
    if (!codingDisplay) {
      throw new BadRequestError("No display found for coding", undefined, additionalInfo);
    }
    const searchValues = this.getSearchvaluesFromCoding(codingDisplay, additionalInfo);
    const allAllergenReferences: AllergenReference[] = [];
    const searchAllergenErrors: { error: unknown; searchValue: string }[] = [];
    const searchAllergenArgs: string[] = searchValues;
    await executeAsynchronously(
      searchAllergenArgs,
      async (searchValue: string) => {
        try {
          const allergenReferences = await this.makeRequest<AllergenReferences>({
            cxId,
            patientId,
            s3Path: `reference/allergies/${searchValue}`,
            method: "GET",
            url: `${referenceUrl}?searchvalue=${searchValue}`,
            schema: allergenReferencesSchema,
            additionalInfo,
            debug,
          });
          allAllergenReferences.push(...allergenReferences);
        } catch (error) {
          if (error instanceof BadRequestError || error instanceof NotFoundError) return;
          log(
            `Failed to search for allergen with search value ${searchValue}. Cause: ${errorToString(
              error
            )}`
          );
          searchAllergenErrors.push({ error, searchValue });
        }
      },
      {
        numberOfParallelExecutions: parallelRequests,
        delay: delayBetweenRequestBatches.asMilliseconds(),
      }
    );
    if (searchAllergenErrors.length > 0) {
      const msg = `Failure while searching for some allergens @ AthenaHealth`;
      capture.message(msg, {
        extra: {
          ...additionalInfo,
          searchAllergenArgsCount: searchAllergenArgs.length,
          searchAllergenErrorsCount: searchAllergenErrors.length,
          errors: searchAllergenErrors,
          context: "athenahealth.search-for-allergen",
        },
        level: "warning",
      });
    }
    if (allAllergenReferences.length < 1) return undefined;
    if (allAllergenReferences.length === 1) return allAllergenReferences[0];
    const mostSimilarAllergen = this.calculateJaroWinklerSimilarity(
      codingDisplay,
      allAllergenReferences.map(a => a.allergenname)
    );
    if (!mostSimilarAllergen) return undefined;
    return allAllergenReferences.find(a => a.allergenname === mostSimilarAllergen);
  }

  async getCompleteAllergyReactions({
    cxId,
  }: {
    cxId: string;
  }): Promise<AllergyReactionReference[]> {
    const { debug } = out(
      `AthenaHealth searchForAllergyReactions - cxId ${cxId} practiceId ${this.practiceId}`
    );
    const referenceUrl = "/reference/allergies/reactions";
    const additionalInfo = {
      cxId,
      practiceId: this.practiceId,
    };
    const allergyReactionReferences = await this.makeRequest<AllergyReactionReferences>({
      cxId,
      s3Path: "reference/allergies/reactions",
      method: "GET",
      url: referenceUrl,
      schema: allergyReactionReferencesSchema,
      additionalInfo,
      debug,
    });
    return allergyReactionReferences;
  }

  async getCompleteAllergySeverities({
    cxId,
  }: {
    cxId: string;
  }): Promise<AllergySeverityReference[]> {
    const { debug } = out(
      `AthenaHealth getAllergySeverities - cxId ${cxId} practiceId ${this.practiceId}`
    );
    const referenceUrl = "/reference/allergies/severities";
    const additionalInfo = {
      cxId,
      practiceId: this.practiceId,
    };
    const allergySeverityReferences = await this.makeRequest<AllergySeverityReferences>({
      cxId,
      s3Path: "reference/allergies/severities",
      method: "GET",
      url: referenceUrl,
      schema: allergySeverityReferencesSchema,
      additionalInfo,
      debug,
    });
    return allergySeverityReferences;
  }

  async subscribeToEvent({
    cxId,
    feedtype,
    eventType,
  }: {
    cxId: string;
    feedtype: FeedType;
    eventType?: EventType;
  }): Promise<CreatedSubscriptionSuccess> {
    const { debug } = out(
      `AthenaHealth subscribeToEvent - cxId ${cxId} practiceId ${this.practiceId} feedtype ${feedtype}`
    );
    const subscribeUrl = `/${feedtype}/changed/subscription`;
    const additionalInfo = {
      cxId,
      practiceId: this.practiceId,
      feedtype,
      eventType,
    };
    const createdSubscription = await this.makeRequest<CreatedSubscription>({
      cxId,
      s3Path: "subscribe",
      method: "POST",
      data: eventType ? { eventname: eventType } : {},
      url: subscribeUrl,
      schema: createdSubscriptionSchema,
      additionalInfo,
      debug,
    });
    if (!createdSubscription.success) {
      throw new MetriportError(`Subscription failed`, undefined, additionalInfo);
    }
    return createdSubscriptionSuccessSchema.parse(createdSubscription);
  }

  async getAppointments({
    cxId,
    departmentIds,
    startAppointmentDate,
    endAppointmentDate,
  }: {
    cxId: string;
    departmentIds?: string[];
    startAppointmentDate: Date;
    endAppointmentDate: Date;
  }): Promise<BookedAppointment[]> {
    const { debug } = out(
      `AthenaHealth getAppointments - cxId ${cxId} practiceId ${this.practiceId} departmentIds ${departmentIds}`
    );
    const params = {
      startdate: this.formatDate(startAppointmentDate.toISOString()) ?? "",
      enddate: this.formatDate(endAppointmentDate.toISOString()) ?? "",
      limit: "1000",
    };
    const urlParams = new URLSearchParams(params);
    if (departmentIds && departmentIds.length > 0) {
      departmentIds.map(dpId => urlParams.append("departmentid", this.stripDepartmentId(dpId)));
    } else {
      const allDepartmentIds = await this.getDepartmentIds(cxId);
      allDepartmentIds.map(dpId => urlParams.append("departmentid", this.stripDepartmentId(dpId)));
    }
    const appointmentUrl = `/appointments/booked/multipledepartment?${urlParams.toString()}`;
    const additionalInfo = {
      cxId,
      practiceId: this.practiceId,
      departmentIds: departmentIds?.join(","),
      startAppointmentDate: startAppointmentDate.toISOString(),
      endAppointmentDate: endAppointmentDate.toISOString(),
    };
    const bookedAppointments = await this.paginateListResponse<BookedAppointment>(
      this,
      async url => {
        const bookedAppointmentListResponse = await this.makeRequest<BookedAppointmentListResponse>(
          {
            cxId,
            s3Path: "appointments",
            method: "GET",
            url,
            schema: bookedAppointmentListResponseSchema,
            additionalInfo,
            debug,
          }
        );
        return {
          listOfItems: bookedAppointmentListResponse.appointments,
          nextUrl: bookedAppointmentListResponse.next,
        };
      },
      appointmentUrl
    );
    return bookedAppointments;
  }

  async getAppointmentsFromSubscription({
    cxId,
    departmentIds,
    startProcessedDate,
    endProcessedDate,
  }: {
    cxId: string;
    departmentIds?: string[];
    startProcessedDate?: Date;
    endProcessedDate?: Date;
  }): Promise<BookedAppointment[]> {
    const { log, debug } = out(
      `AthenaHealth getAppointmentsFromSubscription - cxId ${cxId} practiceId ${this.practiceId} departmentIds ${departmentIds}`
    );
    const params = {
      ...(startProcessedDate && {
        showprocessedstartdatetime: this.formatDateTime(startProcessedDate.toISOString()) ?? "",
      }),
      ...(endProcessedDate && {
        showprocessedenddatetime: this.formatDateTime(endProcessedDate.toISOString()) ?? "",
      }),
      limit: "1000",
    };
    const urlParams = new URLSearchParams(params);
    if (departmentIds && departmentIds.length > 0) {
      departmentIds.map(dpId => urlParams.append("departmentid", this.stripDepartmentId(dpId)));
    }
    const appointmentUrl = `/appointments/changed?${urlParams.toString()}`;
    const additionalInfo = {
      cxId,
      practiceId: this.practiceId,
      departmentIds: departmentIds?.join(","),
      startProcessedDate: startProcessedDate?.toISOString(),
      endProcessedDate: endProcessedDate?.toISOString(),
    };
    try {
      const appointmentEvents = await this.paginateListResponse<AppointmentEvent>(
        this,
        async url => {
          const appointmentEventListResponse = await this.makeRequest<AppointmentEventListResponse>(
            {
              cxId,
              s3Path: "appointments-changed",
              method: "GET",
              url,
              schema: appointmentEventListResponseSchema,
              additionalInfo,
              debug,
            }
          );
          return {
            listOfItems: appointmentEventListResponse.appointments,
            nextUrl: appointmentEventListResponse.next,
          };
        },
        appointmentUrl
      );
      const bookedAppointments = appointmentEvents
        .filter(app => app.patientid !== undefined && app.appointmentstatus === "f")
        .map(a => bookedAppointmentSchema.parse(a));
      return bookedAppointments;
      // eslint-disable-next-line @typescript-eslint/no-explicit-any
    } catch (error: any) {
      if (
        error.message?.includes(
          "Changed messages require setup (subscription) that has not been done."
        )
      ) {
        // 403 indicates no existing subscription so we create one
        log(`Subscribing to appointment event for cxId ${cxId}`);
        await this.subscribeToEvent({
          cxId,
          feedtype: "appointments",
          eventType: "ScheduleAppointment",
        });
        return [];
      }
      throw error;
    }
  }

  private async makeRequest<T>({
    cxId,
    patientId,
    s3Path,
    url,
    method,
    data,
    schema,
    additionalInfo,
    debug,
    useFhir = false,
  }: MakeRequestParamsInEhr<T> & { useFhir?: boolean }): Promise<T> {
    const axiosInstance = useFhir ? this.axiosInstanceFhir : this.axiosInstanceProprietary;
    return await makeRequest<T>({
      ehr: EhrSources.athena,
      cxId,
      practiceId: this.practiceId,
      patientId,
      s3Path,
      axiosInstance,
      url,
      method,
      data,
      schema,
      additionalInfo,
      debug,
    });
  }

  private async paginateListResponse<T>(
    api: AthenaHealthApi,
    requester: (url: string) => Promise<{ listOfItems: T[]; nextUrl: string | undefined }>,
    url: string | undefined,
    acc: T[] | undefined = []
  ): Promise<T[]> {
    if (!url) return acc;
    await sleep(paginateWaitTime.asMilliseconds());
    const { listOfItems, nextUrl } = await requester(url.replace(`/v1/${this.practiceId}`, ""));
    acc.push(...listOfItems);
    if (!nextUrl) return acc;
    return api.paginateListResponse(api, requester, nextUrl, acc);
  }

  private formatDate(date: string | undefined): string | undefined {
    return formatDate(date, athenaDateFormat);
  }

  private formatDateTime(date: string | undefined): string | undefined {
    return formatDate(date, athenaDateTimeFormat);
  }

  stripPracticeId(id: string) {
    return id.replace(`a-1.${athenaPracticePrefix}-`, "");
  }

  createPracticetId(id: string) {
    const prefix = `a-1.${athenaPracticePrefix}-`;
    if (id.startsWith(prefix)) return id;
    return `${prefix}${id}`;
  }

  stripPatientId(id: string) {
    return id.replace(`a-${this.practiceId}.${athenaPatientPrefix}-`, "");
  }

  createPatientId(id: string) {
    const prefix = `a-${this.practiceId}.${athenaPatientPrefix}-`;
    if (id.startsWith(prefix)) return id;
    return `${prefix}${id}`;
  }

  stripDepartmentId(id: string) {
    return id.replace(`a-${this.practiceId}.${athenaDepartmentPrefix}-`, "");
  }

  createDepartmentId(id: string) {
    const prefix = `a-${this.practiceId}.${athenaDepartmentPrefix}-`;
    if (id.startsWith(prefix)) return id;
    return `${prefix}${id}`;
  }

  private createVitalsData(
    dataPoint: DataPoint,
    clinicalElementId: string,
    units: string
  ): { [key: string]: string | undefined }[] {
    if (dataPoint.bp) {
      return [
        {
          clinicalelementid: "VITALS.BLOODPRESSURE.DIASTOLIC",
          readingtaken: this.formatDate(dataPoint.date),
          value: dataPoint.bp.diastolic.toString(),
        },
        {
          clinicalelementid: "VITALS.BLOODPRESSURE.SYSTOLIC",
          readingtaken: this.formatDate(dataPoint.date),
          value: dataPoint.bp.systolic.toString(),
        },
      ];
    }
    return [
      {
        clinicalelementid: clinicalElementId,
        readingtaken: this.formatDate(dataPoint.date),
        value: this.convertValue(clinicalElementId, dataPoint.value, units).toString(),
      },
    ];
  }

  private convertValue(clinicalElementId: string, value: number, units: string): number {
    if (!clinicalElementsThatRequireUnits.includes(clinicalElementId)) return value;
    if (units === "g" || units === "gram" || units === "grams") return value; // https://hl7.org/fhir/R4/valueset-ucum-bodyweight.html
    if (units === "cm" || units.includes("centimeter")) return value; // https://hl7.org/fhir/R4/valueset-ucum-bodylength.html
    if (units === "degf" || units === "f" || units.includes("fahrenheit")) return value; // https://hl7.org/fhir/R4/valueset-ucum-bodytemp.html
    if (units === "lb_av" || units.includes("pound")) return this.convertLbsToGrams(value); // https://hl7.org/fhir/R4/valueset-ucum-bodyweight.html
    if (units === "kg" || units === "kilogram" || units === "kilograms") {
      return this.convertKiloGramsToGrams(value); // https://hl7.org/fhir/R4/valueset-ucum-bodyweight.html
    }
    if (units === "in_i" || units.includes("inch")) return this.convertInchesToCm(value); // https://hl7.org/fhir/R4/valueset-ucum-bodylength.html
    if (units === "cel" || units === "c" || units.includes("celsius")) {
      return this.convertCelciusToFahrenheit(value); // https://hl7.org/fhir/R4/valueset-ucum-bodytemp.html
    }
    throw new BadRequestError("Unknown units", undefined, {
      units,
      clinicalElementId,
      value,
    });
  }

  private convertLbsToGrams(value: number): number {
    return value * lbsToG;
  }

  private convertKiloGramsToGrams(value: number): number {
    return value * kgToG;
  }

  private convertInchesToCm(value: number): number {
    return value * inchesToCm;
  }

  private convertCelciusToFahrenheit(value: number): number {
    return value * (9 / 5) + 32;
  }

  private getSearchvaluesFromCoding(
    codingDisplay: string,
    additionalInfo: Record<string, string | undefined>
  ): string[] {
    const searchValues = codingDisplay
      .split("/")
      .flatMap(v => v.split(" "))
      .map(v => v.toLowerCase())
      .map(v => {
        if (v.endsWith("s")) return v.slice(0, -1);
        return v;
      });
    const searchValuesWithAtLeastTwoParts = searchValues.filter(
      searchValue => searchValue.length >= 2
    );
    if (searchValuesWithAtLeastTwoParts.length < 1) {
      throw new BadRequestError(
        "No search values with at least two parts",
        undefined,
        additionalInfo
      );
    }
    return searchValuesWithAtLeastTwoParts;
  }

  private calculateJaroWinklerSimilarity(target: string, options: string[]): string | undefined {
    let mostSimilarOption = options[0];
    if (!mostSimilarOption) return undefined;
    let maxSimilarity = jaroWinkler(target, mostSimilarOption);
    for (const option of options) {
      const similarity = jaroWinkler(target, option);
      if (similarity > maxSimilarity) {
        maxSimilarity = similarity;
        mostSimilarOption = option;
      }
    }
    if (maxSimilarity < minAllowedSimilarity) {
      throw new BadRequestError("No similar enough option found", undefined, {
        target,
        maxSimilarity,
      });
    }
    return mostSimilarOption;
  }
}

export default AthenaHealthApi;<|MERGE_RESOLUTION|>--- conflicted
+++ resolved
@@ -93,9 +93,10 @@
   patientSearchSchema,
 } from "@metriport/shared/interface/external/ehr/patient";
 import { EhrSources } from "@metriport/shared/interface/external/ehr/source";
-import { getObservationCode, getObservationUnits } from "@metriport/shared/medical";
+import { getObservationUnits } from "@metriport/shared/medical";
 import axios, { AxiosInstance } from "axios";
 import dayjs from "dayjs";
+import duration from "dayjs/plugin/duration";
 import jaroWinkler from "jaro-winkler";
 import { uniqBy } from "lodash";
 import { executeAsynchronously } from "../../../util/concurrency";
@@ -117,6 +118,7 @@
   getMedicationRxnormCoding,
   getMedicationStatementStartDate,
   getObservationInterpretation,
+  getObservationLoincCode,
   getObservationLoincCoding,
   getObservationObservedDate,
   getObservationReferenceRange,
@@ -127,12 +129,11 @@
   GroupedVitals,
   makeRequest,
   MakeRequestParamsInEhr,
-<<<<<<< HEAD
   MedicationWithRefs,
-=======
   paginateWaitTime,
->>>>>>> 76884842
 } from "../shared";
+
+dayjs.extend(duration);
 
 const parallelRequests = 5;
 const delayBetweenRequestBatches = dayjs.duration(2, "seconds");
@@ -423,7 +424,70 @@
     return patientCustomFields;
   }
 
-  async createMedication({
+  async createProblem({
+    cxId,
+    patientId,
+    departmentId,
+    condition,
+  }: {
+    cxId: string;
+    patientId: string;
+    departmentId: string;
+    condition: Condition;
+  }): Promise<CreatedProblemSuccess> {
+    const { debug } = out(
+      `AthenaHealth createProblem - cxId ${cxId} practiceId ${this.practiceId} patientId ${patientId} departmentId ${departmentId}`
+    );
+    const chartProblemUrl = `/chart/${this.stripPatientId(patientId)}/problems`;
+    const additionalInfo = {
+      cxId,
+      practiceId: this.practiceId,
+      patientId,
+      departmentId,
+      conditionId: condition.id,
+    };
+    const snomedCode = getConditionSnomedCode(condition);
+    if (!snomedCode) {
+      throw new BadRequestError("No SNOMED code found for condition", undefined, additionalInfo);
+    }
+    const startDate = getConditionStartDate(condition);
+    if (!startDate) {
+      throw new BadRequestError("No start date found for condition", undefined, additionalInfo);
+    }
+    const conditionStatus = getConditionStatus(condition);
+    const problemStatus = conditionStatus
+      ? problemStatusesMap.get(conditionStatus.toLowerCase())
+      : undefined;
+    const data = {
+      departmentid: this.stripDepartmentId(departmentId),
+      note: "Added via Metriport App",
+      snomedcode: snomedCode,
+      startdate: this.formatDate(startDate),
+      status: problemStatus,
+      THIRDPARTYUSERNAME: undefined,
+      PATIENTFACINGCALL: undefined,
+    };
+    const createdProblem = await this.makeRequest<CreatedProblem>({
+      cxId,
+      patientId,
+      s3Path: `chart/problem/${additionalInfo.conditionId ?? "unknown"}`,
+      method: "POST",
+      data,
+      url: chartProblemUrl,
+      schema: createdProblemSchema,
+      additionalInfo,
+      debug,
+    });
+    if (!createdProblem.success || !createdProblem.problemid) {
+      throw new MetriportError("Problem creation failed", undefined, {
+        ...additionalInfo,
+        error: createdProblem.errormessage,
+      });
+    }
+    return createdProblemSuccessSchema.parse(createdProblem);
+  }
+
+  async createMedicationWithStatements({
     cxId,
     patientId,
     departmentId,
@@ -471,11 +535,7 @@
       coding: rxnormCoding,
     });
     if (!medicationReference) {
-      throw new BadRequestError(
-        "No medication options found via search",
-        undefined,
-        additionalInfo
-      );
+      throw new BadRequestError("No medication option found via search", undefined, additionalInfo);
     }
     const sharedData = {
       departmentid: this.stripDepartmentId(departmentId),
@@ -549,69 +609,6 @@
     return allCreatedMedications;
   }
 
-  async createProblem({
-    cxId,
-    patientId,
-    departmentId,
-    condition,
-  }: {
-    cxId: string;
-    patientId: string;
-    departmentId: string;
-    condition: Condition;
-  }): Promise<CreatedProblemSuccess> {
-    const { debug } = out(
-      `AthenaHealth createProblem - cxId ${cxId} practiceId ${this.practiceId} patientId ${patientId} departmentId ${departmentId}`
-    );
-    const chartProblemUrl = `/chart/${this.stripPatientId(patientId)}/problems`;
-    const additionalInfo = {
-      cxId,
-      practiceId: this.practiceId,
-      patientId,
-      departmentId,
-      conditionId: condition.id,
-    };
-    const snomedCode = getConditionSnomedCode(condition);
-    if (!snomedCode) {
-      throw new BadRequestError("No SNOMED code found for condition", undefined, additionalInfo);
-    }
-    const startDate = getConditionStartDate(condition);
-    if (!startDate) {
-      throw new BadRequestError("No start date found for condition", undefined, additionalInfo);
-    }
-    const conditionStatus = getConditionStatus(condition);
-    const problemStatus = conditionStatus
-      ? problemStatusesMap.get(conditionStatus.toLowerCase())
-      : undefined;
-    const data = {
-      departmentid: this.stripDepartmentId(departmentId),
-      note: "Added via Metriport App",
-      snomedcode: snomedCode,
-      startdate: this.formatDate(startDate),
-      status: problemStatus,
-      THIRDPARTYUSERNAME: undefined,
-      PATIENTFACINGCALL: undefined,
-    };
-    const createdProblem = await this.makeRequest<CreatedProblem>({
-      cxId,
-      patientId,
-      s3Path: `chart/problem/${additionalInfo.conditionId ?? "unknown"}`,
-      method: "POST",
-      data,
-      url: chartProblemUrl,
-      schema: createdProblemSchema,
-      additionalInfo,
-      debug,
-    });
-    if (!createdProblem.success || !createdProblem.problemid) {
-      throw new MetriportError("Problem creation failed", undefined, {
-        ...additionalInfo,
-        error: createdProblem.errormessage,
-      });
-    }
-    return createdProblemSuccessSchema.parse(createdProblem);
-  }
-
   async createVaccine({
     cxId,
     patientId,
@@ -920,29 +917,29 @@
     if (!reaction || reaction.length < 1) {
       throw new BadRequestError("No reactions found for allergy", undefined, additionalInfo);
     }
-    const codingsPairsWithSeverity: [Coding, Coding, string | undefined][] = reaction.flatMap(r => {
+    const codingsWithSeverityPairs: [Coding, Coding, string | undefined][] = reaction.flatMap(r => {
       const substanceRxnormCoding = getAllergyIntoleranceSubstanceRxnormCoding(r);
       if (!substanceRxnormCoding) return [];
       const manifestationSnomedCoding = getAllergyIntoleranceManifestationSnomedCoding(r);
       if (!manifestationSnomedCoding) return [];
       return [[substanceRxnormCoding, manifestationSnomedCoding, r.severity]];
     });
-    const codingsPairWithSeverity = codingsPairsWithSeverity[0];
-    if (!codingsPairWithSeverity) {
+    const codingsWithSeverityPair = codingsWithSeverityPairs[0];
+    if (!codingsWithSeverityPair) {
       throw new BadRequestError(
         "No RXNORM and SNOMED codes found for allergy reaction",
         undefined,
         additionalInfo
       );
     }
-    const [substanceRxnormCoding, manifestationSnomedCoding, severity] = codingsPairWithSeverity;
+    const [substanceRxnormCoding, manifestationSnomedCoding, severity] = codingsWithSeverityPair;
     const allergenReference = await this.searchForAllergen({
       cxId,
       patientId,
       coding: substanceRxnormCoding,
     });
     if (!allergenReference) {
-      throw new BadRequestError("No allergen options found via search", undefined, additionalInfo);
+      throw new BadRequestError("No allergen option found via search", undefined, additionalInfo);
     }
     const existingAllergy = await this.getAllergyForPatient({
       cxId,
@@ -1045,39 +1042,38 @@
       departmentId,
       observationId: observation.id,
     };
-    const code = getObservationCode(observation);
-    if (!code) {
+    if (!vitals.sortedPoints || vitals.sortedPoints.length < 1) {
+      throw new BadRequestError("No points found for vitals", undefined, additionalInfo);
+    }
+    if (uniqBy(vitals.sortedPoints, "date").length !== vitals.sortedPoints.length) {
+      throw new BadRequestError("Duplicate reading taken for vitals", undefined, {
+        ...additionalInfo,
+        dates: vitals.sortedPoints.map(v => v.date).join(", "),
+      });
+    }
+    const loincCode = getObservationLoincCode(observation);
+    if (!loincCode) {
       throw new BadRequestError("No code found for observation", undefined, additionalInfo);
     }
-    const clinicalElementId = vitalSignCodesMapAthena.get(code);
+    const clinicalElementId = vitalSignCodesMapAthena.get(loincCode);
     if (!clinicalElementId) {
       throw new BadRequestError("No clinical element id found for observation", undefined, {
         ...additionalInfo,
-        code,
+        loincCode,
       });
     }
     const units = getObservationUnits(observation);
     if (!units) {
       throw new BadRequestError("No units found for observation", undefined, {
         ...additionalInfo,
-        code,
+        loincCode,
         clinicalElementId,
-      });
-    }
-    if (!vitals.sortedPoints || vitals.sortedPoints.length === 0) {
-      throw new BadRequestError("No points found for vitals", undefined, additionalInfo);
-    }
-    if (uniqBy(vitals.sortedPoints, "date").length !== vitals.sortedPoints.length) {
-      throw new BadRequestError("Duplicate reading taken for vitals", undefined, {
-        ...additionalInfo,
-        dates: vitals.sortedPoints.map(v => v.date).join(", "),
       });
     }
     const allCreatedVitals: CreatedVitalsSuccess[] = [];
     const createVitalsErrors: {
       error: unknown;
       departmentid: string;
-      source: string;
       vitals: string;
     }[] = [];
     const createVitalsArgs: VitalsCreateParams[] = vitals.sortedPoints.map(v => {
