import { sleep } from "@metriport/shared";
import {
  Bundle,
  fhirResourceSchema,
  SupportedResourceType,
} from "@metriport/shared/interface/external/ehr/fhir-resource";
import { getConsolidated } from "../../../../../command/consolidated/consolidated-get";
import { fetchBundle as fetchBundleFromApi } from "../../../api/fetch-bundle";
import { updateWorkflowTracking } from "../../../api/update-workflow-tracking";
import { getSupportedResourcesByEhr } from "../../../bundle/bundle-shared";
import { buildEhrComputeResourceDiffHandler } from "../compute/ehr-compute-resource-diff-factory";
import { EhrStartResourceDiffHandler, StartResourceDiffRequest } from "./ehr-start-resource-diff";

export class EhrStartResourceDiffLocal implements EhrStartResourceDiffHandler {
  private readonly fetchedBundles: Map<string, Bundle>;
  private readonly next = buildEhrComputeResourceDiffHandler();

  constructor(private readonly waitTimeInMillis: number) {
    this.fetchedBundles = new Map();
  }

  async startResourceDiff({
    ehr,
    cxId,
    practiceId,
    metriportPatientId,
    ehrPatientId,
    requestId,
    workflowId,
  }: StartResourceDiffRequest): Promise<void> {
    const consolidated = await getConsolidated({ cxId, patientId: metriportPatientId });
    if (!consolidated || !consolidated.bundle?.entry || consolidated.bundle.entry.length < 1) {
      return;
    }
    const resourceTypes = new Set<SupportedResourceType>();
    const resourceDiffParams = consolidated.bundle.entry.flatMap(bundleEntry => {
      if (!bundleEntry.resource) return [];
      const newResourceSafeParsed = fhirResourceSchema.safeParse(bundleEntry.resource);
      if (!newResourceSafeParsed.success) return [];
      const newResource = newResourceSafeParsed.data;
      const supportedResources = getSupportedResourcesByEhr(ehr);
      if (!supportedResources.includes(newResource.resourceType)) return [];
      resourceTypes.add(newResource.resourceType);
      return [
        {
          ehr,
          cxId,
          practiceId,
          metriportPatientId,
          ehrPatientId,
          newResource,
          workflowId,
          requestId,
        },
      ];
    });
    for (const resourceType of resourceTypes) {
      const existingResourcesBundle = await fetchBundleFromApi({
        ehr,
        cxId,
        practiceId,
        patientId: ehrPatientId,
        resourceType,
        useExistingBundle: false,
      });
      if (existingResourcesBundle.entry.length < 1) continue;
      this.fetchedBundles.set(resourceType, existingResourcesBundle);
    }
<<<<<<< HEAD
    const computeResourceDiffRequests = resourceDiffParams.flatMap(param => {
      const existingResourcesBundle = this.fetchedBundles.get(param.newResource.resourceType);
      if (!existingResourcesBundle) return [];
      const existingResources = existingResourcesBundle.entry.map(entry => entry.resource);
      return [{ ...param, existingResources }];
    });
    await updateWorkflowTracking({
      ehr,
      cxId,
      patientId: metriportPatientId,
      workflowId,
      requestId,
      total: computeResourceDiffRequests.length,
    });
    await this.next.computeResourceDiff(computeResourceDiffRequests);
=======
    const computeResourceDiffParams = resourceDiffParams.flatMap(param => {
      const existingResourcesBundle = this.fetchedBundles.get(param.newResource.resourceType);
      if (!existingResourcesBundle) return [];
      return [
        { ...param, existingResources: existingResourcesBundle.entry.map(entry => entry.resource) },
      ];
    });
    await this.next.computeResourceDiff(computeResourceDiffParams);
>>>>>>> ebd9b401
    if (this.waitTimeInMillis > 0) await sleep(this.waitTimeInMillis);
  }
}<|MERGE_RESOLUTION|>--- conflicted
+++ resolved
@@ -33,7 +33,7 @@
       return;
     }
     const resourceTypes = new Set<SupportedResourceType>();
-    const resourceDiffParams = consolidated.bundle.entry.flatMap(bundleEntry => {
+    const computeResourceDiffParams = consolidated.bundle.entry.flatMap(bundleEntry => {
       if (!bundleEntry.resource) return [];
       const newResourceSafeParsed = fhirResourceSchema.safeParse(bundleEntry.resource);
       if (!newResourceSafeParsed.success) return [];
@@ -66,32 +66,23 @@
       if (existingResourcesBundle.entry.length < 1) continue;
       this.fetchedBundles.set(resourceType, existingResourcesBundle);
     }
-<<<<<<< HEAD
-    const computeResourceDiffRequests = resourceDiffParams.flatMap(param => {
-      const existingResourcesBundle = this.fetchedBundles.get(param.newResource.resourceType);
-      if (!existingResourcesBundle) return [];
-      const existingResources = existingResourcesBundle.entry.map(entry => entry.resource);
-      return [{ ...param, existingResources }];
-    });
+    const computeResourceDiffParamsWithExistingResources = computeResourceDiffParams.flatMap(
+      param => {
+        const existingResourcesBundle = this.fetchedBundles.get(param.newResource.resourceType);
+        if (!existingResourcesBundle) return [];
+        const existingResources = existingResourcesBundle.entry.map(entry => entry.resource);
+        return [{ ...param, existingResources }];
+      }
+    );
     await updateWorkflowTracking({
       ehr,
       cxId,
       patientId: metriportPatientId,
       workflowId,
       requestId,
-      total: computeResourceDiffRequests.length,
+      total: computeResourceDiffParamsWithExistingResources.length,
     });
-    await this.next.computeResourceDiff(computeResourceDiffRequests);
-=======
-    const computeResourceDiffParams = resourceDiffParams.flatMap(param => {
-      const existingResourcesBundle = this.fetchedBundles.get(param.newResource.resourceType);
-      if (!existingResourcesBundle) return [];
-      return [
-        { ...param, existingResources: existingResourcesBundle.entry.map(entry => entry.resource) },
-      ];
-    });
-    await this.next.computeResourceDiff(computeResourceDiffParams);
->>>>>>> ebd9b401
+    await this.next.computeResourceDiff(computeResourceDiffParamsWithExistingResources);
     if (this.waitTimeInMillis > 0) await sleep(this.waitTimeInMillis);
   }
 }