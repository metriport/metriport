--- conflicted
+++ resolved
@@ -4,13 +4,7 @@
 export type ComputeResourceDiffRequest = ResourceDiffBaseRequest & {
   existingResources?: FhirResource[] | undefined;
   newResource: FhirResource;
-<<<<<<< HEAD
-  requestId: string;
-  workflowId: string;
-}[];
-=======
 };
->>>>>>> f4036a1f
 
 export interface EhrComputeResourceDiffHandler {
   computeResourceDiff(request: ComputeResourceDiffRequest[]): Promise<void>;
