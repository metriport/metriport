<<<<<<< HEAD
import { EhrSource, FhirResource, sleep, SupportedResourceType } from "@metriport/shared";
import { fetchBundle as fetchBundleFromApi } from "../../../api/fetch-bundle";
import { updateWorkflowTotals } from "../../../api/update-workflow-totals";
=======
import { FhirResource, sleep } from "@metriport/shared";
import { fetchBundle as fetchBundleFromApi, FetchBundleParams } from "../../../api/fetch-bundle";
>>>>>>> f4036a1f
import { BundleType } from "../../../bundle/bundle-shared";
import { updateBundle as updateBundleOnS3 } from "../../../bundle/commands/update-bundle";
import { resourceIsDerivedFromExistingResources } from "../../utils";
import {
  ComputeResourceDiffRequest,
  EhrComputeResourceDiffHandler,
} from "./ehr-compute-resource-diff";

export class EhrComputeResourceDiffLocal implements EhrComputeResourceDiffHandler {
  constructor(private readonly waitTimeInMillis: number) {}

  async computeResourceDiff(payloads: ComputeResourceDiffRequest[]): Promise<void> {
    for (const payload of payloads) {
      const {
        ehr,
        cxId,
        practiceId,
        metriportPatientId,
        ehrPatientId,
        existingResources,
        newResource,
<<<<<<< HEAD
        workflowId,
        requestId,
      } = param;
      try {
        const resourceType = newResource.resourceType;
        const existingResourcesToUse: FhirResource[] =
          existingResources ??
          (await getExistingResourcesFromApi({
            ehr,
            cxId,
            practiceId,
            patientId: ehrPatientId,
            resourceType,
          }));
        const isDerived = resourceIsDerivedFromExistingResources({
          existingResources: existingResourcesToUse,
          newResource,
        });
        if (!isDerived) {
          await updateBundleOnS3({
            ehr,
            cxId,
            metriportPatientId,
            ehrPatientId,
            bundleType: BundleType.METRIPORT_ONLY,
            resource: newResource,
            resourceType,
          });
        }
        await updateWorkflowTotals({
=======
      } = payload;
      const resourceType = newResource.resourceType;
      const existingResourcesToUse: FhirResource[] =
        existingResources ??
        (await getExistingResourcesFromApi({
>>>>>>> f4036a1f
          ehr,
          cxId,
          patientId: metriportPatientId,
          workflowId,
          requestId,
          entryStatus: "successful",
        });
      } catch (error) {
        await updateWorkflowTotals({
          ehr,
          cxId,
          patientId: metriportPatientId,
          workflowId,
          requestId,
          entryStatus: "failed",
        });
      }
    }
    if (this.waitTimeInMillis > 0) await sleep(this.waitTimeInMillis);
  }
}

async function getExistingResourcesFromApi(
  params: Omit<FetchBundleParams, "useCachedBundle">
): Promise<FhirResource[]> {
  const existingResourcesBundle = await fetchBundleFromApi({ ...params, useCachedBundle: true });
  return existingResourcesBundle.entry.map(entry => entry.resource);
}<|MERGE_RESOLUTION|>--- conflicted
+++ resolved
@@ -1,11 +1,6 @@
-<<<<<<< HEAD
-import { EhrSource, FhirResource, sleep, SupportedResourceType } from "@metriport/shared";
-import { fetchBundle as fetchBundleFromApi } from "../../../api/fetch-bundle";
-import { updateWorkflowTotals } from "../../../api/update-workflow-totals";
-=======
 import { FhirResource, sleep } from "@metriport/shared";
 import { fetchBundle as fetchBundleFromApi, FetchBundleParams } from "../../../api/fetch-bundle";
->>>>>>> f4036a1f
+import { updateWorkflowTotals } from "../../../api/update-workflow-totals";
 import { BundleType } from "../../../bundle/bundle-shared";
 import { updateBundle as updateBundleOnS3 } from "../../../bundle/commands/update-bundle";
 import { resourceIsDerivedFromExistingResources } from "../../utils";
@@ -27,10 +22,9 @@
         ehrPatientId,
         existingResources,
         newResource,
-<<<<<<< HEAD
         workflowId,
         requestId,
-      } = param;
+      } = payload;
       try {
         const resourceType = newResource.resourceType;
         const existingResourcesToUse: FhirResource[] =
@@ -58,13 +52,6 @@
           });
         }
         await updateWorkflowTotals({
-=======
-      } = payload;
-      const resourceType = newResource.resourceType;
-      const existingResourcesToUse: FhirResource[] =
-        existingResources ??
-        (await getExistingResourcesFromApi({
->>>>>>> f4036a1f
           ehr,
           cxId,
           patientId: metriportPatientId,
