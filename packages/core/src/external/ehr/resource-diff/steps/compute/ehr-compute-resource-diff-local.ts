--- conflicted
+++ resolved
@@ -1,10 +1,6 @@
-<<<<<<< HEAD
-import { sleep } from "@metriport/shared";
-import { updateWorkflowTotals } from "../../../api/update-workflow-totals";
-=======
 import { EhrSource, FhirResource, sleep, SupportedResourceType } from "@metriport/shared";
 import { fetchBundle as fetchBundleFromApi } from "../../../api/fetch-bundle";
->>>>>>> ebd9b401
+import { updateWorkflowTotals } from "../../../api/update-workflow-totals";
 import { BundleType } from "../../../bundle/bundle-shared";
 import { updateBundle as updateBundleOnS3 } from "../../../bundle/commands/update-bundle";
 import { computeResourceDiff } from "../../utils";
@@ -20,20 +16,29 @@
       const {
         ehr,
         cxId,
-<<<<<<< HEAD
-=======
         practiceId,
->>>>>>> ebd9b401
         metriportPatientId,
         ehrPatientId,
         existingResources,
         newResource,
-<<<<<<< HEAD
         workflowId,
         requestId,
       } = param;
       try {
-        const matchedResourceIds = computeResourceDiff({ existingResources, newResource });
+        const resourceType = newResource.resourceType;
+        const existingResourcesToUse: FhirResource[] =
+          existingResources ??
+          (await getExistingResourcesFromApi({
+            ehr,
+            cxId,
+            practiceId,
+            patientId: ehrPatientId,
+            resourceType,
+          }));
+        const matchedResourceIds = computeResourceDiff({
+          existingResources: existingResourcesToUse,
+          newResource,
+        });
         if (matchedResourceIds.length > 0) {
           await updateBundleOnS3({
             ehr,
@@ -42,7 +47,7 @@
             ehrPatientId,
             bundleType: BundleType.METRIPORT_ONLY,
             resource: newResource,
-            resourceType: newResource.resourceType,
+            resourceType,
           });
         }
         await updateWorkflowTotals({
@@ -61,32 +66,6 @@
           workflowId,
           requestId,
           status: "failed",
-=======
-      } = param;
-      const resourceType = newResource.resourceType;
-      const existingResourcesToUse: FhirResource[] =
-        existingResources ??
-        (await getExistingResourcesFromApi({
-          ehr,
-          cxId,
-          practiceId,
-          patientId: ehrPatientId,
-          resourceType,
-        }));
-      const matchedResourceIds = computeResourceDiff({
-        existingResources: existingResourcesToUse,
-        newResource,
-      });
-      if (matchedResourceIds.length > 0) {
-        await updateBundleOnS3({
-          ehr,
-          cxId,
-          metriportPatientId,
-          ehrPatientId,
-          bundleType: BundleType.METRIPORT_ONLY,
-          resource: newResource,
-          resourceType,
->>>>>>> ebd9b401
         });
       }
     }
