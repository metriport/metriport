import { FhirResource, sleep } from "@metriport/shared";
import { fetchBundle as fetchBundleFromApi, FetchBundleParams } from "../../../api/fetch-bundle";
import { updateWorkflowTotals } from "../../../api/update-workflow-totals";
import { BundleType } from "../../../bundle/bundle-shared";
import { updateBundle as updateBundleOnS3 } from "../../../bundle/commands/update-bundle";
import { resourceIsDuplicateOfExistingResources } from "../../utils";
import {
  ComputeResourceDiffRequest,
  EhrComputeResourceDiffHandler,
} from "./ehr-compute-resource-diff";

export class EhrComputeResourceDiffLocal implements EhrComputeResourceDiffHandler {
  constructor(private readonly waitTimeInMillis: number) {}

  async computeResourceDiff(payloads: ComputeResourceDiffRequest[]): Promise<void> {
    for (const payload of payloads) {
      const {
        ehr,
        cxId,
        practiceId,
        metriportPatientId,
        ehrPatientId,
        existingResources,
        newResource,
        workflowId,
        requestId,
      } = payload;
      try {
        const resourceType = newResource.resourceType;
        const existingResourcesToUse: FhirResource[] =
          existingResources ??
          (await getExistingResourcesFromApi({
            ehr,
            cxId,
            practiceId,
            patientId: ehrPatientId,
            resourceType,
          }));
        const isDerived = resourceIsDerivedFromExistingResources({
          existingResources: existingResourcesToUse,
          newResource,
        });
        if (!isDerived) {
          await updateBundleOnS3({
            ehr,
            cxId,
            metriportPatientId,
            ehrPatientId,
            bundleType: BundleType.METRIPORT_ONLY,
            resource: newResource,
            resourceType,
          });
        }
        await updateWorkflowTotals({
          ehr,
          cxId,
<<<<<<< HEAD
          metriportPatientId,
          workflowId,
          requestId,
          entryStatus: "successful",
        });
      } catch (error) {
        await updateWorkflowTotals({
=======
          practiceId,
          patientId: ehrPatientId,
          resourceType,
        }));
      const isDuplicate = resourceIsDuplicateOfExistingResources({
        existingResources: existingResourcesToUse,
        newResource,
      });
      if (!isDuplicate) {
        await updateBundleOnS3({
>>>>>>> 46f68176
          ehr,
          cxId,
          metriportPatientId,
          workflowId,
          requestId,
          entryStatus: "failed",
        });
      }
    }
    if (this.waitTimeInMillis > 0) await sleep(this.waitTimeInMillis);
  }
}

async function getExistingResourcesFromApi(
  params: Omit<FetchBundleParams, "useCachedBundle">
): Promise<FhirResource[]> {
  const existingResourcesBundle = await fetchBundleFromApi({ ...params, useCachedBundle: true });
  return existingResourcesBundle.entry.map(entry => entry.resource);
}<|MERGE_RESOLUTION|>--- conflicted
+++ resolved
@@ -36,11 +36,11 @@
             patientId: ehrPatientId,
             resourceType,
           }));
-        const isDerived = resourceIsDerivedFromExistingResources({
+        const isDuplicate = resourceIsDuplicateOfExistingResources({
           existingResources: existingResourcesToUse,
           newResource,
         });
-        if (!isDerived) {
+        if (!isDuplicate) {
           await updateBundleOnS3({
             ehr,
             cxId,
@@ -54,7 +54,6 @@
         await updateWorkflowTotals({
           ehr,
           cxId,
-<<<<<<< HEAD
           metriportPatientId,
           workflowId,
           requestId,
@@ -62,18 +61,6 @@
         });
       } catch (error) {
         await updateWorkflowTotals({
-=======
-          practiceId,
-          patientId: ehrPatientId,
-          resourceType,
-        }));
-      const isDuplicate = resourceIsDuplicateOfExistingResources({
-        existingResources: existingResourcesToUse,
-        newResource,
-      });
-      if (!isDuplicate) {
-        await updateBundleOnS3({
->>>>>>> 46f68176
           ehr,
           cxId,
           metriportPatientId,
