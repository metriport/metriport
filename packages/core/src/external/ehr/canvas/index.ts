import {
  AllergyIntolerance,
  Appointment as AppointmentFhir,
  Bundle,
  Condition,
  Encounter,
  Location,
  Medication,
  MedicationStatement,
  Patient as PatientFhir,
  Practitioner as PractitionerFhir,
  ResourceType,
} from "@medplum/fhirtypes";
import {
  BadRequestError,
  EhrFhirResourceBundle,
  ehrFhirResourceBundleSchema,
  errorToString,
  JwtTokenInfo,
  MetriportError,
  sleep,
} from "@metriport/shared";
import { buildDayjs } from "@metriport/shared/common/date";
import {
  Appointment,
  AppointmentListResponse,
  appointmentListResponseSchema,
  canvasClientJwtTokenResponseSchema,
  Note,
  NoteListResponse,
  noteListResponseSchema,
  noteSchema,
  SlimBookedAppointment,
  slimBookedAppointmentSchema,
} from "@metriport/shared/interface/external/ehr/canvas/index";
import { Patient, patientSchema } from "@metriport/shared/interface/external/ehr/patient";
import {
  Practitioner,
  practitionerSchema,
} from "@metriport/shared/interface/external/ehr/practitioner";
import { EhrSources } from "@metriport/shared/interface/external/ehr/source";
import axios, { AxiosError, AxiosInstance, AxiosResponse } from "axios";
import dayjs from "dayjs";
import duration from "dayjs/plugin/duration";
import { z } from "zod";
import { RXNORM_URL as RXNORM_SYSTEM } from "../../../util/constants";
import { out } from "../../../util/log";
import {
  ApiConfig,
  fetchEhrBundleUsingCache,
  fetchEhrFhirResourcesWithPagination,
  formatDate,
  getConditionIcd10Coding,
  getConditionStartDate,
  getConditionStatus,
  makeRequest,
  MakeRequestParamsInEhr,
  paginateWaitTime,
} from "../shared";

dayjs.extend(duration);

interface CanvasApiConfig extends ApiConfig {
  environment: string;
}

const canvasDomainExtension = ".canvasmedical.com";
const canvasDateFormat = "YYYY-MM-DD";
const canvasNoteTitle = "Metriport Chart Import";
const canvasNoteTypeName = "Chart review";
const canvasNoteStatusForWriting = "NEW";
const utcToEstOffset = dayjs.duration(-5, "hours");
const defaultCountOrLimit = "1000";
export type CanvasEnv = string;

export const supportedCanvasResources: ResourceType[] = [
  "AllergyIntolerance",
  "CarePlan",
  "CareTeam",
  "Condition",
  "Coverage",
  "Device",
  "DiagnosticReport",
  "Encounter",
  "Goal",
  "Immunization",
  "Media",
  "MedicationRequest",
  "MedicationStatement",
  "Observation",
  "Procedure",
];
export type SupportedCanvasResource = (typeof supportedCanvasResources)[number];
export function isSupportedCanvasResource(
  resourceType: string
): resourceType is SupportedCanvasResource {
  return supportedCanvasResources.includes(resourceType as SupportedCanvasResource);
}

const problemStatusesMap = new Map<string, string>();
problemStatusesMap.set("active", "active");
problemStatusesMap.set("relapse", "active");
problemStatusesMap.set("recurrence", "active");
problemStatusesMap.set("remission", "resolved");
problemStatusesMap.set("resolved", "resolved");
problemStatusesMap.set("inactive", "resolved");

class CanvasApi {
  private axiosInstanceFhirApi: AxiosInstance;
  private axiosInstanceCustomApi: AxiosInstance;
  private twoLeggedAuthTokenInfo: JwtTokenInfo | undefined;
  private baseUrl: string;
  private practiceId: string;

  private constructor(private config: CanvasApiConfig) {
    this.twoLeggedAuthTokenInfo = config.twoLeggedAuthTokenInfo;
    this.practiceId = config.practiceId;
    this.axiosInstanceFhirApi = axios.create({});
    this.axiosInstanceCustomApi = axios.create({});
    this.baseUrl = `${config.environment}${canvasDomainExtension}`;
  }

  public static async create(config: CanvasApiConfig): Promise<CanvasApi> {
    const instance = new CanvasApi(config);
    await instance.initialize();
    return instance;
  }

  getTwoLeggedAuthTokenInfo(): JwtTokenInfo | undefined {
    return this.twoLeggedAuthTokenInfo;
  }

  private async fetchTwoLeggedAuthToken(): Promise<JwtTokenInfo> {
    const url = `https://${this.baseUrl}/auth/token/`;
    const payload = `grant_type=client_credentials&client_id=${this.config.clientKey}&client_secret=${this.config.clientSecret}`;

    try {
      const response = await axios.post(url, payload, {
        headers: { "Content-Type": "application/x-www-form-urlencoded" },
      });
      if (!response.data) throw new MetriportError("No body returned from token endpoint");
      const tokenData = canvasClientJwtTokenResponseSchema.parse(response.data);
      return {
        access_token: tokenData.access_token,
        exp: new Date(Date.now() + +tokenData.expires_in * 1000),
      };
    } catch (error) {
      throw new MetriportError("Failed to fetch OAuth token @ Canvas", undefined, {
        error: errorToString(error),
      });
    }
  }

  async initialize(): Promise<void> {
    const { log } = out(`Canvas initialize - practiceId ${this.practiceId}`);
    if (!this.twoLeggedAuthTokenInfo) {
      log(`Two Legged Auth token not found @ Canvas - fetching new token`);
      this.twoLeggedAuthTokenInfo = await this.fetchTwoLeggedAuthToken();
    } else if (this.twoLeggedAuthTokenInfo.exp < buildDayjs().add(15, "minutes").toDate()) {
      log(`Two Legged Auth token expired @ Canvas - fetching new token`);
      this.twoLeggedAuthTokenInfo = await this.fetchTwoLeggedAuthToken();
    } else {
      log(`Two Legged Auth token found @ Canvas - using existing token`);
    }

    this.axiosInstanceFhirApi = axios.create({
      baseURL: `https://fumage-${this.baseUrl}`,
      headers: {
        Accept: "application/json",
        Authorization: `Bearer ${this.twoLeggedAuthTokenInfo.access_token}`,
        "Content-Type": "application/json",
      },
    });

    this.axiosInstanceCustomApi = axios.create({
      baseURL: `https://${this.baseUrl}/core/api`,
      headers: {
        Authorization: `Bearer ${this.twoLeggedAuthTokenInfo.access_token}`,
        "Content-Type": "application/json",
      },
    });
  }

  private async handleAxiosRequest<T>(
    requestFunction: () => Promise<AxiosResponse<T>>
  ): Promise<AxiosResponse<T>> {
    try {
      const response = await requestFunction();
      return response;
    } catch (error) {
      if (axios.isAxiosError(error)) {
        const axiosError = error as AxiosError;
        const statusCode = axiosError.response?.status;
        const errorMessage = axiosError.response?.data;
        const msg = `Request failed. Status: ${statusCode}. Message: ${JSON.stringify(
          errorMessage
        )}`;
        console.log("error", JSON.stringify(error, null, 2));
        throw new Error(msg);
      }
      throw new Error("An unexpected error occurred during the request");
    }
  }

  async getPractitionerLegacy(name: string): Promise<PractitionerFhir> {
    const response = await this.handleAxiosRequest(() =>
      this.axiosInstanceFhirApi.get(
        `Practitioner?name=${name}&include-non-scheduleable-practitioners=true`
      )
    );
    return response.data.entry[0].resource;
  }

  async createPatient(patient: PatientFhir): Promise<string> {
    const response = await this.handleAxiosRequest(() =>
      this.axiosInstanceFhirApi.post("Patient", patient)
    );

    const locationHeader = response.headers["location"];
    const patientId = locationHeader?.split("/").pop() ?? "";
    return patientId;
  }

  async getLocation(): Promise<Location> {
    const response = await this.handleAxiosRequest(() => this.axiosInstanceFhirApi.get(`Location`));
    return response.data.entry[0].resource;
  }

  async createNoteLegacy({
    patientKey,
    providerKey,
    practiceLocationKey,
    noteTypeName,
  }: {
    patientKey: string;
    providerKey: string;
    practiceLocationKey: string;
    noteTypeName: string;
  }) {
    const payload = {
      title: "Metriport Chart Import",
      noteTypeName,
      patientKey,
      providerKey,
      practiceLocationKey,
      encounterStartTime: new Date().toISOString(),
    };

    const response = await this.handleAxiosRequest(() =>
      this.axiosInstanceCustomApi.post("notes/v1/Note", payload)
    );
    return response.data.noteKey;
  }

  async updateNoteTitle({ noteKey, title }: { noteKey: string; title: string }): Promise<void> {
    const payload = {
      title,
    };

    await this.handleAxiosRequest(() =>
      this.axiosInstanceCustomApi.patch(`notes/v1/Note/${noteKey}`, payload)
    );
  }

  async createConditionLegacy({
    condition,
    patientId,
    practitionerId,
    noteId,
  }: {
    condition: Condition;
    patientId: string;
    practitionerId: string;
    noteId: string;
  }): Promise<string> {
    condition.subject = { reference: `Patient/${patientId}` };
    condition.recorder = { reference: `Practitioner/${practitionerId}` };
    condition.extension = [
      {
        url: "http://schemas.canvasmedical.com/fhir/extensions/note-id",
        valueId: noteId,
      },
    ];
    const response = await this.handleAxiosRequest(() =>
      this.axiosInstanceFhirApi.post("Condition", condition)
    );
    return response.headers["location"]?.split("/").pop() ?? "";
  }

  async createMedicationStatement({
    medication,
    patientId,
    noteId,
  }: {
    medication: MedicationStatement;
    patientId: string;
    noteId: string;
  }): Promise<string> {
    medication.subject = { reference: `Patient/${patientId}` };
    medication.extension = [
      {
        url: "http://schemas.canvasmedical.com/fhir/extensions/note-id",
        valueId: noteId,
      },
    ];
    const response = await this.handleAxiosRequest(() =>
      this.axiosInstanceFhirApi.post("MedicationStatement", medication)
    );
    return response.headers["location"]?.split("/").pop() ?? "";
  }

  async createAllergy({
    allergy,
    patientId,
    noteId,
    practitionerId,
  }: {
    allergy: AllergyIntolerance;
    patientId: string;
    noteId: string;
    practitionerId: string;
  }): Promise<string> {
    if (!patientId || !noteId || !practitionerId) {
      throw new Error(
        "Patient ID, Note ID, and Practitioner ID must be set before adding an allergy"
      );
    }
    allergy.patient = { reference: `Patient/${patientId}` };
    allergy.recorder = { reference: `Practitioner/${practitionerId}` };
    allergy.extension = [
      {
        url: "http://schemas.canvasmedical.com/fhir/extensions/note-id",
        valueId: noteId,
      },
    ];
    const response = await this.handleAxiosRequest(() =>
      this.axiosInstanceFhirApi.post("AllergyIntolerance", allergy)
    );
    return response.headers["location"]?.split("/").pop() ?? "";
  }

  async getFirstEncounter(patientId: string): Promise<Encounter> {
    const response = await this.handleAxiosRequest(() =>
      this.axiosInstanceFhirApi.get(`Encounter?patient=${patientId}&_sort=-date&_count=1`)
    );
    return response.data.entry[0].resource;
  }

  async getMedication(medicationId: string): Promise<Medication> {
    const response = await this.handleAxiosRequest(() =>
      this.axiosInstanceFhirApi.get(`Medication/${medicationId}`)
    );
    return response.data;
  }

  async searchMedication({
    rxNormCode,
    medicationName,
  }: {
    rxNormCode?: string;
    medicationName?: string;
  }): Promise<Bundle> {
    if (!rxNormCode && !medicationName) {
      throw new Error("At least one of rxNormCode or medicationName must be provided");
    }

    let url = "Medication?";
    const params: string[] = [];

    if (rxNormCode) {
      params.push(`code=${RXNORM_SYSTEM}|${rxNormCode}`);
    }

    if (medicationName) {
      params.push(`_text=${encodeURIComponent(medicationName)}`);
    }

    url += params.join("&");

    const response = await this.handleAxiosRequest(() => this.axiosInstanceFhirApi.get(url));
    if (response.data.entry && response.data.entry.length > 0) {
      return response.data.entry;
    }
    throw new Error("Medication not found");
  }

  async getAppointment(appointmentId: string): Promise<AppointmentFhir> {
    const response = await this.handleAxiosRequest(() =>
      this.axiosInstanceFhirApi.get(`Appointment/${appointmentId}`)
    );
    return response.data;
  }

  async getPatient({ cxId, patientId }: { cxId: string; patientId: string }): Promise<Patient> {
    const { debug } = out(
      `Canvas getPatient - cxId ${cxId} practiceId ${this.practiceId} patientId ${patientId}`
    );
    const patientUrl = `/Patient/${patientId}`;
    const additionalInfo = { cxId, practiceId: this.practiceId, patientId };
    const patient = await this.makeRequest<Patient>({
      cxId,
      patientId,
      s3Path: "patient",
      method: "GET",
      url: patientUrl,
      schema: patientSchema,
      additionalInfo,
      debug,
      useFhir: true,
    });
    return patient;
  }

  async getPractitioner({
    cxId,
    patientId,
    practitionerId,
  }: {
    cxId: string;
    patientId: string;
    practitionerId: string;
  }): Promise<Practitioner> {
    const { debug } = out(
      `Canvas getPractitioner - cxId ${cxId} practiceId ${this.practiceId} patientId ${patientId} practitionerId ${practitionerId}`
    );
    const practitionerUrl = `/Practitioner/${practitionerId}`;
    const additionalInfo = { cxId, practiceId: this.practiceId, patientId, practitionerId };
    const practitioner = await this.makeRequest<Practitioner>({
      cxId,
      patientId,
      s3Path: "practitioner",
      method: "GET",
      url: practitionerUrl,
      schema: practitionerSchema,
      additionalInfo,
      debug,
      useFhir: true,
    });
    return practitioner;
  }

  async createNote({
    cxId,
    patientId,
    practitionerId,
    practiceLocationId,
    title,
    noteType,
  }: {
    cxId: string;
    patientId: string;
    practitionerId: string;
    practiceLocationId: string;
    title: string;
    noteType: string;
  }): Promise<Note> {
    const { debug } = out(
      `Canvas createNote - cxId ${cxId} practiceId ${this.practiceId} patientId ${patientId} practitionerId ${practitionerId}`
    );
    const noteUrl = "notes/v1/Note";
    const additionalInfo = {
      cxId,
      practiceId: this.practiceId,
      patientId,
      practitionerId,
      practiceLocationId,
      title,
      noteType,
    };
    const data = {
      title,
      noteTypeName: noteType,
      patientKey: patientId,
      providerKey: practitionerId,
      practiceLocationKey: practiceLocationId,
      encounterStartTime: buildDayjs().toISOString(),
    };

    const note = await this.makeRequest<Note>({
      cxId,
      patientId,
      s3Path: "create-note",
      method: "POST",
      url: noteUrl,
      data,
      schema: noteSchema,
      additionalInfo,
      headers: { "content-type": "application/json" },
      debug,
    });
    return note;
  }

  async listNotes({
    cxId,
    patientId,
    practitionerId,
    noteType,
    fromDate,
    toDate,
    orderDec = false,
  }: {
    cxId: string;
    patientId: string;
    practitionerId: string;
    noteType: string;
    fromDate: Date;
    toDate: Date;
    orderDec?: boolean;
  }): Promise<Note[]> {
    const { debug } = out(
      `Canvas listNotes - cxId ${cxId} practiceId ${this.practiceId} patientId ${patientId} practitionerId ${practitionerId}`
    );
    const params = {
      note_type_name: noteType,
      patient_key: patientId,
      provider_key: practitionerId,
      datetime_of_service__gte: fromDate.toISOString(),
      datetime_of_service__lte: toDate.toISOString(),
      limit: defaultCountOrLimit,
      ordering: orderDec ? "-datetime_of_service" : "datetime_of_service",
    };
    const urlParams = new URLSearchParams(params);
    const noteUrl = `notes/v1/Note?${urlParams.toString()}`;
    const additionalInfo = {
      cxId,
      practiceId: this.practiceId,
      patientId,
      practitionerId,
      noteType,
      fromDate: fromDate.toISOString(),
      toDate: toDate.toISOString(),
    };
    async function paginateNotes(
      api: CanvasApi,
      url: string | null | undefined,
      acc: Note[] | undefined = []
    ): Promise<Note[]> {
      if (!url) return acc;
      const notesListResponse = await api.makeRequest<NoteListResponse>({
        cxId,
        patientId,
        s3Path: "notes",
        method: "GET",
        url,
        schema: noteListResponseSchema,
        additionalInfo,
        headers: { "content-type": "application/json" },
        debug,
      });
      acc.push(...(notesListResponse.results ?? []));
      const nextUrl = notesListResponse.next;
      return paginateNotes(api, nextUrl, acc);
    }
    const notes = await paginateNotes(this, noteUrl);
    return notes;
  }

  async getOrCreateMetriportImportNote({
    cxId,
    patientId,
    practitionerId,
    practiceLocationId,
  }: {
    cxId: string;
    patientId: string;
    practitionerId: string;
    practiceLocationId: string;
  }): Promise<Note> {
    const notes = await this.listNotes({
      cxId,
      patientId,
      practitionerId,
      noteType: canvasNoteTypeName,
      fromDate: buildDayjs().subtract(1, "day").toDate(),
      toDate: buildDayjs().toDate(),
      orderDec: true,
    });
    const note = notes.find(
      n =>
        n.title === canvasNoteTitle &&
        n.practiceLocationKey === practiceLocationId &&
        n.currentState === canvasNoteStatusForWriting
    );
    if (note) {
      const noteCreatedAtEst = buildDayjs(note.datetimeOfService).add(utcToEstOffset);
      const nowEst = buildDayjs().add(utcToEstOffset);
      const noteCreatedToday =
        noteCreatedAtEst.format("YYYY-MM-DD") === nowEst.format("YYYY-MM-DD");
      if (noteCreatedToday) return note;
    }
    const newNote = await this.createNote({
      cxId,
      patientId,
      practitionerId,
      practiceLocationId,
      title: canvasNoteTitle,
      noteType: canvasNoteTypeName,
    });
    return newNote;
  }

  async getPractitionerPrimaryLocation({
    cxId,
    patientId,
    practitionerId,
  }: {
    cxId: string;
    patientId: string;
    practitionerId: string;
  }): Promise<string> {
    const practitioner = await this.getPractitioner({
      cxId,
      patientId,
      practitionerId,
    });
    const additionalInfo = { cxId, practiceId: this.practiceId, patientId, practitionerId };
    if (!practitioner.extension) {
      throw new BadRequestError(
        "Practitioner does not have a primary location",
        undefined,
        additionalInfo
      );
    }
    const primaryLocation = practitioner.extension.find(
      e =>
        e.url ===
        "http://schemas.canvasmedical.com/fhir/extensions/practitioner-primary-practice-location"
    );
    if (!primaryLocation) {
      throw new BadRequestError(
        "Practitioner does not have a primary location",
        undefined,
        additionalInfo
      );
    }
    const valueReference = primaryLocation.valueReference;
    if (!valueReference) {
      throw new BadRequestError(
        "Practitioner primary location value reference is missing",
        undefined,
        additionalInfo
      );
    }
    if (!valueReference.type || valueReference.type !== "Location") {
      throw new BadRequestError(
        "Practitioner primary location type is missing or is not a location",
        undefined,
        additionalInfo
      );
    }
    if (!valueReference.reference) {
      throw new BadRequestError(
        "Practitioner primary location reference is missing",
        undefined,
        additionalInfo
      );
    }
    const locationId = valueReference.reference.split("/")[1];
    if (!locationId) {
      throw new BadRequestError(
        "Practitioner primary location ID is missing",
        undefined,
        additionalInfo
      );
    }
    return locationId;
  }

  async createCondition({
    cxId,
    patientId,
    practitionerId,
    condition,
  }: {
    cxId: string;
    patientId: string;
    practitionerId: string;
    condition: Condition;
  }): Promise<void> {
    const { debug } = out(
      `Canvas createCondition - cxId ${cxId} practiceId ${this.practiceId} patientId ${patientId}`
    );
    const additionalInfo = {
      cxId,
      practiceId: this.practiceId,
      patientId,
      conditionId: condition.id,
    };
    const formattedCondition = this.formatCondition(condition, additionalInfo);
    const practiceLocationId = await this.getPractitionerPrimaryLocation({
      cxId,
      patientId,
      practitionerId,
    });
    const note = await this.getOrCreateMetriportImportNote({
      cxId,
      patientId,
      practitionerId,
      practiceLocationId,
    });
    const noteId = note.noteKey;
    const conditionUrl = `/Condition`;
    formattedCondition.subject = { reference: `Patient/${patientId}` };
    formattedCondition.recorder = { reference: `Practitioner/${practitionerId}` };
    formattedCondition.extension = [
      ...(formattedCondition.extension ?? []),
      {
        url: "http://schemas.canvasmedical.com/fhir/extensions/note-id",
        valueId: noteId,
      },
    ];
    await this.makeRequest<undefined>({
      cxId,
      patientId,
      s3Path: `fhir/condition/${additionalInfo.conditionId}`,
      method: "POST",
      url: conditionUrl,
      data: { ...formattedCondition },
      schema: z.undefined(),
      additionalInfo: { ...additionalInfo, noteId },
      headers: { "content-type": "application/json" },
      debug,
      useFhir: true,
      emptyResponse: true,
    });
  }

  async getBundleByResourceType({
    cxId,
    metriportPatientId,
    canvasPatientId,
    resourceType,
    useCachedBundle = true,
  }: {
    cxId: string;
    metriportPatientId: string;
    canvasPatientId: string;
    resourceType: string;
    useCachedBundle?: boolean;
  }): Promise<Bundle> {
    const { debug } = out(
      `Canvas getBundleByResourceType - cxId ${cxId} practiceId ${this.practiceId} canvasPatientId ${canvasPatientId}`
    );
    if (!isSupportedCanvasResource(resourceType)) {
      throw new BadRequestError("Invalid resource type", undefined, {
        resourceType,
      });
    }
    const params = { patient: `Patient/${canvasPatientId}`, _count: defaultCountOrLimit };
    const urlParams = new URLSearchParams(params);
    const resourceTypeUrl = `/${resourceType}?${urlParams.toString()}`;
    const additionalInfo = {
      cxId,
      practiceId: this.practiceId,
      patientId: canvasPatientId,
      resourceType,
    };
    const fetchResourcesFromEhr = () =>
      fetchEhrFhirResourcesWithPagination({
        makeRequest: async (url: string) => {
          const bundle = await this.makeRequest<EhrFhirResourceBundle>({
            cxId,
            patientId: canvasPatientId,
            s3Path: `fhir-resources-${resourceType}`,
            method: "GET",
            url,
            schema: ehrFhirResourceBundleSchema,
            additionalInfo,
            debug,
            useFhir: true,
          });
          const invalidResource = bundle.entry?.find(e => e.resource.resourceType !== resourceType);
          if (invalidResource) {
            throw new BadRequestError("Invalid bundle", undefined, {
              resourceType,
              resourceTypeInBundle: invalidResource.resource.resourceType,
            });
          }
          return bundle;
        },
        url: resourceTypeUrl,
      });
    const bundle = await fetchEhrBundleUsingCache({
      ehr: EhrSources.canvas,
      cxId,
      metriportPatientId,
      ehrPatientId: canvasPatientId,
      resourceType,
      fetchResourcesFromEhr,
      useCachedBundle,
    });
    return bundle;
  }

  async getAppointments({
    cxId,
    fromDate,
    toDate,
  }: {
    cxId: string;
    fromDate: Date;
    toDate: Date;
  }): Promise<SlimBookedAppointment[]> {
    const { debug } = out(`Canvas getAppointments - cxId ${cxId} practiceId ${this.practiceId}`);
<<<<<<< HEAD
    const params = {
      status: "booked",
      ...(fromDate && { date: `ge${this.formatDate(fromDate.toISOString()) ?? ""}` }),
      ...(toDate && { date: `lt${this.formatDate(toDate.toISOString()) ?? ""}` }),
      _count: defaultCountOrLimit,
    };
=======
    const params = { status: "booked", _count: "1000" };
>>>>>>> f680518c
    const urlParams = new URLSearchParams(params);
    urlParams.append("date", `ge${this.formatDate(fromDate.toISOString())}`);
    urlParams.append("date", `lt${this.formatDate(toDate.toISOString())}`);
    const appointmentUrl = `/Appointment?${urlParams.toString()}`;
    const additionalInfo = {
      cxId,
      practiceId: this.practiceId,
      fromDate: fromDate.toISOString(),
      toDate: toDate.toISOString(),
    };
    async function paginateAppointments(
      api: CanvasApi,
      url: string | undefined,
      acc: Appointment[] | undefined = []
    ): Promise<Appointment[]> {
      if (!url) return acc;
      await sleep(paginateWaitTime);
      const appointmentListResponse = await api.makeRequest<AppointmentListResponse>({
        cxId,
        s3Path: "appointments",
        method: "GET",
        url,
        schema: appointmentListResponseSchema,
        additionalInfo,
        debug,
        useFhir: true,
      });
      acc.push(...(appointmentListResponse.entry ?? []).map(e => e.resource));
      const nextUrl = appointmentListResponse.link?.find(l => l.relation === "next")?.url;
      return paginateAppointments(api, nextUrl, acc);
    }
    const appointments = await paginateAppointments(this, appointmentUrl);
    const slimBookedAppointments = appointments
      .flatMap(app => {
        // Canvas returns some statuses that are not "booked", so we have further filter
        if (app.status !== "booked") return [];
        const patient = app.participant.find(p => p.actor.type === "Patient");
        if (!patient) return [];
        return [{ patientId: patient.actor.reference.replace("Patient/", "") }];
      })
      .map(a => slimBookedAppointmentSchema.parse(a));
    return slimBookedAppointments;
  }

  private async makeRequest<T>({
    cxId,
    patientId,
    s3Path,
    url,
    method,
    data,
    headers,
    schema,
    additionalInfo,
    debug,
    emptyResponse = false,
    useFhir = false,
  }: MakeRequestParamsInEhr<T> & { useFhir?: boolean }): Promise<T> {
    const axiosInstance = useFhir ? this.axiosInstanceFhirApi : this.axiosInstanceCustomApi;
    return await makeRequest<T>({
      ehr: EhrSources.canvas,
      cxId,
      practiceId: this.practiceId,
      patientId,
      s3Path,
      axiosInstance,
      url,
      method,
      data,
      headers,
      schema,
      additionalInfo,
      debug,
      emptyResponse,
    });
  }

  private formatDate(date: string | undefined): string | undefined {
    return formatDate(date, canvasDateFormat);
  }

  private formatCondition(
    condition: Condition,
    additionalInfo: Record<string, string | undefined>
  ): Condition {
    const formattedCondition: Condition = {
      resourceType: "Condition",
      ...(condition.id ? { id: condition.id } : {}),
      ...(condition.subject ? { subject: condition.subject } : {}),
      ...(condition.recorder ? { recorder: condition.recorder } : {}),
      ...(condition.meta ? { meta: condition.meta } : {}),
      ...(condition.extension ? { extension: condition.extension } : {}),
    };
    const icd10Coding = getConditionIcd10Coding(condition);
    if (!icd10Coding) {
      throw new BadRequestError("No ICD-10 code found for condition", undefined, additionalInfo);
    }
    if (!icd10Coding.code) {
      throw new BadRequestError("No code found for ICD-10 coding", undefined, additionalInfo);
    }
    if (!icd10Coding.display) {
      throw new BadRequestError("No display found for ICD-10 coding", undefined, additionalInfo);
    }
    formattedCondition.code = {
      coding: [
        {
          code: icd10Coding.code,
          system: "http://hl7.org/fhir/sid/icd-10-cm",
          display: icd10Coding.display,
        },
      ],
    };
    const startDate = getConditionStartDate(condition);
    const formattedStartDate = formatDate(startDate, canvasDateFormat);
    if (!formattedStartDate) {
      throw new BadRequestError("No start date found for condition", undefined, additionalInfo);
    }
    formattedCondition.onsetDateTime = formattedStartDate;
    const conditionStatus = getConditionStatus(condition);
    const problemStatus = conditionStatus
      ? problemStatusesMap.get(conditionStatus.toLowerCase())
      : undefined;
    if (!problemStatus) {
      throw new BadRequestError("No problem status found for condition", undefined, additionalInfo);
    }
    formattedCondition.clinicalStatus = {
      coding: [
        {
          system: "http://terminology.hl7.org/CodeSystem/condition-clinical",
          code: problemStatus,
        },
      ],
    };
    formattedCondition.category = [
      {
        coding: [
          {
            system: "http://terminology.hl7.org/CodeSystem/condition-category",
            code: "encounter-diagnosis",
          },
        ],
      },
    ];
    return formattedCondition;
  }
}

export default CanvasApi;<|MERGE_RESOLUTION|>--- conflicted
+++ resolved
@@ -803,16 +803,7 @@
     toDate: Date;
   }): Promise<SlimBookedAppointment[]> {
     const { debug } = out(`Canvas getAppointments - cxId ${cxId} practiceId ${this.practiceId}`);
-<<<<<<< HEAD
-    const params = {
-      status: "booked",
-      ...(fromDate && { date: `ge${this.formatDate(fromDate.toISOString()) ?? ""}` }),
-      ...(toDate && { date: `lt${this.formatDate(toDate.toISOString()) ?? ""}` }),
-      _count: defaultCountOrLimit,
-    };
-=======
     const params = { status: "booked", _count: "1000" };
->>>>>>> f680518c
     const urlParams = new URLSearchParams(params);
     urlParams.append("date", `ge${this.formatDate(fromDate.toISOString())}`);
     urlParams.append("date", `lt${this.formatDate(toDate.toISOString())}`);
