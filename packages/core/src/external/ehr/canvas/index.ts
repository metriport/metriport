--- conflicted
+++ resolved
@@ -7,14 +7,8 @@
   Immunization,
   Medication,
   MedicationStatement,
-<<<<<<< HEAD
   Observation,
-  Resource,
-=======
-  Patient as PatientFhir,
-  Practitioner as PractitionerFhir,
   ResourceType,
->>>>>>> b3c12e86
 } from "@medplum/fhirtypes";
 import {
   BadRequestError,
@@ -53,31 +47,17 @@
 import duration from "dayjs/plugin/duration";
 import { uniqBy } from "lodash";
 import { z } from "zod";
-<<<<<<< HEAD
 import { ObservationStatus } from "../../../fhir-deduplication/resources/observation-shared";
 import { fetchCodingCodeOrDisplayOrSystem } from "../../../fhir-deduplication/shared";
 import { executeAsynchronously } from "../../../util/concurrency";
 import { log, out } from "../../../util/log";
 import { capture } from "../../../util/notifications";
-import { BundleType, isResourceDiffBundleType } from "../bundle/bundle-shared";
-import {
-  createOrReplaceBundle,
-  CreateOrReplaceBundleParams,
-} from "../bundle/command/create-or-replace-bundle";
-import { FetchBundleParams, fetchBundlePreSignedUrl } from "../bundle/command/fetch-bundle";
-import {
-  ApiConfig,
-  DataPoint,
-  fetchBundleUsingTtl,
-=======
-import { RXNORM_URL as RXNORM_SYSTEM } from "../../../util/constants";
-import { out } from "../../../util/log";
 import {
   ApiConfig,
   convertBundleToValidStrictBundle,
+  DataPoint,
   fetchEhrBundleUsingCache,
   fetchEhrFhirResourcesWithPagination,
->>>>>>> b3c12e86
   formatDate,
   getAllergyIntoleranceOnsetDate,
   getAllergyIntoleranceSubstanceRxnormCoding,
