--- conflicted
+++ resolved
@@ -756,7 +756,6 @@
       patientId: canvasPatientId,
       resourceType,
     };
-<<<<<<< HEAD
     const fetchResourcesFromEhr = () =>
       fetchEhrFhirResourcesWithPagination({
         makeRequest: async (url: string) => {
@@ -781,46 +780,6 @@
           return bundle;
         },
         url: resourceTypeUrl,
-=======
-    if (useCachedBundle) {
-      const cachedBundle = await this.getCachedBundle({
-        cxId,
-        metriportPatientId,
-        canvasPatientId,
-        bundleType: BundleType.EHR,
-        resourceType,
-      });
-      if (cachedBundle) return cachedBundle;
-    }
-    async function paginateFhirResources(
-      api: CanvasApi,
-      url: string | undefined,
-      acc: EhrFhirResource[] | undefined = []
-    ): Promise<EhrFhirResource[]> {
-      if (!url) return acc;
-      await sleep(paginateWaitTime.asMilliseconds());
-      const ehrFhirResourceBundle = await api.makeRequest<EhrFhirResourceBundle>({
-        cxId,
-        patientId: canvasPatientId,
-        s3Path: `fhir-resources-${resourceType}`,
-        method: "GET",
-        url,
-        schema: ehrFhirResourceBundleSchema,
-        additionalInfo,
-        debug,
-        useFhir: true,
-      });
-      acc.push(...(ehrFhirResourceBundle.entry ?? []).map(e => e.resource));
-      const nextUrl = ehrFhirResourceBundle.link?.find(l => l.relation === "next")?.url;
-      return paginateFhirResources(api, nextUrl, acc);
-    }
-    const ehrFhirResources = await paginateFhirResources(this, resourceTypeUrl);
-    const invalidEntry = ehrFhirResources.find(r => r.resourceType !== resourceType);
-    if (invalidEntry) {
-      throw new BadRequestError("Invalid resource in bundle", undefined, {
-        resourceType,
-        resourceTypeInBundle: invalidEntry.resourceType,
->>>>>>> e7d1f1b7
       });
     const bundle = await fetchEhrBundleUsingCache({
       ehr: EhrSources.canvas,
