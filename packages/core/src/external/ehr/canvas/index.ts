import {
  AllergyIntolerance,
  Appointment as AppointmentFhir,
  Bundle,
  Condition,
  Encounter,
  Location,
  Medication,
  MedicationStatement,
  Patient as PatientFhir,
  Practitioner as PractitionerFhir,
  ResourceType,
} from "@medplum/fhirtypes";
import {
  BadRequestError,
<<<<<<< HEAD
  EhrFhirResourceBundle,
  ehrFhirResourceBundleSchema,
  errorToString,
  JwtTokenInfo,
  MetriportError,
=======
  errorToString,
  JwtTokenInfo,
  MetriportError,
  sleep,
>>>>>>> 85dbf771
} from "@metriport/shared";
import { buildDayjs } from "@metriport/shared/common/date";
import {
  Appointment,
  AppointmentListResponse,
  appointmentListResponseSchema,
  canvasClientJwtTokenResponseSchema,
  Note,
  NoteListResponse,
  noteListResponseSchema,
  noteSchema,
  SlimBookedAppointment,
  slimBookedAppointmentSchema,
} from "@metriport/shared/interface/external/ehr/canvas/index";
import { Patient, patientSchema } from "@metriport/shared/interface/external/ehr/patient";
import {
  Practitioner,
  practitionerSchema,
} from "@metriport/shared/interface/external/ehr/practitioner";
import { EhrSources } from "@metriport/shared/interface/external/ehr/source";
import axios, { AxiosError, AxiosInstance, AxiosResponse } from "axios";
import dayjs from "dayjs";
import duration from "dayjs/plugin/duration";
import { z } from "zod";
import { RXNORM_URL as RXNORM_SYSTEM } from "../../../util/constants";
import { out } from "../../../util/log";
import {
  ApiConfig,
  fetchEhrBundleUsingCache,
  fetchEhrFhirResourcesWithPagination,
  formatDate,
  getConditionIcd10Coding,
  getConditionStartDate,
  getConditionStatus,
  makeRequest,
  MakeRequestParamsInEhr,
  paginateWaitTime,
} from "../shared";

dayjs.extend(duration);

interface CanvasApiConfig extends ApiConfig {
  environment: string;
}

const canvasDomainExtension = ".canvasmedical.com";
const canvasDateFormat = "YYYY-MM-DD";
const canvasNoteTitle = "Metriport Chart Import";
const canvasNoteTypeName = "Chart review";
const canvasNoteStatusForWriting = "NEW";
const utcToEstOffset = dayjs.duration(-5, "hours");
const defaultCountOrLimit = "1000";
export type CanvasEnv = string;

export const supportedCanvasResources: ResourceType[] = [
  "AllergyIntolerance",
  "CarePlan",
  "CareTeam",
  "Condition",
  "Coverage",
  "Device",
  "DiagnosticReport",
  "Encounter",
  "Goal",
  "Immunization",
  "Media",
  "MedicationRequest",
  "MedicationStatement",
  "Observation",
  "Procedure",
];
export type SupportedCanvasResource = (typeof supportedCanvasResources)[number];
export function isSupportedCanvasResource(
  resourceType: string
): resourceType is SupportedCanvasResource {
  return supportedCanvasResources.includes(resourceType as SupportedCanvasResource);
}

const problemStatusesMap = new Map<string, string>();
problemStatusesMap.set("active", "active");
problemStatusesMap.set("relapse", "active");
problemStatusesMap.set("recurrence", "active");
problemStatusesMap.set("remission", "resolved");
problemStatusesMap.set("resolved", "resolved");
problemStatusesMap.set("inactive", "resolved");

class CanvasApi {
  private axiosInstanceFhirApi: AxiosInstance;
  private axiosInstanceCustomApi: AxiosInstance;
  private twoLeggedAuthTokenInfo: JwtTokenInfo | undefined;
  private baseUrl: string;
  private practiceId: string;

  private constructor(private config: CanvasApiConfig) {
    this.twoLeggedAuthTokenInfo = config.twoLeggedAuthTokenInfo;
    this.practiceId = config.practiceId;
    this.axiosInstanceFhirApi = axios.create({});
    this.axiosInstanceCustomApi = axios.create({});
    this.baseUrl = `${config.environment}${canvasDomainExtension}`;
  }

  public static async create(config: CanvasApiConfig): Promise<CanvasApi> {
    const instance = new CanvasApi(config);
    await instance.initialize();
    return instance;
  }

  getTwoLeggedAuthTokenInfo(): JwtTokenInfo | undefined {
    return this.twoLeggedAuthTokenInfo;
  }

  private async fetchTwoLeggedAuthToken(): Promise<JwtTokenInfo> {
    const url = `https://${this.baseUrl}/auth/token/`;
    const payload = `grant_type=client_credentials&client_id=${this.config.clientKey}&client_secret=${this.config.clientSecret}`;

    try {
      const response = await axios.post(url, payload, {
        headers: { "Content-Type": "application/x-www-form-urlencoded" },
      });
      if (!response.data) throw new MetriportError("No body returned from token endpoint");
      const tokenData = canvasClientJwtTokenResponseSchema.parse(response.data);
      return {
        access_token: tokenData.access_token,
        exp: new Date(Date.now() + +tokenData.expires_in * 1000),
      };
    } catch (error) {
      throw new MetriportError("Failed to fetch OAuth token @ Canvas", undefined, {
        error: errorToString(error),
      });
    }
  }

  async initialize(): Promise<void> {
    const { log } = out(`Canvas initialize - practiceId ${this.practiceId}`);
    if (!this.twoLeggedAuthTokenInfo) {
      log(`Two Legged Auth token not found @ Canvas - fetching new token`);
      this.twoLeggedAuthTokenInfo = await this.fetchTwoLeggedAuthToken();
    } else if (this.twoLeggedAuthTokenInfo.exp < buildDayjs().add(15, "minutes").toDate()) {
      log(`Two Legged Auth token expired @ Canvas - fetching new token`);
      this.twoLeggedAuthTokenInfo = await this.fetchTwoLeggedAuthToken();
    } else {
      log(`Two Legged Auth token found @ Canvas - using existing token`);
    }

    this.axiosInstanceFhirApi = axios.create({
      baseURL: `https://fumage-${this.baseUrl}`,
      headers: {
        Accept: "application/json",
        Authorization: `Bearer ${this.twoLeggedAuthTokenInfo.access_token}`,
        "Content-Type": "application/json",
      },
    });

    this.axiosInstanceCustomApi = axios.create({
      baseURL: `https://${this.baseUrl}/core/api`,
      headers: {
        Authorization: `Bearer ${this.twoLeggedAuthTokenInfo.access_token}`,
        "Content-Type": "application/json",
      },
    });
  }

  private async handleAxiosRequest<T>(
    requestFunction: () => Promise<AxiosResponse<T>>
  ): Promise<AxiosResponse<T>> {
    try {
      const response = await requestFunction();
      return response;
    } catch (error) {
      if (axios.isAxiosError(error)) {
        const axiosError = error as AxiosError;
        const statusCode = axiosError.response?.status;
        const errorMessage = axiosError.response?.data;
        const msg = `Request failed. Status: ${statusCode}. Message: ${JSON.stringify(
          errorMessage
        )}`;
        console.log("error", JSON.stringify(error, null, 2));
        throw new Error(msg);
      }
      throw new Error("An unexpected error occurred during the request");
    }
  }

  async getPractitionerLegacy(name: string): Promise<PractitionerFhir> {
    const response = await this.handleAxiosRequest(() =>
      this.axiosInstanceFhirApi.get(
        `Practitioner?name=${name}&include-non-scheduleable-practitioners=true`
      )
    );
    return response.data.entry[0].resource;
  }

  async createPatient(patient: PatientFhir): Promise<string> {
    const response = await this.handleAxiosRequest(() =>
      this.axiosInstanceFhirApi.post("Patient", patient)
    );

    const locationHeader = response.headers["location"];
    const patientId = locationHeader?.split("/").pop() ?? "";
    return patientId;
  }

  async getLocation(): Promise<Location> {
    const response = await this.handleAxiosRequest(() => this.axiosInstanceFhirApi.get(`Location`));
    return response.data.entry[0].resource;
  }

  async createNoteLegacy({
    patientKey,
    providerKey,
    practiceLocationKey,
    noteTypeName,
  }: {
    patientKey: string;
    providerKey: string;
    practiceLocationKey: string;
    noteTypeName: string;
  }) {
    const payload = {
      title: "Metriport Chart Import",
      noteTypeName,
      patientKey,
      providerKey,
      practiceLocationKey,
      encounterStartTime: new Date().toISOString(),
    };

    const response = await this.handleAxiosRequest(() =>
      this.axiosInstanceCustomApi.post("notes/v1/Note", payload)
    );
    return response.data.noteKey;
  }

  async updateNoteTitle({ noteKey, title }: { noteKey: string; title: string }): Promise<void> {
    const payload = {
      title,
    };

    await this.handleAxiosRequest(() =>
      this.axiosInstanceCustomApi.patch(`notes/v1/Note/${noteKey}`, payload)
    );
  }

  async createConditionLegacy({
    condition,
    patientId,
    practitionerId,
    noteId,
  }: {
    condition: Condition;
    patientId: string;
    practitionerId: string;
    noteId: string;
  }): Promise<string> {
    condition.subject = { reference: `Patient/${patientId}` };
    condition.recorder = { reference: `Practitioner/${practitionerId}` };
    condition.extension = [
      {
        url: "http://schemas.canvasmedical.com/fhir/extensions/note-id",
        valueId: noteId,
      },
    ];
    const response = await this.handleAxiosRequest(() =>
      this.axiosInstanceFhirApi.post("Condition", condition)
    );
    return response.headers["location"]?.split("/").pop() ?? "";
  }

  async createMedicationStatement({
    medication,
    patientId,
    noteId,
  }: {
    medication: MedicationStatement;
    patientId: string;
    noteId: string;
  }): Promise<string> {
    medication.subject = { reference: `Patient/${patientId}` };
    medication.extension = [
      {
        url: "http://schemas.canvasmedical.com/fhir/extensions/note-id",
        valueId: noteId,
      },
    ];
    const response = await this.handleAxiosRequest(() =>
      this.axiosInstanceFhirApi.post("MedicationStatement", medication)
    );
    return response.headers["location"]?.split("/").pop() ?? "";
  }

  async createAllergy({
    allergy,
    patientId,
    noteId,
    practitionerId,
  }: {
    allergy: AllergyIntolerance;
    patientId: string;
    noteId: string;
    practitionerId: string;
  }): Promise<string> {
    if (!patientId || !noteId || !practitionerId) {
      throw new Error(
        "Patient ID, Note ID, and Practitioner ID must be set before adding an allergy"
      );
    }
    allergy.patient = { reference: `Patient/${patientId}` };
    allergy.recorder = { reference: `Practitioner/${practitionerId}` };
    allergy.extension = [
      {
        url: "http://schemas.canvasmedical.com/fhir/extensions/note-id",
        valueId: noteId,
      },
    ];
    const response = await this.handleAxiosRequest(() =>
      this.axiosInstanceFhirApi.post("AllergyIntolerance", allergy)
    );
    return response.headers["location"]?.split("/").pop() ?? "";
  }

  async getFirstEncounter(patientId: string): Promise<Encounter> {
    const response = await this.handleAxiosRequest(() =>
      this.axiosInstanceFhirApi.get(`Encounter?patient=${patientId}&_sort=-date&_count=1`)
    );
    return response.data.entry[0].resource;
  }

  async getMedication(medicationId: string): Promise<Medication> {
    const response = await this.handleAxiosRequest(() =>
      this.axiosInstanceFhirApi.get(`Medication/${medicationId}`)
    );
    return response.data;
  }

  async searchMedication({
    rxNormCode,
    medicationName,
  }: {
    rxNormCode?: string;
    medicationName?: string;
  }): Promise<Bundle> {
    if (!rxNormCode && !medicationName) {
      throw new Error("At least one of rxNormCode or medicationName must be provided");
    }

    let url = "Medication?";
    const params: string[] = [];

    if (rxNormCode) {
      params.push(`code=${RXNORM_SYSTEM}|${rxNormCode}`);
    }

    if (medicationName) {
      params.push(`_text=${encodeURIComponent(medicationName)}`);
    }

    url += params.join("&");

    const response = await this.handleAxiosRequest(() => this.axiosInstanceFhirApi.get(url));
    if (response.data.entry && response.data.entry.length > 0) {
      return response.data.entry;
    }
    throw new Error("Medication not found");
  }

  async getAppointment(appointmentId: string): Promise<AppointmentFhir> {
    const response = await this.handleAxiosRequest(() =>
      this.axiosInstanceFhirApi.get(`Appointment/${appointmentId}`)
    );
    return response.data;
  }

  async getPatient({ cxId, patientId }: { cxId: string; patientId: string }): Promise<Patient> {
    const { debug } = out(
      `Canvas getPatient - cxId ${cxId} practiceId ${this.practiceId} patientId ${patientId}`
    );
    const patientUrl = `/Patient/${patientId}`;
    const additionalInfo = { cxId, practiceId: this.practiceId, patientId };
    const patient = await this.makeRequest<Patient>({
      cxId,
      patientId,
      s3Path: "patient",
      method: "GET",
      url: patientUrl,
      schema: patientSchema,
      additionalInfo,
      debug,
      useFhir: true,
    });
    return patient;
  }

  async getPractitioner({
    cxId,
    patientId,
    practitionerId,
  }: {
    cxId: string;
    patientId: string;
    practitionerId: string;
  }): Promise<Practitioner> {
    const { debug } = out(
      `Canvas getPractitioner - cxId ${cxId} practiceId ${this.practiceId} patientId ${patientId} practitionerId ${practitionerId}`
    );
    const practitionerUrl = `/Practitioner/${practitionerId}`;
    const additionalInfo = { cxId, practiceId: this.practiceId, patientId, practitionerId };
    const practitioner = await this.makeRequest<Practitioner>({
      cxId,
      patientId,
      s3Path: "practitioner",
      method: "GET",
      url: practitionerUrl,
      schema: practitionerSchema,
      additionalInfo,
      debug,
      useFhir: true,
    });
    return practitioner;
  }

  async createNote({
    cxId,
    patientId,
    practitionerId,
    practiceLocationId,
    title,
    noteType,
  }: {
    cxId: string;
    patientId: string;
    practitionerId: string;
    practiceLocationId: string;
    title: string;
    noteType: string;
  }): Promise<Note> {
    const { debug } = out(
      `Canvas createNote - cxId ${cxId} practiceId ${this.practiceId} patientId ${patientId} practitionerId ${practitionerId}`
    );
    const noteUrl = "notes/v1/Note";
    const additionalInfo = {
      cxId,
      practiceId: this.practiceId,
      patientId,
      practitionerId,
      practiceLocationId,
      title,
      noteType,
    };
    const data = {
      title,
      noteTypeName: noteType,
      patientKey: patientId,
      providerKey: practitionerId,
      practiceLocationKey: practiceLocationId,
      encounterStartTime: buildDayjs().toISOString(),
    };

    const note = await this.makeRequest<Note>({
      cxId,
      patientId,
      s3Path: "create-note",
      method: "POST",
      url: noteUrl,
      data,
      schema: noteSchema,
      additionalInfo,
      headers: { "content-type": "application/json" },
      debug,
    });
    return note;
  }

  async listNotes({
    cxId,
    patientId,
    practitionerId,
    noteType,
    fromDate,
    toDate,
    orderDec = false,
  }: {
    cxId: string;
    patientId: string;
    practitionerId: string;
    noteType: string;
    fromDate: Date;
    toDate: Date;
    orderDec?: boolean;
  }): Promise<Note[]> {
    const { debug } = out(
      `Canvas listNotes - cxId ${cxId} practiceId ${this.practiceId} patientId ${patientId} practitionerId ${practitionerId}`
    );
    const params = {
      note_type_name: noteType,
      patient_key: patientId,
      provider_key: practitionerId,
      datetime_of_service__gte: fromDate.toISOString(),
      datetime_of_service__lte: toDate.toISOString(),
      limit: defaultCountOrLimit,
      ordering: orderDec ? "-datetime_of_service" : "datetime_of_service",
    };
    const urlParams = new URLSearchParams(params);
    const noteUrl = `notes/v1/Note?${urlParams.toString()}`;
    const additionalInfo = {
      cxId,
      practiceId: this.practiceId,
      patientId,
      practitionerId,
      noteType,
      fromDate: fromDate.toISOString(),
      toDate: toDate.toISOString(),
    };
    async function paginateNotes(
      api: CanvasApi,
      url: string | null | undefined,
      acc: Note[] | undefined = []
    ): Promise<Note[]> {
      if (!url) return acc;
      const notesListResponse = await api.makeRequest<NoteListResponse>({
        cxId,
        patientId,
        s3Path: "notes",
        method: "GET",
        url,
        schema: noteListResponseSchema,
        additionalInfo,
        headers: { "content-type": "application/json" },
        debug,
      });
      acc.push(...(notesListResponse.results ?? []));
      const nextUrl = notesListResponse.next;
      return paginateNotes(api, nextUrl, acc);
    }
    const notes = await paginateNotes(this, noteUrl);
    return notes;
  }

  async getOrCreateMetriportImportNote({
    cxId,
    patientId,
    practitionerId,
    practiceLocationId,
  }: {
    cxId: string;
    patientId: string;
    practitionerId: string;
    practiceLocationId: string;
  }): Promise<Note> {
    const notes = await this.listNotes({
      cxId,
      patientId,
      practitionerId,
      noteType: canvasNoteTypeName,
      fromDate: buildDayjs().subtract(1, "day").toDate(),
      toDate: buildDayjs().toDate(),
      orderDec: true,
    });
    const note = notes.find(
      n =>
        n.title === canvasNoteTitle &&
        n.practiceLocationKey === practiceLocationId &&
        n.currentState === canvasNoteStatusForWriting
    );
    if (note) {
      const noteCreatedAtEst = buildDayjs(note.datetimeOfService).add(utcToEstOffset);
      const nowEst = buildDayjs().add(utcToEstOffset);
      const noteCreatedToday =
        noteCreatedAtEst.format("YYYY-MM-DD") === nowEst.format("YYYY-MM-DD");
      if (noteCreatedToday) return note;
    }
    const newNote = await this.createNote({
      cxId,
      patientId,
      practitionerId,
      practiceLocationId,
      title: canvasNoteTitle,
      noteType: canvasNoteTypeName,
    });
    return newNote;
  }

  async getPractitionerPrimaryLocation({
    cxId,
    patientId,
    practitionerId,
  }: {
    cxId: string;
    patientId: string;
    practitionerId: string;
  }): Promise<string> {
    const practitioner = await this.getPractitioner({
      cxId,
      patientId,
      practitionerId,
    });
    const additionalInfo = { cxId, practiceId: this.practiceId, patientId, practitionerId };
    if (!practitioner.extension) {
      throw new BadRequestError(
        "Practitioner does not have a primary location",
        undefined,
        additionalInfo
      );
    }
    const primaryLocation = practitioner.extension.find(
      e =>
        e.url ===
        "http://schemas.canvasmedical.com/fhir/extensions/practitioner-primary-practice-location"
    );
    if (!primaryLocation) {
      throw new BadRequestError(
        "Practitioner does not have a primary location",
        undefined,
        additionalInfo
      );
    }
    const valueReference = primaryLocation.valueReference;
    if (!valueReference) {
      throw new BadRequestError(
        "Practitioner primary location value reference is missing",
        undefined,
        additionalInfo
      );
    }
    if (!valueReference.type || valueReference.type !== "Location") {
      throw new BadRequestError(
        "Practitioner primary location type is missing or is not a location",
        undefined,
        additionalInfo
      );
    }
    if (!valueReference.reference) {
      throw new BadRequestError(
        "Practitioner primary location reference is missing",
        undefined,
        additionalInfo
      );
    }
    const locationId = valueReference.reference.split("/")[1];
    if (!locationId) {
      throw new BadRequestError(
        "Practitioner primary location ID is missing",
        undefined,
        additionalInfo
      );
    }
    return locationId;
  }

  async createCondition({
    cxId,
    patientId,
    practitionerId,
    condition,
  }: {
    cxId: string;
    patientId: string;
    practitionerId: string;
    condition: Condition;
  }): Promise<void> {
    const { debug } = out(
      `Canvas createCondition - cxId ${cxId} practiceId ${this.practiceId} patientId ${patientId}`
    );
    const additionalInfo = {
      cxId,
      practiceId: this.practiceId,
      patientId,
      conditionId: condition.id,
    };
    const formattedCondition = this.formatCondition(condition, additionalInfo);
    const practiceLocationId = await this.getPractitionerPrimaryLocation({
      cxId,
      patientId,
      practitionerId,
    });
    const note = await this.getOrCreateMetriportImportNote({
      cxId,
      patientId,
      practitionerId,
      practiceLocationId,
    });
    const noteId = note.noteKey;
    const conditionUrl = `/Condition`;
    formattedCondition.subject = { reference: `Patient/${patientId}` };
    formattedCondition.recorder = { reference: `Practitioner/${practitionerId}` };
    formattedCondition.extension = [
      ...(formattedCondition.extension ?? []),
      {
        url: "http://schemas.canvasmedical.com/fhir/extensions/note-id",
        valueId: noteId,
      },
    ];
    await this.makeRequest<undefined>({
      cxId,
      patientId,
      s3Path: `fhir/condition/${additionalInfo.conditionId}`,
      method: "POST",
      url: conditionUrl,
      data: { ...formattedCondition },
      schema: z.undefined(),
      additionalInfo: { ...additionalInfo, noteId },
      headers: { "content-type": "application/json" },
      debug,
      useFhir: true,
      emptyResponse: true,
    });
  }

  async getBundleByResourceType({
    cxId,
    metriportPatientId,
    canvasPatientId,
    resourceType,
    useCachedBundle = true,
  }: {
    cxId: string;
    metriportPatientId: string;
    canvasPatientId: string;
    resourceType: string;
    useCachedBundle?: boolean;
  }): Promise<Bundle> {
    const { debug } = out(
      `Canvas getBundleByResourceType - cxId ${cxId} practiceId ${this.practiceId} canvasPatientId ${canvasPatientId}`
    );
    if (!isSupportedCanvasResource(resourceType)) {
      throw new BadRequestError("Invalid resource type", undefined, {
        resourceType,
      });
    }
    const params = { patient: `Patient/${canvasPatientId}`, _count: defaultCountOrLimit };
    const urlParams = new URLSearchParams(params);
    const resourceTypeUrl = `/${resourceType}?${urlParams.toString()}`;
    const additionalInfo = {
      cxId,
      practiceId: this.practiceId,
      patientId: canvasPatientId,
      resourceType,
    };
<<<<<<< HEAD
    const fetchResourcesFromEhr = () =>
      fetchEhrFhirResourcesWithPagination({
        makeRequest: async (url: string) => {
          const bundle = await this.makeRequest<EhrFhirResourceBundle>({
            cxId,
            patientId: canvasPatientId,
            s3Path: `fhir-resources-${resourceType}`,
            method: "GET",
            url,
            schema: ehrFhirResourceBundleSchema,
            additionalInfo,
            debug,
            useFhir: true,
          });
          const invalidResource = bundle.entry?.find(e => e.resource.resourceType !== resourceType);
          if (invalidResource) {
            throw new BadRequestError("Invalid bundle", undefined, {
              resourceType,
              resourceTypeInBundle: invalidResource.resource.resourceType,
            });
          }
          return bundle;
        },
        url: resourceTypeUrl,
=======
    if (useCachedBundle) {
      const cachedBundle = await this.getCachedBundle({
        cxId,
        metriportPatientId,
        canvasPatientId,
        bundleType: BundleType.EHR,
        resourceType,
      });
      if (cachedBundle) return cachedBundle;
    }
    async function paginateFhirResources(
      api: CanvasApi,
      url: string | undefined,
      acc: EhrFhirResource[] | undefined = []
    ): Promise<EhrFhirResource[]> {
      if (!url) return acc;
      await sleep(paginateWaitTime);
      const ehrFhirResourceBundle = await api.makeRequest<EhrFhirResourceBundle>({
        cxId,
        patientId: canvasPatientId,
        s3Path: `fhir-resources-${resourceType}`,
        method: "GET",
        url,
        schema: ehrFhirResourceBundleSchema,
        additionalInfo,
        debug,
        useFhir: true,
      });
      acc.push(...(ehrFhirResourceBundle.entry ?? []).map(e => e.resource));
      const nextUrl = ehrFhirResourceBundle.link?.find(l => l.relation === "next")?.url;
      return paginateFhirResources(api, nextUrl, acc);
    }
    const ehrFhirResources = await paginateFhirResources(this, resourceTypeUrl);
    const invalidEntry = ehrFhirResources.find(r => r.resourceType !== resourceType);
    if (invalidEntry) {
      throw new BadRequestError("Invalid resource in bundle", undefined, {
        resourceType,
        resourceTypeInBundle: invalidEntry.resourceType,
>>>>>>> 85dbf771
      });
    const bundle = await fetchEhrBundleUsingCache({
      ehr: EhrSources.canvas,
      cxId,
      metriportPatientId,
      ehrPatientId: canvasPatientId,
      resourceType,
      fetchResourcesFromEhr,
      useCachedBundle,
    });
    return bundle;
  }

  async getAppointments({
    cxId,
    fromDate,
    toDate,
  }: {
    cxId: string;
    fromDate: Date;
    toDate: Date;
  }): Promise<SlimBookedAppointment[]> {
    const { debug } = out(`Canvas getAppointments - cxId ${cxId} practiceId ${this.practiceId}`);
    const params = {
      status: "booked",
      ...(fromDate && { date: `ge${this.formatDate(fromDate.toISOString()) ?? ""}` }),
      ...(toDate && { date: `lt${this.formatDate(toDate.toISOString()) ?? ""}` }),
      _count: defaultCountOrLimit,
    };
    const urlParams = new URLSearchParams(params);
    const appointmentUrl = `/Appointment?${urlParams.toString()}`;
    const additionalInfo = {
      cxId,
      practiceId: this.practiceId,
      fromDate: fromDate.toISOString(),
      toDate: toDate.toISOString(),
    };
    async function paginateAppointments(
      api: CanvasApi,
      url: string | undefined,
      acc: Appointment[] | undefined = []
    ): Promise<Appointment[]> {
      if (!url) return acc;
      await sleep(paginateWaitTime);
      const appointmentListResponse = await api.makeRequest<AppointmentListResponse>({
        cxId,
        s3Path: "appointments",
        method: "GET",
        url,
        schema: appointmentListResponseSchema,
        additionalInfo,
        debug,
        useFhir: true,
      });
      acc.push(...(appointmentListResponse.entry ?? []).map(e => e.resource));
      const nextUrl = appointmentListResponse.link?.find(l => l.relation === "next")?.url;
      return paginateAppointments(api, nextUrl, acc);
    }
    const appointments = await paginateAppointments(this, appointmentUrl);
    const slimBookedAppointments = appointments
      .flatMap(app => {
        // Canvas returns some statuses that are not "booked", so we have further filter
        if (app.status !== "booked") return [];
        const patient = app.participant.find(p => p.actor.type === "Patient");
        if (!patient) return [];
        return [{ patientId: patient.actor.reference.replace("Patient/", "") }];
      })
      .map(a => slimBookedAppointmentSchema.parse(a));
    return slimBookedAppointments;
  }

  private async makeRequest<T>({
    cxId,
    patientId,
    s3Path,
    url,
    method,
    data,
    headers,
    schema,
    additionalInfo,
    debug,
    emptyResponse = false,
    useFhir = false,
  }: MakeRequestParamsInEhr<T> & { useFhir?: boolean }): Promise<T> {
    const axiosInstance = useFhir ? this.axiosInstanceFhirApi : this.axiosInstanceCustomApi;
    return await makeRequest<T>({
      ehr: EhrSources.canvas,
      cxId,
      practiceId: this.practiceId,
      patientId,
      s3Path,
      axiosInstance,
      url,
      method,
      data,
      headers,
      schema,
      additionalInfo,
      debug,
      emptyResponse,
    });
  }

  private formatDate(date: string | undefined): string | undefined {
    return formatDate(date, canvasDateFormat);
  }

  private formatCondition(
    condition: Condition,
    additionalInfo: Record<string, string | undefined>
  ): Condition {
    const formattedCondition: Condition = {
      resourceType: "Condition",
      ...(condition.id ? { id: condition.id } : {}),
      ...(condition.subject ? { subject: condition.subject } : {}),
      ...(condition.recorder ? { recorder: condition.recorder } : {}),
      ...(condition.meta ? { meta: condition.meta } : {}),
      ...(condition.extension ? { extension: condition.extension } : {}),
    };
    const icd10Coding = getConditionIcd10Coding(condition);
    if (!icd10Coding) {
      throw new BadRequestError("No ICD-10 code found for condition", undefined, additionalInfo);
    }
    if (!icd10Coding.code) {
      throw new BadRequestError("No code found for ICD-10 coding", undefined, additionalInfo);
    }
    if (!icd10Coding.display) {
      throw new BadRequestError("No display found for ICD-10 coding", undefined, additionalInfo);
    }
    formattedCondition.code = {
      coding: [
        {
          code: icd10Coding.code,
          system: "http://hl7.org/fhir/sid/icd-10-cm",
          display: icd10Coding.display,
        },
      ],
    };
    const startDate = getConditionStartDate(condition);
    const formattedStartDate = formatDate(startDate, canvasDateFormat);
    if (!formattedStartDate) {
      throw new BadRequestError("No start date found for condition", undefined, additionalInfo);
    }
    formattedCondition.onsetDateTime = formattedStartDate;
    const conditionStatus = getConditionStatus(condition);
    const problemStatus = conditionStatus
      ? problemStatusesMap.get(conditionStatus.toLowerCase())
      : undefined;
    if (!problemStatus) {
      throw new BadRequestError("No problem status found for condition", undefined, additionalInfo);
    }
    formattedCondition.clinicalStatus = {
      coding: [
        {
          system: "http://terminology.hl7.org/CodeSystem/condition-clinical",
          code: problemStatus,
        },
      ],
    };
    formattedCondition.category = [
      {
        coding: [
          {
            system: "http://terminology.hl7.org/CodeSystem/condition-category",
            code: "encounter-diagnosis",
          },
        ],
      },
    ];
    return formattedCondition;
  }
}

export default CanvasApi;<|MERGE_RESOLUTION|>--- conflicted
+++ resolved
@@ -13,18 +13,12 @@
 } from "@medplum/fhirtypes";
 import {
   BadRequestError,
-<<<<<<< HEAD
   EhrFhirResourceBundle,
   ehrFhirResourceBundleSchema,
   errorToString,
   JwtTokenInfo,
   MetriportError,
-=======
-  errorToString,
-  JwtTokenInfo,
-  MetriportError,
   sleep,
->>>>>>> 85dbf771
 } from "@metriport/shared";
 import { buildDayjs } from "@metriport/shared/common/date";
 import {
@@ -762,7 +756,6 @@
       patientId: canvasPatientId,
       resourceType,
     };
-<<<<<<< HEAD
     const fetchResourcesFromEhr = () =>
       fetchEhrFhirResourcesWithPagination({
         makeRequest: async (url: string) => {
@@ -787,46 +780,6 @@
           return bundle;
         },
         url: resourceTypeUrl,
-=======
-    if (useCachedBundle) {
-      const cachedBundle = await this.getCachedBundle({
-        cxId,
-        metriportPatientId,
-        canvasPatientId,
-        bundleType: BundleType.EHR,
-        resourceType,
-      });
-      if (cachedBundle) return cachedBundle;
-    }
-    async function paginateFhirResources(
-      api: CanvasApi,
-      url: string | undefined,
-      acc: EhrFhirResource[] | undefined = []
-    ): Promise<EhrFhirResource[]> {
-      if (!url) return acc;
-      await sleep(paginateWaitTime);
-      const ehrFhirResourceBundle = await api.makeRequest<EhrFhirResourceBundle>({
-        cxId,
-        patientId: canvasPatientId,
-        s3Path: `fhir-resources-${resourceType}`,
-        method: "GET",
-        url,
-        schema: ehrFhirResourceBundleSchema,
-        additionalInfo,
-        debug,
-        useFhir: true,
-      });
-      acc.push(...(ehrFhirResourceBundle.entry ?? []).map(e => e.resource));
-      const nextUrl = ehrFhirResourceBundle.link?.find(l => l.relation === "next")?.url;
-      return paginateFhirResources(api, nextUrl, acc);
-    }
-    const ehrFhirResources = await paginateFhirResources(this, resourceTypeUrl);
-    const invalidEntry = ehrFhirResources.find(r => r.resourceType !== resourceType);
-    if (invalidEntry) {
-      throw new BadRequestError("Invalid resource in bundle", undefined, {
-        resourceType,
-        resourceTypeInBundle: invalidEntry.resourceType,
->>>>>>> 85dbf771
       });
     const bundle = await fetchEhrBundleUsingCache({
       ehr: EhrSources.canvas,
