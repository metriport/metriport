--- conflicted
+++ resolved
@@ -4,11 +4,8 @@
 import { supportedAthenaHealthResources } from "../athenahealth";
 import { supportedCanvasResources } from "../canvas";
 import { supportedElationResources } from "../elation";
-<<<<<<< HEAD
+import { supportedHealthieResources } from "../healthie";
 import { createPrefix, CreatePrefixParams } from "../shared";
-=======
-import { supportedHealthieResources } from "../healthie";
->>>>>>> 7b89c01e
 
 const globalPrefix = "bundle";
 const region = Config.getAWSRegion();
