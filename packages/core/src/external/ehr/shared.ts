--- conflicted
+++ resolved
@@ -38,15 +38,11 @@
 import { AxiosError, AxiosInstance, AxiosResponse, isAxiosError } from "axios";
 import dayjs from "dayjs";
 import duration from "dayjs/plugin/duration";
-<<<<<<< HEAD
-import { partition } from "lodash";
-=======
 import { partition, uniqBy } from "lodash";
->>>>>>> 518d6920
 import { z } from "zod";
-import { capture } from "../../util/notifications";
 import { createHivePartitionFilePath } from "../../domain/filename";
 import { fetchCodingCodeOrDisplayOrSystem } from "../../fhir-deduplication/shared";
+import { executeAsynchronously } from "../../util/concurrency";
 import { Config } from "../../util/config";
 import {
   CPT_CODE,
@@ -57,12 +53,12 @@
   SNOMED_CODE,
 } from "../../util/constants";
 import { out } from "../../util/log";
+import { capture } from "../../util/notifications";
 import { uuidv7 } from "../../util/uuid-v7";
 import { S3Utils } from "../aws/s3";
 import { BundleType } from "./bundle/bundle-shared";
 import { createOrReplaceBundle } from "./bundle/command/create-or-replace-bundle";
 import { FetchBundleParams, fetchBundle } from "./bundle/command/fetch-bundle";
-import { executeAsynchronously } from "../../util/concurrency";
 
 dayjs.extend(duration);
 
@@ -686,49 +682,8 @@
 }
 
 /**
-<<<<<<< HEAD
- * Converts an XML document form the EHR to a two FHIR bundles:
- * - A bundle with the target resource type
- * - A bundle with the reference resource type
- *
- * @param convertXmlToFhir - The function that converts an XML document to a FHIR bundle.
- * @param resourceType - The resource type of the bundle.
- * @param xml - The XML document.
- * @returns The two FHIR bundles.
- */
-export async function createEhrFhirBundlesFromXml({
-  convertXmlToFhir,
-  resourceType,
-  xml,
-}: {
-  convertXmlToFhir: (xml: string) => Promise<Bundle>;
-  resourceType: string;
-  xml: string;
-}): Promise<{
-  targetBundle: EhrFhirResourceBundle;
-  referenceBundle: EhrFhirResourceBundle;
-}> {
-  const fhirBundle = await convertXmlToFhir(xml);
-  const [targetBundleEntries, referenceBundleEntries] = partition(
-    fhirBundle?.entry ?? [],
-    e => e.resource?.resourceType === resourceType
-  );
-  const targetBundle: EhrFhirResourceBundle = ehrFhirResourceBundleSchema.parse({
-    ...fhirBundle,
-    entry: targetBundleEntries,
-  });
-  const referenceBundle: EhrFhirResourceBundle = ehrFhirResourceBundleSchema.parse({
-    ...fhirBundle,
-    entry: referenceBundleEntries,
-  });
-  return { targetBundle, referenceBundle };
-}
-
-/**
  * Fetches FHIR resources from the EHR for the given resource type.
-=======
  * Fetches FHIR resources for a given resource type via a FHIR API.
->>>>>>> 518d6920
  * Pagination is handled automatically.
  *
  * @param makeRequest - The function that makes the request to the EHR FHIR endpoint.
