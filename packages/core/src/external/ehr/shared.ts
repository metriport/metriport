--- conflicted
+++ resolved
@@ -680,12 +680,7 @@
 }
 
 /**
-<<<<<<< HEAD
- * Fetches FHIR resources from the EHR for the given resource type.
- * Fetches FHIR resources for a given resource type via a FHIR API.
-=======
  * Fetches FHIR resources via a FHIR API and returns them as list.
->>>>>>> 0b0d1a6f
  * Pagination is handled automatically.
  *
  * @param makeRequest - The function that makes the request to the EHR FHIR endpoint.
