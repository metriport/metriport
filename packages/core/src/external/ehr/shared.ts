--- conflicted
+++ resolved
@@ -1,9 +1,7 @@
-<<<<<<< HEAD
-import { Bundle, Coding, Condition, Resource } from "@medplum/fhirtypes";
-=======
 import {
   AllergyIntolerance,
   AllergyIntoleranceReaction,
+  Bundle,
   Coding,
   Condition,
   Immunization,
@@ -11,8 +9,8 @@
   MedicationStatement,
   Observation,
   Procedure,
+  Resource,
 } from "@medplum/fhirtypes";
->>>>>>> e7d1f1b7
 import {
   AdditionalInfo,
   BadRequestError,
@@ -361,22 +359,6 @@
   return undefined;
 }
 
-<<<<<<< HEAD
-type FetchEhrBundleParams = Omit<FetchBundleParams, "bundleType">;
-
-async function fetchEhrBundleIfYoungerThanMaxAge(
-  params: Omit<FetchEhrBundleParams, "getLastModified">
-): Promise<Bundle | undefined> {
-  const bundle = await fetchBundle({
-    ...params,
-    bundleType: BundleType.EHR,
-    getLastModified: true,
-  });
-  if (!bundle || !bundle.lastModified) return undefined;
-  const age = dayjs.duration(buildDayjs().diff(bundle.lastModified));
-  if (age.asMilliseconds() > MAX_AGE.asMilliseconds()) return undefined;
-  return bundle.bundle;
-=======
 export function getImmunizationCvxCoding(immunization: Immunization): Coding | undefined {
   const code = immunization.vaccineCode;
   const cvxCoding = code?.coding?.find(coding => {
@@ -609,7 +591,22 @@
 
 export function getProcedurePerformedDate(procedure: Procedure): string | undefined {
   return procedure.performedDateTime ?? procedure.performedPeriod?.start;
->>>>>>> e7d1f1b7
+}
+
+type FetchEhrBundleParams = Omit<FetchBundleParams, "bundleType">;
+
+async function fetchEhrBundleIfYoungerThanMaxAge(
+  params: Omit<FetchEhrBundleParams, "getLastModified">
+): Promise<Bundle | undefined> {
+  const bundle = await fetchBundle({
+    ...params,
+    bundleType: BundleType.EHR,
+    getLastModified: true,
+  });
+  if (!bundle || !bundle.lastModified) return undefined;
+  const age = dayjs.duration(buildDayjs().diff(bundle.lastModified));
+  if (age.asMilliseconds() > MAX_AGE.asMilliseconds()) return undefined;
+  return bundle.bundle;
 }
 
 /**
@@ -667,7 +664,7 @@
   acc?: EhrFhirResource[] | undefined;
 }): Promise<EhrFhirResource[]> {
   if (!url) return acc;
-  await sleep(paginateWaitTime);
+  await sleep(paginateWaitTime.asMilliseconds());
   const fhirResourceBundle = await makeRequest(url);
   acc.push(...(fhirResourceBundle.entry ?? []).map(e => e.resource));
   const nextUrl = fhirResourceBundle.link?.find(l => l.relation === "next")?.url;
