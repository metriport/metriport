import { Condition } from "@medplum/fhirtypes";
import {
  AdditionalInfo,
  BadRequestError,
  BundleWithLastModified,
  JwtTokenInfo,
  MetriportError,
  NotFoundError,
  errorToString,
} from "@metriport/shared";
import { buildDayjs } from "@metriport/shared/common/date";
import { EhrSource } from "@metriport/shared/interface/external/ehr/source";
import { AxiosError, AxiosInstance, AxiosResponse } from "axios";
import dayjs from "dayjs";
import { z } from "zod";
import { createHivePartitionFilePath } from "../../domain/filename";
import { fetchCodingCodeOrDisplayOrSystem } from "../../fhir-deduplication/shared";
import { Config } from "../../util/config";
import { SNOMED_CODE } from "../../util/constants";
import { processAsyncError } from "../../util/error/shared";
import { out } from "../../util/log";
import { uuidv7 } from "../../util/uuid-v7";
import { S3Utils } from "../aws/s3";
import { FetchBundleParams, fetchBundle } from "./bundle/commands/fetch-bundle";

const MAX_AGE = dayjs.duration(24, "hours");

const region = Config.getAWSRegion();
const responsesBucket = Config.getEhrResponsesBucketName();

function getS3UtilsInstance(): S3Utils {
  return new S3Utils(region);
}

export interface ApiConfig {
  twoLeggedAuthTokenInfo?: JwtTokenInfo | undefined;
  practiceId: string;
  clientKey: string;
  clientSecret: string;
}

export type RequestData = { [key: string]: string | boolean | object | undefined };

function buildS3Prefix(ehr: string, path: string, key: string): string {
  return `${ehr}/${path}/${key}`;
}

function buildS3Path(ehr: string, path: string, key: string): string {
  return `${buildS3Prefix(ehr, path, key)}/${uuidv7()}.json`;
}

export function formatDate(date: string | undefined, format: string): string | undefined {
  if (!date) return undefined;
  const trimmedDate = date.trim();
  const parsedDate = buildDayjs(trimmedDate);
  if (!parsedDate.isValid()) return undefined;
  return parsedDate.format(format);
}

export type MakeRequestParams<T> = {
  ehr: EhrSource;
  cxId: string;
  practiceId: string;
  patientId?: string | undefined;
  s3Path: string;
  axiosInstance: AxiosInstance;
  url: string;
  method: "GET" | "POST" | "PATCH" | "DELETE";
  data?: RequestData | undefined;
  headers?: Record<string, string> | undefined;
  schema: z.Schema<T>;
  additionalInfo: AdditionalInfo;
  debug: typeof console.log;
};

export type MakeRequestParamsInEhr<T> = Omit<
  MakeRequestParams<T>,
  "ehr" | "practiceId" | "axiosInstance"
>;

export async function makeRequest<T>({
  ehr,
  cxId,
  practiceId,
  patientId,
  s3Path,
  axiosInstance,
  url,
  method,
  data,
  headers,
  schema,
  additionalInfo,
  debug,
}: MakeRequestParams<T>): Promise<T> {
  const { log } = out(
    `${ehr} makeRequest - cxId ${cxId} patientId ${patientId} method ${method} url ${url}`
  );
  const isJsonContentType = headers?.["content-type"] === "application/json";
  const fullAdditionalInfo = {
    ...additionalInfo,
    cxId,
    practiceId,
    patientId,
    method,
    url,
    context: `${ehr}.make-request`,
  };
  let response: AxiosResponse;
  try {
    response = await axiosInstance.request({
      method,
      url,
      data: method === "GET" ? undefined : isJsonContentType ? data : createDataParams(data ?? {}),
      headers: {
        ...axiosInstance.defaults.headers.common,
        ...headers,
      },
    });
    // eslint-disable-next-line @typescript-eslint/no-explicit-any
  } catch (error: any) {
    if (error instanceof AxiosError) {
      const message = createAxiosErrorMessage(error);
      if (responsesBucket) {
        const filePath = createHivePartitionFilePath({
          cxId,
          patientId: patientId ?? "global",
          date: new Date(),
        });
        const key = buildS3Path(ehr, s3Path, `${filePath}/error`);
        const s3Utils = getS3UtilsInstance();
        s3Utils
          .uploadFile({
            bucket: responsesBucket,
            key,
            file: Buffer.from(JSON.stringify({ error, message }), "utf8"),
            contentType: "application/json",
          })
          .catch(processAsyncError(`Error saving error to s3 @ ${ehr} - ${method} ${url}`));
      }
      const fullAdditionalInfoWithError = { ...fullAdditionalInfo, error: errorToString(error) };
      switch (error.response?.status) {
        case 400:
          throw new BadRequestError(message, undefined, fullAdditionalInfoWithError);
        case 404:
          throw new NotFoundError(message, undefined, fullAdditionalInfoWithError);
        default:
          throw new MetriportError(message, undefined, fullAdditionalInfoWithError);
      }
    }
    throw error;
  }
  if (!response.data && method === "DELETE") {
    const outcome = schema.safeParse(undefined);
    if (!outcome.success) {
      const msg = `Response not parsed @ ${ehr}`;
      log(msg);
      throw new MetriportError(msg, undefined, fullAdditionalInfo);
    }
    return outcome.data;
  }
  if (!response.data) {
    const msg = `No body returned @ ${ehr}`;
    log(msg);
    throw new MetriportError(msg, undefined, fullAdditionalInfo);
  }
  const body = response.data;
  debug(`${method} ${url} resp: `, () => JSON.stringify(response.data));
  if (responsesBucket) {
    const filePath = createHivePartitionFilePath({
      cxId,
      patientId: patientId ?? "global",
      date: new Date(),
    });
    const key = buildS3Path(ehr, s3Path, `${filePath}/response`);
    const s3Utils = getS3UtilsInstance();
    s3Utils
      .uploadFile({
        bucket: responsesBucket,
        key,
        file: Buffer.from(JSON.stringify(response.data), "utf8"),
        contentType: "application/json",
      })
      .catch(processAsyncError(`Error saving to s3 @ ${ehr} - ${method} ${url}`));
  }
  const outcome = schema.safeParse(body);
  if (!outcome.success) {
    const msg = `Response not parsed @ ${ehr}`;
    log(`${msg}. Schema: ${schema.description}`);
    throw new MetriportError(msg, undefined, {
      ...fullAdditionalInfo,
      schema: schema.description,
      error: errorToString(outcome.error),
    });
  }
  return outcome.data;
}

export function createDataParams(data: RequestData): string {
  const dataParams = new URLSearchParams();
  Object.entries(data).forEach(([k, v]) => {
    if (v === undefined) return;
    dataParams.append(k, typeof v === "object" ? JSON.stringify(v) : v.toString());
  });
  return dataParams.toString();
}

function createAxiosErrorMessage(error: AxiosError): string {
  if (error.response?.data) {
    return Object.entries(error.response.data)
      .map(([k, v]) => `${k}: ${typeof v === "object" ? JSON.stringify(v) : v.toString()}`)
      .join(", ");
  }
  return error.message;
}

export function getConditionSnomedCode(condition: Condition): string | undefined {
  const code = condition.code;
  const snomedCoding = code?.coding?.find(coding => {
    const system = fetchCodingCodeOrDisplayOrSystem(coding, "system");
    return system?.includes(SNOMED_CODE);
  });
  if (!snomedCoding) return undefined;
  return snomedCoding.code;
}

export function getConditionStartDate(condition: Condition): string | undefined {
  return condition.onsetDateTime ?? condition.onsetPeriod?.start;
}

export function getConditionStatus(condition: Condition): string | undefined {
  const statusFromCoding = (condition.clinicalStatus?.coding ?? []).flatMap(coding => {
    const code = coding?.display ?? coding?.code;
    if (!code) return [];
    return [code];
  });
  return condition.clinicalStatus?.text ?? statusFromCoding[0];
}

/**
 * Fetches a bundle from S3 for the given bundle type and resource type
 * Checks if the bundle is younger than the max age, if so, it returns the bundle, otherwise it returns undefined.
 *
 * @param ehr - The EHR source.
 * @param cxId - The CX ID.
 * @param metriportPatientId - The Metriport ID.
 * @param ehrPatientId - The EHR patient ID.
 * @param bundleType - The bundle type.
 * @param resourceType - The resource type of the bundle.
 * @param s3BucketName - The S3 bucket name (optional, defaults to the EHR bundle bucket)
 * @returns The bundle with the last modified date if it is younger than the max age, otherwise undefined.
 */
export async function fetchBundleUsingTtl({
  ehr,
  cxId,
  metriportPatientId,
  ehrPatientId,
  bundleType,
  resourceType,
  s3BucketName = Config.getEhrBundleBucketName(),
}: FetchBundleParams): Promise<BundleWithLastModified | undefined> {
  const bundle = await fetchBundle({
    ehr,
    cxId,
    metriportPatientId,
    ehrPatientId,
    bundleType,
    resourceType,
    s3BucketName,
    fetchLastModified: true,
  });
<<<<<<< HEAD
  if (!bundle) return undefined;
  if (!bundle.lastModified) return undefined;
=======
  if (!bundle || !bundle.lastModified) return undefined;
>>>>>>> 7444ce8d
  const age = dayjs.duration(buildDayjs().diff(bundle.lastModified));
  if (age.asMilliseconds() > MAX_AGE.asMilliseconds()) return undefined;
  return bundle;
}<|MERGE_RESOLUTION|>--- conflicted
+++ resolved
@@ -269,12 +269,7 @@
     s3BucketName,
     fetchLastModified: true,
   });
-<<<<<<< HEAD
-  if (!bundle) return undefined;
-  if (!bundle.lastModified) return undefined;
-=======
   if (!bundle || !bundle.lastModified) return undefined;
->>>>>>> 7444ce8d
   const age = dayjs.duration(buildDayjs().diff(bundle.lastModified));
   if (age.asMilliseconds() > MAX_AGE.asMilliseconds()) return undefined;
   return bundle;
