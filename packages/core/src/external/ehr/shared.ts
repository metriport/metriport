import {
  AllergyIntolerance,
  AllergyIntoleranceReaction,
  Coding,
  Condition,
  Immunization,
  Medication,
  MedicationStatement,
  Observation,
  Procedure,
} from "@medplum/fhirtypes";
import {
  AdditionalInfo,
  BadRequestError,
  BundleWithLastModified,
  JwtTokenInfo,
  MetriportError,
  NotFoundError,
  errorToString,
  executeWithRetries,
  toTitleCase,
} from "@metriport/shared";
import { buildDayjs } from "@metriport/shared/common/date";
import { fhirOperationOutcomeSchema } from "@metriport/shared/interface/external/ehr/fhir-resource";
import { EhrSource } from "@metriport/shared/interface/external/ehr/source";
import { AxiosError, AxiosInstance, AxiosResponse, isAxiosError } from "axios";
import dayjs from "dayjs";
import duration from "dayjs/plugin/duration";
import { z } from "zod";
import { createHivePartitionFilePath } from "../../domain/filename";
import { fetchCodingCodeOrDisplayOrSystem } from "../../fhir-deduplication/shared";
import { Config } from "../../util/config";
<<<<<<< HEAD
import {
  CPT_CODE,
  CVX_CODE,
  ICD_10_CODE,
  LOINC_CODE,
  RXNORM_CODE,
  SNOMED_CODE,
} from "../../util/constants";
import { processAsyncError } from "../../util/error/shared";
=======
import { ICD_10_CODE, SNOMED_CODE } from "../../util/constants";
>>>>>>> 88ff31f3
import { out } from "../../util/log";
import { uuidv7 } from "../../util/uuid-v7";
import { S3Utils } from "../aws/s3";
import { FetchBundleParams, fetchBundle } from "./bundle/command/fetch-bundle";

dayjs.extend(duration);

const MAX_AGE = dayjs.duration(24, "hours");

const region = Config.getAWSRegion();
const responsesBucket = Config.getEhrResponsesBucketName();

export const paginateWaitTime = dayjs.duration(1, "seconds").asMilliseconds();

const fhirValidationPrefix = "1 validation error for";

function getS3UtilsInstance(): S3Utils {
  return new S3Utils(region);
}

export const getSecretsOauthSchema = z.object({
  environment: z.string(),
  clientKey: z.string(),
  clientSecret: z.string(),
});
export type GetSecretsOauthResult = z.infer<typeof getSecretsOauthSchema>;

export const getSecretsApiKeySchema = z.object({
  environment: z.string(),
  apiKey: z.string(),
});
export type GetSecretsApiKeyResult = z.infer<typeof getSecretsApiKeySchema>;

export interface ApiConfig {
  twoLeggedAuthTokenInfo?: JwtTokenInfo | undefined;
  practiceId: string;
  clientKey: string;
  clientSecret: string;
}

export type RequestData = { [key: string]: string | boolean | number | object | undefined };

function buildS3Prefix(ehr: string, path: string, key: string): string {
  return `${ehr}/${path}/${key}`;
}

function buildS3Path(ehr: string, path: string, key: string): string {
  return `${buildS3Prefix(ehr, path, key)}/${uuidv7()}.json`;
}

export function formatDate(date: string | undefined, format: string): string | undefined {
  if (!date) return undefined;
  const trimmedDate = date.trim();
  const parsedDate = buildDayjs(trimmedDate);
  if (!parsedDate.isValid()) return undefined;
  return parsedDate.format(format);
}

export type MakeRequestParams<T> = {
  ehr: EhrSource;
  cxId: string;
  practiceId: string;
  patientId?: string | undefined;
  s3Path: string;
  axiosInstance: AxiosInstance;
  url: string;
  method: "GET" | "POST" | "PUT" | "PATCH" | "DELETE";
  data?: RequestData | undefined;
  headers?: Record<string, string> | undefined;
  schema: z.Schema<T>;
  additionalInfo: AdditionalInfo;
  debug: typeof console.log;
  emptyResponse?: boolean;
};

export type MakeRequestParamsInEhr<T> = Omit<
  MakeRequestParams<T>,
  "ehr" | "practiceId" | "axiosInstance"
>;

export async function makeRequest<T>({
  ehr,
  cxId,
  practiceId,
  patientId,
  s3Path,
  axiosInstance,
  url,
  method,
  data,
  headers,
  schema,
  additionalInfo,
  debug,
  emptyResponse = false,
}: MakeRequestParams<T>): Promise<T> {
  const { log } = out(
    `${ehr} makeRequest - cxId ${cxId} patientId ${patientId} method ${method} url ${url}`
  );
  const isJsonContentType =
    headers?.["content-type"] === "application/json" ||
    headers?.["Content-Type"] === "application/json";
  const fullAdditionalInfo = {
    ...additionalInfo,
    cxId,
    practiceId,
    patientId,
    method,
    url,
    context: `${ehr}.make-request`,
  };
  let response: AxiosResponse;
  try {
    response = await executeWithRetries(
      () =>
        axiosInstance.request({
          method,
          ...(url !== "" ? { url } : {}),
          data:
            method === "GET" ? undefined : isJsonContentType ? data : createDataParams(data ?? {}),
          headers: {
            ...axiosInstance.defaults.headers.common,
            ...headers,
          },
        }),
      {
        // eslint-disable-next-line @typescript-eslint/no-explicit-any
        shouldRetry: (_, error: any) => {
          if (!error) return false;
          if (isNotRetriableAxiosError(error)) return false;
          return true;
        },
      }
    );
    // eslint-disable-next-line @typescript-eslint/no-explicit-any
  } catch (error: any) {
    if (isAxiosError(error)) {
      const message = errorToString(error);
      if (responsesBucket) {
        const filePath = createHivePartitionFilePath({
          cxId,
          patientId: patientId ?? "global",
          date: new Date(),
        });
        const key = buildS3Path(ehr, s3Path, `${filePath}/error`);
        const s3Utils = getS3UtilsInstance();
        try {
          await s3Utils.uploadFile({
            bucket: responsesBucket,
            key,
            file: Buffer.from(JSON.stringify({ error, message }), "utf8"),
            contentType: "application/json",
          });
        } catch (error) {
          log(
            `Error saving error to s3 @ ${ehr} - ${method} ${url}. Cause: ${errorToString(error)}`
          );
        }
      }
      const fullAdditionalInfoWithError = { ...fullAdditionalInfo, error: errorToString(error) };
      switch (error.response?.status) {
        case 400:
          throw new BadRequestError(message, error, fullAdditionalInfoWithError);
        case 404:
          throw new NotFoundError(message, error, fullAdditionalInfoWithError);
        default:
          if (isFhirValidationError(error)) {
            throw new NotFoundError(message, error, fullAdditionalInfoWithError);
          }
          throw new MetriportError(message, error, fullAdditionalInfoWithError);
      }
    }
    throw error;
  }
  if (!response.data && emptyResponse) {
    const outcome = schema.safeParse(undefined);
    if (!outcome.success) {
      const msg = `Response not parsed @ ${ehr}`;
      log(msg);
      throw new MetriportError(msg, undefined, fullAdditionalInfo);
    }
    return outcome.data;
  }
  if (!response.data) {
    const msg = `No body returned @ ${ehr}`;
    log(msg);
    throw new MetriportError(msg, undefined, fullAdditionalInfo);
  }
  const body = response.data;
  debug(`${method} ${url} resp: `, () => JSON.stringify(response.data));
  if (responsesBucket) {
    const filePath = createHivePartitionFilePath({
      cxId,
      patientId: patientId ?? "global",
      date: new Date(),
    });
    const key = buildS3Path(ehr, s3Path, `${filePath}/response`);
    const s3Utils = getS3UtilsInstance();
    try {
      await s3Utils.uploadFile({
        bucket: responsesBucket,
        key,
        file: Buffer.from(JSON.stringify(response.data), "utf8"),
        contentType: "application/json",
      });
    } catch (error) {
      log(
        `Error saving response to s3 @ ${ehr} - ${method} ${url}. Cause: ${errorToString(error)}`
      );
    }
  }
  const outcome = schema.safeParse(body);
  if (!outcome.success) {
    const msg = `Response not parsed @ ${ehr}`;
    log(`${msg}. Schema: ${schema.description}`);
    throw new MetriportError(msg, undefined, {
      ...fullAdditionalInfo,
      schema: schema.description,
      error: errorToString(outcome.error),
    });
  }
  return outcome.data;
}

function isFhirValidationError(error: AxiosError): boolean {
  const data = error.response?.data;
  if (!data) return false;
  const outcomeParsed = fhirOperationOutcomeSchema.safeParse(data);
  if (!outcomeParsed.success) return false;
  const outcome = outcomeParsed.data;
  const errorInOutcome = outcome.issue.find(issue => issue.severity === "error");
  if (!errorInOutcome) return false;
  const isValidationError = errorInOutcome.details.text.startsWith(fhirValidationPrefix);
  return isValidationError;
}

export function createDataParams(data: RequestData): string {
  const dataParams = new URLSearchParams();
  Object.entries(data).forEach(([k, v]) => {
    if (v === undefined) return;
    dataParams.append(k, typeof v === "object" ? JSON.stringify(v) : v.toString());
  });
  return dataParams.toString();
}

export function isNotRetriableAxiosError(error: unknown): boolean {
  return (
    isAxiosError(error) &&
    (error.response?.status === 400 ||
      error.response?.status === 404 ||
      isFhirValidationError(error))
  );
}

export function getMedicationRxnormCoding(medication: Medication): Coding | undefined {
  const code = medication.code;
  const rxnormCoding = code?.coding?.find(coding => {
    const system = fetchCodingCodeOrDisplayOrSystem(coding, "system");
    return system?.includes(RXNORM_CODE);
  });
  if (!rxnormCoding) return undefined;
  return rxnormCoding;
}

export function getMedicationStatementStartDate(
  statement: MedicationStatement
): string | undefined {
  return statement.effectiveDateTime ?? statement.effectivePeriod?.start;
}

export function getConditionIcd10Coding(condition: Condition): Coding | undefined {
  const code = condition.code;
  const icdCoding = code?.coding?.find(coding => {
    const system = fetchCodingCodeOrDisplayOrSystem(coding, "system");
    return system?.includes(ICD_10_CODE);
  });
  if (!icdCoding) return undefined;
  return icdCoding;
}

export function getConditionSnomedCoding(condition: Condition): Coding | undefined {
  const code = condition.code;
  const snomedCoding = code?.coding?.find(coding => {
    const system = fetchCodingCodeOrDisplayOrSystem(coding, "system");
    return system?.includes(SNOMED_CODE);
  });
  if (!snomedCoding) return undefined;
  return snomedCoding;
}

export function getConditionSnomedCode(condition: Condition): string | undefined {
  const snomedCoding = getConditionSnomedCoding(condition);
  if (!snomedCoding) return undefined;
  return snomedCoding.code;
}

export function getConditionStartDate(condition: Condition): string | undefined {
  return condition.onsetDateTime ?? condition.onsetPeriod?.start;
}

const qualifierSuffix = "(qualifier value)";

export function getConditionStatus(condition: Condition): string | undefined {
  const statusFromCoding = (condition.clinicalStatus?.coding ?? []).flatMap(coding => {
    const code = coding?.display ?? coding?.code;
    if (!code) return [];
    return [code];
  });
  const status = condition.clinicalStatus?.text ?? statusFromCoding[0];
  if (status) return status.replace(qualifierSuffix, "").trim();
  return undefined;
}

export function getImmunizationCvxCoding(immunization: Immunization): Coding | undefined {
  const code = immunization.vaccineCode;
  const cvxCoding = code?.coding?.find(coding => {
    const system = fetchCodingCodeOrDisplayOrSystem(coding, "system");
    return system?.includes(CVX_CODE);
  });
  if (!cvxCoding) return undefined;
  return cvxCoding;
}

export function getImmunizationCvxCode(immunization: Immunization): string | undefined {
  const cvxCoding = getImmunizationCvxCoding(immunization);
  if (!cvxCoding) return undefined;
  return cvxCoding.code;
}

export function getImmunizationAdministerDate(immunization: Immunization): string | undefined {
  const administeredDate = immunization.occurrenceDateTime;
  if (administeredDate) return administeredDate;
  const administeredString = immunization.occurrenceString;
  if (!administeredString) return undefined;
  const parsedDate = buildDayjs(administeredString);
  if (!parsedDate.isValid()) return undefined;
  return parsedDate.toISOString();
}

function getObservationUnit(observation: Observation): string | undefined {
  const firstReference = observation.referenceRange?.[0];
  return (
    observation.valueQuantity?.unit?.toString() ??
    firstReference?.low?.unit?.toString() ??
    firstReference?.high?.unit?.toString()
  );
}

const blacklistedValues = ["see below", "see text", "see comments", "see note"];
function getObservationValue(observation: Observation): number | string | undefined {
  let value: number | string | undefined;
  if (observation.valueQuantity) {
    value = observation.valueQuantity.value;
  } else if (observation.valueCodeableConcept) {
    value = observation.valueCodeableConcept.text;
  } else if (observation.valueString) {
    const parsedNumber = parseFloat(observation.valueString);
    value = isNaN(parsedNumber) ? observation.valueString : parsedNumber;
    if (blacklistedValues.includes(value?.toString().toLowerCase().trim())) value = undefined;
  }
  if (!value) return undefined;
  return value;
}

type ReferenceRange = {
  low: number | undefined;
  high: number | undefined;
  unit: string | undefined;
  text?: string | undefined;
};
function buildObservationReferenceRange(observation: Observation): ReferenceRange | undefined {
  const firstReference = observation.referenceRange?.[0];
  if (!firstReference) return undefined;
  const range: ReferenceRange = {
    low: firstReference?.low?.value,
    high: firstReference?.high?.value,
    unit: firstReference?.low?.unit?.toString() ?? firstReference?.high?.unit?.toString(),
    text: firstReference?.text?.toLowerCase().trim(),
  };
  return range;
}

const highInterpretations = ["high", "critical"];
const lowInterpretations = ["low"];
const normalInterpretations = ["normal", "negative", "none seen", "not detected", "neg"];
const abnormalInterpretations = ["abnormal", "positive"];

function getExplicitInterpretation(obs: Observation): string | undefined {
  const interpretationText =
    obs.interpretation?.[0]?.text === "unknown" ? undefined : obs.interpretation?.[0]?.text;

  return (
    interpretationText ??
    obs.interpretation?.[0]?.coding?.[0]?.display ??
    obs.interpretation?.[0]?.coding?.[0]?.code
  );
}

function normalizeStringInterpretation(interpretation: string): string {
  const lowerInterp = interpretation.toLowerCase().trim();
  if (lowerInterp.includes("low")) {
    return "low";
  } else if (lowerInterp.includes("high") || lowerInterp.includes("positive")) {
    return "high";
  } else if (lowerInterp.includes("normal") || lowerInterp.includes("negative")) {
    return "normal";
  } else if (lowerInterp.includes("abnormal")) return "abnormal";
  return interpretation;
}

export function getObservationLoincCoding(observation: Observation): Coding | undefined {
  const code = observation.code;
  const loincCoding = code?.coding?.find(coding => {
    const system = fetchCodingCodeOrDisplayOrSystem(coding, "system");
    return system?.includes(LOINC_CODE);
  });
  if (!loincCoding) return undefined;
  return loincCoding;
}

export function getObservationUnitAndValue(
  observation: Observation
): [string, number | string] | undefined {
  const unit = getObservationUnit(observation);
  if (!unit) return undefined;
  const value = getObservationValue(observation);
  if (!value) return undefined;
  return [unit, value];
}

export function getObservationReferenceRange(observation: Observation): string | undefined {
  const range = buildObservationReferenceRange(observation);
  const unit = getObservationUnit(observation);

  if (range?.low != undefined && range?.high != undefined) {
    return `${range?.low} - ${range?.high} ${unit}`;
  } else if (range?.low != undefined) {
    return `>= ${range?.low} ${unit}`;
  } else if (range?.high != undefined) {
    return `<= ${range?.high} ${unit}`;
  } else if (range?.text && range?.text !== "unknown") {
    return range?.text;
  } else {
    return "-";
  }
}

export function getObservationResultStatus(observation: Observation): string | undefined {
  const resultStatus = observation.status;
  if (!resultStatus) return undefined;
  return toTitleCase(resultStatus.toLowerCase());
}

export function getObservationObservedDate(observation: Observation): string | undefined {
  return observation.effectiveDateTime ?? observation.effectivePeriod?.start;
}

export function getObservationInterpretation(
  obs: Observation,
  value: number | string | undefined
): string | undefined {
  const explicitInterpretation = getExplicitInterpretation(obs);
  if (explicitInterpretation) {
    return normalizeStringInterpretation(explicitInterpretation);
  }

  const referenceRange = buildObservationReferenceRange(obs);
  if (typeof value === "number" && referenceRange) {
    const low = referenceRange.low;
    const high = referenceRange.high;

    if (low != undefined && value >= low && high != undefined && value <= high) {
      return "normal";
    } else if (low != undefined && value < low) {
      return "low";
    } else if (low != undefined && value > low) {
      return "normal";
    } else if (high != undefined && value < high) {
      return "normal";
    } else if (high != undefined && value > high) {
      return "high";
    }
  } else if (typeof value === "string") {
    const normalizedValue = value.toLowerCase().trim();
    if (highInterpretations.includes(normalizedValue)) return "high";
    if (lowInterpretations.includes(normalizedValue)) return "low";
    if (normalInterpretations.includes(normalizedValue)) return "normal";
    if (abnormalInterpretations.includes(normalizedValue)) return "abnormal";
  }

  if (highInterpretations.includes(explicitInterpretation?.toLowerCase() ?? "")) return "high";
  return undefined;
}

export function getAllergyIntoleranceManifestationSnomedCoding(
  allergyIntoleranceReaction: AllergyIntoleranceReaction
): Coding | undefined {
  const manifestations = allergyIntoleranceReaction.manifestation;
  if (!manifestations) return undefined;
  const manifestationCodings = manifestations.flatMap(manifestation => manifestation.coding ?? []);
  const snomedCoding = manifestationCodings.find(coding => {
    const system = fetchCodingCodeOrDisplayOrSystem(coding, "system");
    return system?.includes(SNOMED_CODE);
  });
  if (!snomedCoding) return undefined;
  return snomedCoding;
}

export function getAllergyIntoleranceSubstanceSnomedCoding(
  allergyIntoleranceReaction: AllergyIntoleranceReaction
): Coding | undefined {
  const substance = allergyIntoleranceReaction.substance;
  if (!substance) return undefined;
  const substanceCodings = substance.coding ?? [];
  const snomedCoding = substanceCodings.find(coding => {
    const system = fetchCodingCodeOrDisplayOrSystem(coding, "system");
    return system?.includes(SNOMED_CODE);
  });
  if (!snomedCoding) return undefined;
  return snomedCoding;
}

export function getAllergyIntoleranceManifestationSnomedCode(
  allergyIntoleranceReaction: AllergyIntoleranceReaction
): string | undefined {
  const snomedCoding = getAllergyIntoleranceManifestationSnomedCoding(allergyIntoleranceReaction);
  if (!snomedCoding) return undefined;
  return snomedCoding.code;
}

export function getAllergyIntoleranceOnsetDate(
  allergyIntolerance: AllergyIntolerance
): string | undefined {
  return allergyIntolerance.onsetDateTime ?? allergyIntolerance.onsetPeriod?.start;
}

export function getProcedureCptCoding(procedure: Procedure): Coding | undefined {
  const code = procedure.code;
  const loincCoding = code?.coding?.find(coding => {
    const system = fetchCodingCodeOrDisplayOrSystem(coding, "system");
    return system?.includes(CPT_CODE);
  });
  if (!loincCoding) return undefined;
  return loincCoding;
}

export function getProcedureCptCode(procedure: Procedure): string | undefined {
  const cptCoding = getProcedureCptCoding(procedure);
  if (!cptCoding) return undefined;
  return cptCoding.code;
}

export function getProcedurePerformedDate(procedure: Procedure): string | undefined {
  return procedure.performedDateTime ?? procedure.performedPeriod?.start;
}

/**
 * Fetches a bundle from S3 for the given bundle type and resource type
 * Checks if the bundle is younger than the max age, if so, it returns the bundle, otherwise it returns undefined.
 *
 * @param ehr - The EHR source.
 * @param cxId - The CX ID.
 * @param metriportPatientId - The Metriport ID.
 * @param ehrPatientId - The EHR patient ID.
 * @param bundleType - The bundle type.
 * @param resourceType - The resource type of the bundle.
 * @param s3BucketName - The S3 bucket name (optional, defaults to the EHR bundle bucket)
 * @returns The bundle with the last modified date if it is younger than the max age, otherwise undefined.
 */
export async function fetchBundleUsingTtl({
  ehr,
  cxId,
  metriportPatientId,
  ehrPatientId,
  bundleType,
  resourceType,
  s3BucketName = Config.getEhrBundleBucketName(),
}: FetchBundleParams): Promise<BundleWithLastModified | undefined> {
  const bundle = await fetchBundle({
    ehr,
    cxId,
    metriportPatientId,
    ehrPatientId,
    bundleType,
    resourceType,
    s3BucketName,
    getLastModified: true,
  });
  if (!bundle || !bundle.lastModified) return undefined;
  const age = dayjs.duration(buildDayjs().diff(bundle.lastModified));
  if (age.asMilliseconds() > MAX_AGE.asMilliseconds()) return undefined;
  return bundle;
}<|MERGE_RESOLUTION|>--- conflicted
+++ resolved
@@ -30,7 +30,6 @@
 import { createHivePartitionFilePath } from "../../domain/filename";
 import { fetchCodingCodeOrDisplayOrSystem } from "../../fhir-deduplication/shared";
 import { Config } from "../../util/config";
-<<<<<<< HEAD
 import {
   CPT_CODE,
   CVX_CODE,
@@ -39,10 +38,6 @@
   RXNORM_CODE,
   SNOMED_CODE,
 } from "../../util/constants";
-import { processAsyncError } from "../../util/error/shared";
-=======
-import { ICD_10_CODE, SNOMED_CODE } from "../../util/constants";
->>>>>>> 88ff31f3
 import { out } from "../../util/log";
 import { uuidv7 } from "../../util/uuid-v7";
 import { S3Utils } from "../aws/s3";
