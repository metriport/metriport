import {
  AllergyIntolerance,
  Bundle,
  BundleEntry,
  Communication,
  Composition,
  Condition,
  Consent,
  Coverage,
  Device,
  DiagnosticReport,
  Encounter,
  FamilyMemberHistory,
  Goal,
  Immunization,
  Location,
  Medication,
  MedicationAdministration,
<<<<<<< HEAD
=======
  MedicationDispense,
>>>>>>> 44b58e2a
  MedicationRequest,
  MedicationStatement,
  Observation,
  Organization,
  Patient,
  Practitioner,
  Procedure,
  Reference,
  RelatedPerson,
  Resource,
  ResourceType,
  ServiceRequest,
} from "@medplum/fhirtypes";
import { SearchSetBundle } from "@metriport/shared/medical";
import dayjs from "dayjs";
import duration from "dayjs/plugin/duration";
import { uniq } from "lodash";

dayjs.extend(duration);

const referenceRegex = new RegExp(/"reference":\s*"(.+?)"/g);

/**
 * Returns the references found in the given resources, including the missing ones.
 *
 * @param resources
 * @param referencesToInclude Resource types to include in the result. If empty, references
 *        with all resource types will be included.
 * @returns References found in the given resources, including the missing ones.
 */
export function getReferencesFromResources({
  resources,
  referencesToInclude = [],
  referencesToExclude = [],
}: {
  resources: Resource[];
  referencesToInclude?: ResourceType[];
  referencesToExclude?: ResourceType[];
}): { references: Reference[]; missingReferences: Reference[] } {
  if (resources.length <= 0) return { references: [], missingReferences: [] };
  const resourceIds = resources.flatMap(r => r.id ?? []);
  const references = getReferencesFromRaw(
    JSON.stringify(resources),
    referencesToInclude,
    referencesToExclude
  );
  const missingReferences: Reference[] = [];
  for (const ref of references) {
    if (!ref.id) continue;
    if (!resourceIds.includes(ref.id)) missingReferences.push(ref);
  }
  return { references, missingReferences };
}

function getReferencesFromRaw(
  rawContents: string,
  referencesToInclude: ResourceType[],
  referencesToExclude: ResourceType[]
): Reference[] {
  const matches = rawContents.matchAll(referenceRegex);
  const references = [];
  for (const match of matches) {
    const ref = match[1];
    if (ref) references.push(ref);
  }
  const uniqueRefs = uniq(references);
  const preResult: Reference[] = uniqueRefs.flatMap(r => {
    const parts = r.split("/");
    const type = parts[0] as ResourceType | undefined;
    const id = parts[1];
    if (!id || !type) return [];
    return { type, id, reference: r };
  });
  if (referencesToInclude.length <= 0 && referencesToExclude.length <= 0) return preResult;
  return preResult.filter(
    r =>
      (!referencesToInclude.length || referencesToInclude.includes(r.type as ResourceType)) &&
      !referencesToExclude.includes(r.type as ResourceType)
  );
}

export function buildBundle(entries: BundleEntry[]): SearchSetBundle<Resource> {
  return { resourceType: "Bundle", total: entries.length, type: "searchset", entry: entries };
}

export type ExtractedFhirTypes = {
  diagnosticReports: DiagnosticReport[];
  patient?: Patient | undefined;
  practitioners: Practitioner[];
  compositions: Composition[];
  medications: Medication[];
  medicationAdministrations: MedicationAdministration[];
  medicationRequests: MedicationRequest[];
<<<<<<< HEAD
  medicationAdministrations: MedicationAdministration[];
=======
  medicationDispenses: MedicationDispense[];
>>>>>>> 44b58e2a
  medicationStatements: MedicationStatement[];
  conditions: Condition[];
  allergies: AllergyIntolerance[];
  locations: Location[];
  procedures: Procedure[];
  observationSocialHistory: Observation[];
  observationVitals: Observation[];
  observationLaboratory: Observation[];
  observationOther: Observation[];
  encounters: Encounter[];
  immunizations: Immunization[];
  familyMemberHistories: FamilyMemberHistory[];
  relatedPersons: RelatedPerson[];
  coverages: Coverage[];
  organizations: Organization[];
  communications: Communication[];
  consents: Consent[];
  devices: Device[];
  goals: Goal[];
  serviceRequests: ServiceRequest[];
};

export function extractFhirTypesFromBundle(bundle: Bundle): ExtractedFhirTypes {
  let patient: Patient | undefined;
  const practitioners: Practitioner[] = [];
  const diagnosticReports: DiagnosticReport[] = [];
  const compositions: Composition[] = [];
  const medicationAdministrations: MedicationAdministration[] = [];
  const medicationRequests: MedicationRequest[] = [];
  const medicationAdministrations: MedicationAdministration[] = [];
  const medicationStatements: MedicationStatement[] = [];
  const medications: Medication[] = [];
  const conditions: Condition[] = [];
  const allergies: AllergyIntolerance[] = [];
  const locations: Location[] = [];
  const procedures: Procedure[] = [];
  const observationSocialHistory: Observation[] = [];
  const observationVitals: Observation[] = [];
  const observationLaboratory: Observation[] = [];
  const observationOther: Observation[] = [];
  const encounters: Encounter[] = [];
  const immunizations: Immunization[] = [];
  const familyMemberHistories: FamilyMemberHistory[] = [];
  const relatedPersons: RelatedPerson[] = [];
  const coverages: Coverage[] = [];
  const organizations: Organization[] = [];
  const medicationDispenses: MedicationDispense[] = [];
  const communications: Communication[] = [];
  const consents: Consent[] = [];
  const devices: Device[] = [];
  const goals: Goal[] = [];
  const serviceRequests: ServiceRequest[] = [];

  if (bundle.entry) {
    for (const entry of bundle.entry) {
      const resource = entry.resource;
      if (resource?.resourceType === "Patient") {
        patient = resource as Patient;
      } else if (resource?.resourceType === "Composition") {
        compositions.push(resource as Composition);
      } else if (resource?.resourceType === "MedicationAdministration") {
        medicationAdministrations.push(resource as MedicationAdministration);
      } else if (resource?.resourceType === "MedicationDispense") {
        medicationDispenses.push(resource as MedicationDispense);
      } else if (resource?.resourceType === "MedicationRequest") {
        medicationRequests.push(resource as MedicationRequest);
      } else if (resource?.resourceType === "MedicationAdministration") {
        medicationAdministrations.push(resource as MedicationAdministration);
      } else if (resource?.resourceType === "MedicationStatement") {
        medicationStatements.push(resource as MedicationStatement);
      } else if (resource?.resourceType === "Medication") {
        medications.push(resource as Medication);
      } else if (resource?.resourceType === "Condition") {
        conditions.push(resource as Condition);
      } else if (resource?.resourceType === "Location") {
        locations.push(resource as Location);
      } else if (resource?.resourceType === "AllergyIntolerance") {
        allergies.push(resource as AllergyIntolerance);
      } else if (resource?.resourceType === "Procedure") {
        procedures.push(resource as Procedure);
      } else if (resource?.resourceType === "Observation") {
        const observation = resource as Observation;
        const isVitalSigns = observation.category?.find(
          ext => ext.coding?.[0]?.code?.toLowerCase() === "vital-signs"
        );
        const isSocialHistory = observation.category?.find(
          ext => ext.coding?.[0]?.code?.toLowerCase() === "social-history"
        );
        const isLaboratory = observation.category?.find(
          category => category.coding?.[0]?.code?.toLowerCase() === "laboratory"
        );
        const stringifyResource = JSON.stringify(resource);

        if (stringifyResource && isVitalSigns) {
          observationVitals.push(observation);
        } else if (stringifyResource && isLaboratory) {
          observationLaboratory.push(observation);
        } else if (stringifyResource && isSocialHistory) {
          observationSocialHistory.push(observation);
        } else {
          observationOther.push(observation);
        }
      } else if (resource?.resourceType === "Encounter") {
        encounters.push(resource as Encounter);
      } else if (resource?.resourceType === "Immunization") {
        immunizations.push(resource as Immunization);
      } else if (resource?.resourceType === "FamilyMemberHistory") {
        familyMemberHistories.push(resource as FamilyMemberHistory);
      } else if (resource?.resourceType === "RelatedPerson") {
        relatedPersons.push(resource as RelatedPerson);
      } else if (resource?.resourceType === "Coverage") {
        coverages.push(resource as Coverage);
      } else if (resource?.resourceType === "DiagnosticReport") {
        diagnosticReports.push(resource as DiagnosticReport);
      } else if (resource?.resourceType === "Practitioner") {
        practitioners.push(resource as Practitioner);
      } else if (resource?.resourceType === "Organization") {
        organizations.push(resource as Organization);
      } else if (resource?.resourceType === "Communication") {
        communications.push(resource as Communication);
      } else if (resource?.resourceType === "Consent") {
        consents.push(resource as Consent);
      } else if (resource?.resourceType === "Device") {
        devices.push(resource as Device);
      } else if (resource?.resourceType === "Goal") {
        goals.push(resource as Goal);
      } else if (resource?.resourceType === "ServiceRequest") {
        serviceRequests.push(resource as ServiceRequest);
      }
    }
  }

  return {
    patient,
    practitioners,
    compositions,
    diagnosticReports,
    medications,
    medicationAdministrations,
    medicationStatements,
    medicationRequests,
    conditions,
    allergies,
    locations,
    procedures,
    observationSocialHistory,
    observationVitals,
    observationLaboratory,
    observationOther,
    encounters,
    immunizations,
    familyMemberHistories,
    relatedPersons,
    coverages,
    organizations,
    medicationDispenses,
    communications,
    consents,
    devices,
    goals,
    serviceRequests,
  };
}<|MERGE_RESOLUTION|>--- conflicted
+++ resolved
@@ -16,10 +16,7 @@
   Location,
   Medication,
   MedicationAdministration,
-<<<<<<< HEAD
-=======
   MedicationDispense,
->>>>>>> 44b58e2a
   MedicationRequest,
   MedicationStatement,
   Observation,
@@ -113,11 +110,7 @@
   medications: Medication[];
   medicationAdministrations: MedicationAdministration[];
   medicationRequests: MedicationRequest[];
-<<<<<<< HEAD
-  medicationAdministrations: MedicationAdministration[];
-=======
   medicationDispenses: MedicationDispense[];
->>>>>>> 44b58e2a
   medicationStatements: MedicationStatement[];
   conditions: Condition[];
   allergies: AllergyIntolerance[];
@@ -147,7 +140,6 @@
   const compositions: Composition[] = [];
   const medicationAdministrations: MedicationAdministration[] = [];
   const medicationRequests: MedicationRequest[] = [];
-  const medicationAdministrations: MedicationAdministration[] = [];
   const medicationStatements: MedicationStatement[] = [];
   const medications: Medication[] = [];
   const conditions: Condition[] = [];
@@ -184,8 +176,6 @@
         medicationDispenses.push(resource as MedicationDispense);
       } else if (resource?.resourceType === "MedicationRequest") {
         medicationRequests.push(resource as MedicationRequest);
-      } else if (resource?.resourceType === "MedicationAdministration") {
-        medicationAdministrations.push(resource as MedicationAdministration);
       } else if (resource?.resourceType === "MedicationStatement") {
         medicationStatements.push(resource as MedicationStatement);
       } else if (resource?.resourceType === "Medication") {
