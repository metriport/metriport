--- conflicted
+++ resolved
@@ -1,10 +1,6 @@
 import { DocumentReference } from "@medplum/fhirtypes";
-<<<<<<< HEAD
 import { capture } from "../../../util/capture";
-=======
 import { chunk } from "lodash";
-import { capture } from "../../../util/notifications";
->>>>>>> 0cd7cabf
 import { makeFhirApi } from "../api/api-factory";
 import { isoDateToFHIRDateQueryFrom, isoDateToFHIRDateQueryTo } from "../shared";
 import { Config } from "../../../util/config";
