--- conflicted
+++ resolved
@@ -37,16 +37,7 @@
 }
 
 export function mapFhirToGenderAtBirth(gender: "female" | "male" | "other"): GenderAtBirth {
-<<<<<<< HEAD
-  const reverseMapping = {
-    female: "F",
-    male: "M",
-    other: "UN",
-  } as const;
-  return reverseMapping[gender];
-=======
   return reverseGenderMapping[gender];
->>>>>>> 25339f44
 }
 
 export function mapPatientDataToResource(patient: PatientIdAndData) {
