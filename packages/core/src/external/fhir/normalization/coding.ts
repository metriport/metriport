import { Bundle, CodeableConcept, Coding, Resource } from "@medplum/fhirtypes";
import { cloneDeep } from "lodash";
import {
  CPT_URL,
  CVX_URL,
  ICD_10_URL,
  ICD_9_URL,
  LOINC_URL,
  NDC_URL,
  RXNORM_URL,
  SNOMED_URL,
} from "../../../util/constants";
import { isCodeableConcept, isUsefulDisplay, isValidCoding } from "../codeable-concept";
<<<<<<< HEAD

export const LOINC_CODE_REGEX = /^[a-zA-Z0-9]{3,8}-\d{1}$/;
export const SNOMED_CODE_REGEX = /^[0-9]{6,18}$/;
=======
>>>>>>> 8e85edf1

export function sortCodings(bundle: Bundle<Resource>): Bundle<Resource> {
  const updatedBundle = cloneDeep(bundle);
  updatedBundle.entry?.forEach(entry => {
    if (entry.resource) {
      normalizeResource(entry.resource);
    }
  });

  return updatedBundle;
}

function normalizeResource(resource: Resource): void {
  for (const [key, value] of Object.entries(resource)) {
    if (!value) continue;

    if (isCodeableConcept(value)) {
      // eslint-disable-next-line @typescript-eslint/no-explicit-any
      (resource as any)[key] = normalizeCodeableConcept(value);
    } else if (Array.isArray(value)) {
      value.forEach((item, idx) => {
        if (isCodeableConcept(item)) {
          value[idx] = normalizeCodeableConcept(item);
        }
      });
    }
  }
}

export function normalizeCodeableConcept(concept: CodeableConcept): CodeableConcept {
  if (!concept.coding) return concept;
  const codings = concept.coding;
  const filteredCodings = codings.length > 1 ? codings.filter(isValidCoding) : codings;
  const sortedCodings = [...filteredCodings].sort((a, b) => rankCoding(a) - rankCoding(b));
  const replacementText = sortedCodings.find(c => c.display && isUsefulDisplay(c.display))?.display;

  return {
    ...concept,
    ...(replacementText && isUsefulDisplay(replacementText)
      ? { text: replacementText }
      : undefined),
    coding: sortedCodings,
  };
}

<<<<<<< HEAD
export function normalizeCoding(coding: Coding): Coding {
  const normCoding = cloneDeep(coding);
  if (!normCoding.system) return normCoding;
  if (!normCoding.code) {
    return normCoding.display
      ? { system: normCoding.system, display: normCoding.display }
      : { system: normCoding.system };
  }

  // Validate SNOMED code. If it's invalid, but matches LOINC, reassing system to LOINC. Otherwise, set code to UNK
  if (normCoding.system === SNOMED_URL) {
    if (!SNOMED_CODE_REGEX.test(normCoding.code)) {
      if (LOINC_CODE_REGEX.test(normCoding.code)) {
        normCoding.system = LOINC_URL;
        return normCoding;
      } else if (normCoding.display) {
        return { display: normCoding.display };
      }
    }
  }

  // Validate LOINC code, and set code to UNK if it's invalid
  if (normCoding.system === LOINC_URL) {
    if (!LOINC_CODE_REGEX.test(normCoding.code) && normCoding.display) {
      return { display: normCoding.display };
    }
  }

  return normCoding;
}

=======
>>>>>>> 8e85edf1
// TODO: 2626 - Improve sorting for codes from the same system
function rankCoding(coding: Coding): number {
  const system = coding.system;
  if (!system) return 99;

  switch (system) {
    case RXNORM_URL:
      return 1;
    case NDC_URL:
      return 2;
    case CPT_URL:
      return 1;
    case CVX_URL:
      return 1;
    case ICD_10_URL:
      return 1;
    case ICD_9_URL:
      return 2;
    case LOINC_URL:
      return 3;
    case SNOMED_URL:
      return 4;
    default:
      return 99;
  }
}<|MERGE_RESOLUTION|>--- conflicted
+++ resolved
@@ -11,12 +11,9 @@
   SNOMED_URL,
 } from "../../../util/constants";
 import { isCodeableConcept, isUsefulDisplay, isValidCoding } from "../codeable-concept";
-<<<<<<< HEAD
 
 export const LOINC_CODE_REGEX = /^[a-zA-Z0-9]{3,8}-\d{1}$/;
 export const SNOMED_CODE_REGEX = /^[0-9]{6,18}$/;
-=======
->>>>>>> 8e85edf1
 
 export function sortCodings(bundle: Bundle<Resource>): Bundle<Resource> {
   const updatedBundle = cloneDeep(bundle);
@@ -62,7 +59,6 @@
   };
 }
 
-<<<<<<< HEAD
 export function normalizeCoding(coding: Coding): Coding {
   const normCoding = cloneDeep(coding);
   if (!normCoding.system) return normCoding;
@@ -94,8 +90,6 @@
   return normCoding;
 }
 
-=======
->>>>>>> 8e85edf1
 // TODO: 2626 - Improve sorting for codes from the same system
 function rankCoding(coding: Coding): number {
   const system = coding.system;
