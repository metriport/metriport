import { XMLBuilder } from "fast-xml-parser";
import dayjs from "dayjs";
import { createSecurityHeader } from "../security/security-header";
import { signFullSaml } from "../security/sign";
import { namespaces } from "../namespaces";
import {
  ORGANIZATION_NAME_DEFAULT as metriportOrganization,
  METRIPORT_HOME_COMMUNITY_ID_NO_PREFIX,
  replyTo,
} from "../../carequality/shared";
import { OutboundPatientDiscoveryReq, XCPDGateway } from "@metriport/ihe-gateway-sdk";
import { wrapIdInUrnUuid, timestampToSoapBody } from "../utils";

const DATE_DASHES_REGEX = /-/g;
const expiresIn = 5;
const action = "urn:hl7-org:v3:PRPA_IN201305UV02:CrossGatewayPatientDiscovery";

export type BulkSignedXCPD = {
  gateway: XCPDGateway;
  signedRequest: string;
};

function createSoapBody({
  bodyData,
  createdTimestamp,
}: {
  bodyData: OutboundPatientDiscoveryReq;
  createdTimestamp: string;
}): object {
  const gateway = bodyData.gateways?.[0];
  if (!gateway) {
    throw new Error("Gateway is required to build ITI-55 Request body");
  }
<<<<<<< HEAD
  const messageId = wrapIdInUrnUuid(bodyData.id);
  const receiverDeviceId = bodyData.gateways?.[0].oid;
  const toUrl = bodyData.gateways?.[0].url;
=======
  const messageId = `urn:uuid:${bodyData.id}`;
  const receiverDeviceId = gateway.oid;
  const toUrl = gateway.url;
>>>>>>> 1d7d72a3
  const providerId = bodyData.principalCareProviderIds[0];
  const homeCommunityId = bodyData.samlAttributes.homeCommunityId;
  const patientGender = bodyData.patientResource.gender === "female" ? "F" : "M";
  const patientBirthtime = bodyData.patientResource.birthDate.replace(DATE_DASHES_REGEX, "");
  const patientFamilyName = bodyData.patientResource.name?.[0]?.family;
  const patientGivenName = bodyData.patientResource.name?.[0]?.given?.[0];
  const patientAddress = bodyData.patientResource.address?.[0];
  const patientTelecom = bodyData.patientResource.telecom?.[0]?.value ?? undefined;

  const soapBody = {
    "soap:Body": {
      "@_xmlns:urn": namespaces.hl7,
      "urn:PRPA_IN201305UV02": {
        "@_ITSVersion": "XML_1.0",
        "urn:id": {
          "@_extension": messageId,
          "@_root": homeCommunityId,
        },
        "urn:creationTime": {
          "@_value": timestampToSoapBody(createdTimestamp),
        },
        "urn:interactionId": {
          "@_extension": "PRPA_IN201305UV02",
          "@_root": "2.16.840.1.113883.1.6",
        },
        "urn:processingCode": {
          "@_code": "P",
        },
        "urn:processingModeCode": {
          "@_code": "T",
        },
        "urn:acceptAckCode": {
          "@_code": "AL",
        },
        "urn:receiver": {
          "@_typeCode": "RCV",
          "urn:device": {
            "@_classCode": "DEV",
            "@_determinerCode": "INSTANCE",
            "urn:id": {
              "@_root": receiverDeviceId,
            },
            "urn:telecom": {
              "@_value": toUrl,
            },
            "urn:asAgent": {
              "@_classCode": "AGNT",
              "urn:representedOrganization": {
                "@_classCode": "ORG",
                "@_determinerCode": "INSTANCE",
                "urn:id": {
                  "@_root": receiverDeviceId,
                },
              },
            },
          },
        },
        "urn:sender": {
          "@_typeCode": "SND",
          "urn:device": {
            "@_classCode": "DEV",
            "@_determinerCode": "INSTANCE",
            "urn:id": {
              "@_root": METRIPORT_HOME_COMMUNITY_ID_NO_PREFIX,
            },
            "urn:asAgent": {
              "@_classCode": "AGNT",
              "urn:representedOrganization": {
                "@_classCode": "ORG",
                "@_determinerCode": "INSTANCE",
                "urn:id": {
                  "@_root": METRIPORT_HOME_COMMUNITY_ID_NO_PREFIX,
                },
                "urn:name": metriportOrganization,
              },
            },
          },
        },
        "urn:controlActProcess": {
          "@_classCode": "CACT",
          "@_moodCode": "EVN",
          "urn:code": {
            "@_code": "PRPA_TE201305UV02",
            "@_codeSystem": "2.16.840.1.113883.1.6",
          },
          "urn:queryByParameter": {
            "urn:queryId": {
              "@_extension": messageId,
              "@_root": homeCommunityId,
            },
            "urn:statusCode": {
              "@_code": "new",
            },
            "urn:responseModalityCode": {
              "@_code": "R",
            },
            "urn:responsePriorityCode": {
              "@_code": "I",
            },
            "urn:parameterList": {
              "urn:livingSubjectAdministrativeGender": {
                "urn:value": {
                  "@_code": patientGender,
                  "@_codeSystem": "2.16.840.1.113883.5.1",
                },
                "urn:semanticsText": "LivingSubject.administrativeGender",
              },
              "urn:livingSubjectBirthTime": {
                "urn:value": {
                  "@_value": patientBirthtime,
                },
                "urn:semanticsText": "LivingSubject.birthTime",
              },
              "urn:livingSubjectName": {
                "urn:value": {
                  "urn:family": patientFamilyName,
                  "urn:given": patientGivenName,
                },
                "urn:semanticsText": "LivingSubject.name",
              },
              "urn:patientAddress": patientAddress
                ? {
                    "urn:value": {
                      "urn:streetAddressLine": patientAddress.line.join(", "),
                      "urn:city": patientAddress?.city,
                      "urn:state": patientAddress?.state,
                      "urn:postalCode": patientAddress?.postalCode,
                      "urn:country": patientAddress?.country,
                    },
                    "urn:semanticsText": "Patient.addr",
                  }
                : {},
              "urn:patientTelecom": patientTelecom
                ? {
                    "urn:value": {
                      "@_use": "HP",
                      "@_value": patientTelecom,
                    },
                    "urn:semanticsText": "Patient.telecom",
                  }
                : {},
              "urn:principalCareProviderId": {
                "urn:value": {
                  "@_extension": providerId,
                  "@_root": "2.16.840.1.113883.4.6",
                },
                "urn:semanticsText": "AssignedProvider.id",
              },
            },
          },
        },
      },
    },
  };
  return soapBody;
}

export function createITI5SoapEnvelope({
  bodyData,
  publicCert,
}: {
  bodyData: OutboundPatientDiscoveryReq;
  publicCert: string;
}): string {
  const gateway = bodyData.gateways?.[0];
  if (!gateway) {
    throw new Error("Gateway is required to build ITI-55 Request body");
  }
  const messageId = wrapIdInUrnUuid(bodyData.id);
  const toUrl = gateway.url;
  const subjectRole = bodyData.samlAttributes.subjectRole.display;
  const homeCommunityId = bodyData.samlAttributes.homeCommunityId;
  const purposeOfUse = bodyData.samlAttributes.purposeOfUse;

  const createdTimestamp = dayjs().toISOString();
  const expiresTimestamp = dayjs(createdTimestamp).add(expiresIn, "minute").toISOString();
  const securityHeader = createSecurityHeader({
    publicCert,
    createdTimestamp,
    expiresTimestamp,
    toUrl,
    subjectRole,
    metriportOrganization,
    homeCommunityId,
    purposeOfUse,
  });

  const soapBody = createSoapBody({ bodyData, createdTimestamp });

  const soapEnvelope = {
    "soap:Envelope": {
      "@_xmlns:soap": namespaces.soap,
      "soap:Header": {
        "@_xmlns:wsa": namespaces.wsa,
        "wsa:To": {
          "#text": toUrl,
          "@_mustUnderstand": "1",
        },
        "wsa:Action": {
          "#text": action,
          "@_mustUnderstand": "1",
        },
        "wsa:MessageID": messageId,
        "wsa:ReplyTo": {
          "wsa:Address": replyTo,
        },
        ...securityHeader,
      },
      ...soapBody,
    },
  };

  const options = {
    format: false,
    ignoreAttributes: false,
    suppressEmptyNode: true,
    declaration: {
      include: true,
      encoding: "UTF-8",
      version: "1.0",
    },
  };

  const builder = new XMLBuilder(options);
  const xmlContent = builder.build(soapEnvelope);
  return xmlContent;
}

export function createAndSignBulkXCPDRequests(
  bulkBodyData: OutboundPatientDiscoveryReq,
  publicCert: string,
  privateKey: string,
  privateKeyPassword: string
): BulkSignedXCPD[] {
  const signedRequests: BulkSignedXCPD[] = [];

  for (const gateway of bulkBodyData.gateways) {
    const bodyData: OutboundPatientDiscoveryReq = {
      ...bulkBodyData,
      gateways: [gateway],
    };

    const xmlString = createITI5SoapEnvelope({ bodyData, publicCert });
    const signedRequest = signFullSaml({ xmlString, publicCert, privateKey, privateKeyPassword });
    signedRequests.push({ gateway, signedRequest });
  }

  return signedRequests;
}<|MERGE_RESOLUTION|>--- conflicted
+++ resolved
@@ -31,15 +31,9 @@
   if (!gateway) {
     throw new Error("Gateway is required to build ITI-55 Request body");
   }
-<<<<<<< HEAD
-  const messageId = wrapIdInUrnUuid(bodyData.id);
-  const receiverDeviceId = bodyData.gateways?.[0].oid;
-  const toUrl = bodyData.gateways?.[0].url;
-=======
   const messageId = `urn:uuid:${bodyData.id}`;
   const receiverDeviceId = gateway.oid;
   const toUrl = gateway.url;
->>>>>>> 1d7d72a3
   const providerId = bodyData.principalCareProviderIds[0];
   const homeCommunityId = bodyData.samlAttributes.homeCommunityId;
   const patientGender = bodyData.patientResource.gender === "female" ? "F" : "M";
