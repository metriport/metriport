--- conflicted
+++ resolved
@@ -3,19 +3,9 @@
   BadRequestError,
   JwtTokenInfo,
   MetriportError,
-<<<<<<< HEAD
-  errorToString,
-} from "@metriport/shared";
-import {
-  Patient,
-  PatientWithValidHomeAddress,
-  patientWithValidHomeAddressFhirSchema,
-} from "@metriport/shared/interface/external/shared/ehr/patient";
-=======
   NotFoundError,
   errorToString,
 } from "@metriport/shared";
->>>>>>> 2fb8fcf3
 import { buildDayjs } from "@metriport/shared/common/date";
 import { AxiosError, AxiosInstance, AxiosResponse } from "axios";
 import { z } from "zod";
@@ -204,13 +194,4 @@
     dataParams.append(k, typeof v === "object" ? JSON.stringify(v) : v.toString());
   });
   return dataParams.toString();
-}
-
-export function parsePatientFhir(patient: Patient): PatientWithValidHomeAddress {
-  if (!patient.address) throw new BadRequestError("No addresses found");
-  patient.address = patient.address.filter(a => a.postalCode !== undefined && a.use === "home");
-  if (patient.address.length === 0) {
-    throw new BadRequestError("No home address with valid zip found");
-  }
-  return patientWithValidHomeAddressFhirSchema.parse(patient);
 }