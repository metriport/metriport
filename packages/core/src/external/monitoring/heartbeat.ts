import { errorToString, executeWithNetworkRetries } from "@metriport/shared";
import axios from "axios";
import { capture } from "../../util";

/**
 * Notifies our monitoring service that the service ran successfully.
 */
export async function sendHeartbeatToMonitoringService(url: string): Promise<void> {
<<<<<<< HEAD
  await executeWithNetworkRetries(async () => {
    await axios.post(url);
  });
}

export async function sendHeartbeatToMonitoringServiceSafe(
  url: string,
  log?: typeof console.log
): Promise<void> {
  try {
    await executeWithNetworkRetries(async () => {
      await axios.post(url);
    });
  } catch (error) {
    const msg = `Failed to send heartbeat to monitoring service`;
    log && log(`${msg}. Cause: ${errorToString(error)}`);
    capture.error("Failed to send heartbeat to monitoring service", {
      extra: { url, error: errorToString(error) },
    });
  }
=======
  await executeWithNetworkRetries(
    async () => {
      await axios.post(url);
    },
    {
      httpStatusCodesToRetry: [500, 502, 503, 504],
    }
  );
>>>>>>> 24424cfc
}<|MERGE_RESOLUTION|>--- conflicted
+++ resolved
@@ -6,10 +6,14 @@
  * Notifies our monitoring service that the service ran successfully.
  */
 export async function sendHeartbeatToMonitoringService(url: string): Promise<void> {
-<<<<<<< HEAD
-  await executeWithNetworkRetries(async () => {
-    await axios.post(url);
-  });
+  await executeWithNetworkRetries(
+    async () => {
+      await axios.post(url);
+    },
+    {
+      httpStatusCodesToRetry: [500, 502, 503, 504],
+    }
+  );
 }
 
 export async function sendHeartbeatToMonitoringServiceSafe(
@@ -27,14 +31,4 @@
       extra: { url, error: errorToString(error) },
     });
   }
-=======
-  await executeWithNetworkRetries(
-    async () => {
-      await axios.post(url);
-    },
-    {
-      httpStatusCodesToRetry: [500, 502, 503, 504],
-    }
-  );
->>>>>>> 24424cfc
 }