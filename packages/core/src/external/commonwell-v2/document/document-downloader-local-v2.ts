import { CommonWellAPI, CommonwellError } from "@metriport/commonwell-sdk";
import {
  emptyFunction,
  errorToString,
  executeWithNetworkRetries,
  getNetworkErrorDetails,
  MetriportError,
  NotFoundError,
} from "@metriport/shared";
import AWS from "aws-sdk";
import path from "path";
import * as stream from "stream";
import { DOMParser } from "xmldom";
import { detectFileType } from "../../../util/file-type";
import { out } from "../../../util/log";
import { isMimeTypeXML } from "../../../util/mime";
import { makeS3Client, S3Utils } from "../../aws/s3";
import {
  Document,
  DocumentDownloader,
  DocumentDownloaderConfig,
  DownloadResult,
  FileInfo,
} from "../../commonwell/document/document-downloader";

export type DocumentDownloaderLocalConfig = DocumentDownloaderConfig & {
  commonWell: {
    api: CommonWellAPI;
  };
};

export class DocumentDownloaderLocalV2 extends DocumentDownloader {
  readonly s3client: AWS.S3;
  readonly s3Utils: S3Utils;
  readonly cwApi: CommonWellAPI;

  constructor(config: DocumentDownloaderLocalConfig) {
    super(config);
    this.s3client = makeS3Client(config.region);
    this.cwApi = config.commonWell.api;
    this.s3Utils = new S3Utils(config.region);
  }

  override async download({
    sourceDocument,
    destinationFileInfo,
    cxId,
  }: {
    sourceDocument: Document;
    destinationFileInfo: FileInfo;
    cxId: string;
  }): Promise<DownloadResult> {
    const { log } = out("S3.download.v2 cxId: " + cxId);
    const downloadedDocumentInitialValue = Buffer.alloc(0);
    let downloadedBuffer = downloadedDocumentInitialValue;

    //eslint-disable-next-line @typescript-eslint/no-explicit-any
    function onData(chunk: any) {
<<<<<<< HEAD
      downloadedDocument += chunk;
=======
      downloadedBuffer = Buffer.concat([downloadedBuffer, chunk]);
>>>>>>> fb5e57c3
    }
    function onEnd() {
      log("Finished downloading document");
    }
<<<<<<< HEAD
    let downloadResult = await this.downloadFromCommonwellIntoS3(document, fileInfo, onData, onEnd);

    // Check if the detected file type is in the accepted content types and update it if not
    downloadResult = await this.checkAndUpdateMimeType({
      document: document,
      fileInfo: fileInfo,
      downloadedDocument,
=======
    function onReset() {
      downloadedBuffer = downloadedDocumentInitialValue;
    }
    let downloadResult = await this.downloadFromCommonwellIntoS3(
      sourceDocument,
      destinationFileInfo,
      onData,
      onEnd,
      onReset
    );

    // Check if the detected file type is in the accepted content types and update it if not
    downloadResult = await this.checkAndUpdateMimeType({
      sourceDocument,
      destinationFileInfo,
      downloadedBuffer,
>>>>>>> fb5e57c3
      downloadResult,
    });

    const newlyDownloadedFile: DownloadResult = {
      bucket: downloadResult.bucket,
      key: downloadResult.key,
      location: downloadResult.location,
      size: downloadResult.size,
      contentType: downloadResult.contentType,
    };

<<<<<<< HEAD
    if (downloadedDocument && isMimeTypeXML(newlyDownloadedFile.contentType)) {
=======
    if (downloadedBuffer.length > 0 && isMimeTypeXML(downloadResult.contentType)) {
>>>>>>> fb5e57c3
      return this.parseXmlFile({
        ...newlyDownloadedFile,
        contents: downloadedBuffer.toString("utf-8"),
        requestedFileInfo: destinationFileInfo,
      });
    }
    return newlyDownloadedFile;
  }

  /**
   * Checks if the content type of a downloaded document is accepted. If not accepted, updates the content type
   * and extension in S3 and returns the updated download result.
   */
  async checkAndUpdateMimeType({
    sourceDocument,
    destinationFileInfo,
    downloadedBuffer,
    downloadResult,
  }: {
    sourceDocument: Document;
    destinationFileInfo: FileInfo;
    downloadedBuffer: Buffer;
    downloadResult: DownloadResult;
  }): Promise<DownloadResult> {
    const { log } = out("checkAndUpdateMimeType.v2");

    const old_extension = path.extname(destinationFileInfo.name);
    const { mimeType, fileExtension } = detectFileType(downloadedBuffer);

    // If the file type/extension has not changed
    if (mimeType === sourceDocument.mimeType && old_extension === fileExtension) {
      return downloadResult;
    }

    // If the file type has changed
    log(
      `Updating content type in S3 ${destinationFileInfo.name} from previous mimeType: ${sourceDocument.mimeType} to detected mimeType ${mimeType} and ${fileExtension}`
    );
    const newKey = await this.s3Utils.updateContentTypeInS3(
      downloadResult.bucket,
      downloadResult.key,
      mimeType,
      fileExtension
    );
    const newLocation = downloadResult.location.replace(`${downloadResult.key}`, `${newKey}`);
    const fileDetailsUpdated = await this.s3Utils.getFileInfoFromS3(newKey, downloadResult.bucket);

    return {
      ...downloadResult,
      ...fileDetailsUpdated,
      key: newKey,
      location: newLocation,
    };
  }
  /**
   * Parses the XML file, checking if there's an embedded PDF inside it.
   * If it does, it uploads the PDF to S3 and returns the PDF file info instead of the originally
   * downloaded XML file.
   */
  async parseXmlFile({
    contents,
    requestedFileInfo,
    ...downloadedFile
  }: DownloadResult & { contents: string; requestedFileInfo: FileInfo }): Promise<DownloadResult> {
    const { log } = out("parseXmlFile.v2");
    const parser = new DOMParser();
    const document = parser.parseFromString(contents, "text/xml");

    const nonXMLBodies = document.getElementsByTagName("nonXMLBody");
    if (nonXMLBodies.length > 1) {
      const msg = `Multiple nonXmlBody inside CDA`;
      log(msg);
      this.config.capture &&
        this.config.capture.message(msg, {
          extra: {
            context: `documentDownloaderLocal.parseXmlFile`,
            fileInfo: requestedFileInfo,
          },
          level: "warning",
        });
    }

    const nonXMLBody = nonXMLBodies[0];
    if (!nonXMLBody) return downloadedFile;

    const xmlBodyTexts = nonXMLBody.getElementsByTagName("text");
    if (xmlBodyTexts.length > 1) {
      const msg = `Multiple text inside CDA.nonXmlBody`;
      log(msg);
      this.config.capture &&
        this.config.capture.message(msg, {
          extra: {
            context: `documentDownloaderLocal.parseXmlFile`,
            fileInfo: requestedFileInfo,
          },
          level: "warning",
        });
    }

    const b64 = xmlBodyTexts[0]?.textContent;
    if (!b64) {
      log(`No b64 found in xml. File info: ${JSON.stringify(requestedFileInfo)}`);
      return downloadedFile;
    }

    const b64Buff = Buffer.from(b64, "base64");

    // Alternativelly we can use the provided mediaType and calculate the extension from it
    // const providedContentType = xmlBodyTexts[0]?.attributes?.getNamedItem("mediaType")?.value;
    const { mimeType, fileExtension } = detectFileType(b64Buff);
    const newFileName = this.getNewFileName(requestedFileInfo.name, fileExtension);

    const b64Upload = await this.s3client
      .upload({
        Bucket: this.config.bucketName,
        Key: newFileName,
        Body: b64Buff,
        ContentType: mimeType,
      })
      .promise();
    const b64FileInfo = await this.s3Utils.getFileInfoFromS3(b64Upload.Key, b64Upload.Bucket);

    return {
      bucket: b64Upload.Bucket,
      key: b64Upload.Key,
      location: b64Upload.Location,
      size: b64FileInfo.size,
      contentType: b64FileInfo.contentType,
    };
  }

  async downloadFromCommonwellIntoS3(
    sourceDocument: Document,
    destinationFileInfo: FileInfo,
    //eslint-disable-next-line @typescript-eslint/no-explicit-any
    onDataFn?: (chunk: any) => void,
    onEndFn?: () => void,
    onResetFn?: () => void
  ): Promise<{
    key: string;
    bucket: string;
    location: string;
    size: number | undefined;
    contentType: string | undefined;
  }> {
    const { log } = out("downloadFromCommonwellIntoS3.v2");

    let writeStream: stream.Writable;
    let downloadIntoS3: Promise<AWS.S3.ManagedUpload.SendData>;

    const self = this; // eslint-disable-line @typescript-eslint/no-this-alias
    function setOrResetStream() {
<<<<<<< HEAD
      const resp = self.getUploadStreamToS3(fileInfo.name, fileInfo.location, document.mimeType);
      if (onDataFn) resp.writeStream.on("data", onDataFn);
      if (onEndFn) resp.writeStream.on("end", onEndFn);
      return resp;
=======
      return self.getUploadStreamToS3(
        destinationFileInfo.name,
        destinationFileInfo.location,
        sourceDocument.mimeType
      );
>>>>>>> fb5e57c3
    }
    const resp = setOrResetStream();
    writeStream = resp.writeStream;
    downloadIntoS3 = resp.promise;

<<<<<<< HEAD
=======
    function attachListeners() {
      if (onDataFn) writeStream.on("data", onDataFn);
      if (onEndFn) writeStream.on("finish", onEndFn);
    }
    attachListeners();

>>>>>>> fb5e57c3
    await this.downloadDocumentFromCW({
      location: sourceDocument.location,
      getStream: () => writeStream,
      resetStream: () => {
        // Prevent unhandled rejection from the previous upload promise
        // when the stream was destroyed due to a retry.
        if (downloadIntoS3 && typeof downloadIntoS3.catch === "function") {
          downloadIntoS3.catch(() => emptyFunction);
        }
        if (writeStream && !writeStream.destroyed) {
          try {
            writeStream.removeAllListeners();
            writeStream.destroy();
          } catch (error) {
            log(`Failed to cleanup old stream: ${errorToString(error)}`);
          }
        }
        if (onResetFn) onResetFn();
        const resp = setOrResetStream();
        writeStream = resp.writeStream;
        downloadIntoS3 = resp.promise;
        attachListeners();
      },
    });

    const uploadResult = await downloadIntoS3;

    log(`Uploaded ${sourceDocument.id}, ${sourceDocument.mimeType}, to ${uploadResult.Location}`);

    const { size, contentType } = await this.s3Utils.getFileInfoFromS3(
      uploadResult.Key,
      uploadResult.Bucket
    );

    return {
      key: uploadResult.Key,
      bucket: uploadResult.Bucket,
      location: uploadResult.Location,
      size,
      contentType,
    };
  }

  private getNewFileName(fileName: string, newExtension: string) {
    const actualExtension = newExtension.includes(".") ? newExtension : `.${newExtension}`;
    if (!fileName.includes(".")) {
      return fileName + actualExtension;
    }
    const fileNameParts = fileName.split(".");
    fileNameParts.pop();
    return fileNameParts.join(".") + actualExtension;
  }

  protected getUploadStreamToS3(s3FileName: string, s3FileLocation: string, contentType?: string) {
    const pass = new stream.PassThrough();
    return {
      writeStream: pass,
      promise: this.s3client
        .upload({
          Bucket: s3FileLocation,
          Key: s3FileName,
          Body: pass,
          // TODO #1258
          ContentType: contentType ? contentType : "text/xml",
        })
        .promise(),
    };
  }

  protected async downloadDocumentFromCW({
    location,
    getStream,
    resetStream,
  }: {
    location: string;
    getStream: () => stream.Writable;
    resetStream: () => void;
  }): Promise<void> {
    try {
      await executeWithNetworkRetries(
        () => {
          return this.cwApi.retrieveDocument(location, getStream());
        },
        {
          retryOnTimeout: true,
          maxAttempts: 5,
          initialDelay: 500,
          onError: () => resetStream(),
        }
      );
    } catch (error) {
      const { code, status } = getNetworkErrorDetails(error);
      const additionalInfo = {
        cwReferenceHeader: this.cwApi.lastTransactionId,
        documentLocation: location,
        code,
        status,
      };
      if (error instanceof CommonwellError && error.cause?.response?.status === 404) {
        const msg = "CW - Document not found";
        const { log } = out("downloadDocumentFromCW.v2");
        log(`${msg} - ${JSON.stringify(additionalInfo)}`);
        throw new NotFoundError(msg, error, additionalInfo);
      }
      throw new MetriportError(`CW - Error downloading document`, error, additionalInfo);
    }
  }
}<|MERGE_RESOLUTION|>--- conflicted
+++ resolved
@@ -56,24 +56,11 @@
 
     //eslint-disable-next-line @typescript-eslint/no-explicit-any
     function onData(chunk: any) {
-<<<<<<< HEAD
-      downloadedDocument += chunk;
-=======
       downloadedBuffer = Buffer.concat([downloadedBuffer, chunk]);
->>>>>>> fb5e57c3
     }
     function onEnd() {
       log("Finished downloading document");
     }
-<<<<<<< HEAD
-    let downloadResult = await this.downloadFromCommonwellIntoS3(document, fileInfo, onData, onEnd);
-
-    // Check if the detected file type is in the accepted content types and update it if not
-    downloadResult = await this.checkAndUpdateMimeType({
-      document: document,
-      fileInfo: fileInfo,
-      downloadedDocument,
-=======
     function onReset() {
       downloadedBuffer = downloadedDocumentInitialValue;
     }
@@ -90,7 +77,6 @@
       sourceDocument,
       destinationFileInfo,
       downloadedBuffer,
->>>>>>> fb5e57c3
       downloadResult,
     });
 
@@ -102,11 +88,7 @@
       contentType: downloadResult.contentType,
     };
 
-<<<<<<< HEAD
-    if (downloadedDocument && isMimeTypeXML(newlyDownloadedFile.contentType)) {
-=======
     if (downloadedBuffer.length > 0 && isMimeTypeXML(downloadResult.contentType)) {
->>>>>>> fb5e57c3
       return this.parseXmlFile({
         ...newlyDownloadedFile,
         contents: downloadedBuffer.toString("utf-8"),
@@ -259,32 +241,22 @@
 
     const self = this; // eslint-disable-line @typescript-eslint/no-this-alias
     function setOrResetStream() {
-<<<<<<< HEAD
-      const resp = self.getUploadStreamToS3(fileInfo.name, fileInfo.location, document.mimeType);
-      if (onDataFn) resp.writeStream.on("data", onDataFn);
-      if (onEndFn) resp.writeStream.on("end", onEndFn);
-      return resp;
-=======
       return self.getUploadStreamToS3(
         destinationFileInfo.name,
         destinationFileInfo.location,
         sourceDocument.mimeType
       );
->>>>>>> fb5e57c3
     }
     const resp = setOrResetStream();
     writeStream = resp.writeStream;
     downloadIntoS3 = resp.promise;
 
-<<<<<<< HEAD
-=======
     function attachListeners() {
       if (onDataFn) writeStream.on("data", onDataFn);
       if (onEndFn) writeStream.on("finish", onEndFn);
     }
     attachListeners();
 
->>>>>>> fb5e57c3
     await this.downloadDocumentFromCW({
       location: sourceDocument.location,
       getStream: () => writeStream,
