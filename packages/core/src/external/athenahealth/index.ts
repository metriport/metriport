--- conflicted
+++ resolved
@@ -6,11 +6,7 @@
   MedicationStatement,
   Observation,
 } from "@medplum/fhirtypes";
-<<<<<<< HEAD
-import { BadRequestError, errorToString, JwtTokenInfo, MetriportError } from "@metriport/shared";
-=======
 import {
-  AdditionalInfo,
   BadRequestError,
   errorToString,
   JwtTokenInfo,
@@ -18,7 +14,6 @@
   NotFoundError,
 } from "@metriport/shared";
 import { buildDayjs } from "@metriport/shared/common/date";
->>>>>>> 0e266793
 import {
   AppointmentEvents,
   appointmentEventsSchema,
@@ -57,7 +52,7 @@
   VitalsCreateParams,
 } from "@metriport/shared/interface/external/athenahealth/index";
 import { getObservationCode, getObservationUnits } from "@metriport/shared/medical";
-import axios, { AxiosError, AxiosInstance, AxiosResponse } from "axios";
+import axios, { AxiosInstance } from "axios";
 import dayjs from "dayjs";
 import { uniqBy } from "lodash";
 import { fetchCodingCodeOrDisplayOrSystem } from "../../fhir-deduplication/shared";
@@ -784,7 +779,6 @@
     additionalInfo,
     debug,
     useFhir = false,
-<<<<<<< HEAD
   }: MakeRequestParamsFromMethod<T> & { useFhir?: boolean }): Promise<T> {
     const axiosInstance = useFhir ? this.axiosInstanceFhir : this.axiosInstanceProprietary;
     return await makeRequest<T>({
@@ -800,121 +794,6 @@
       additionalInfo,
       debug,
     });
-=======
-  }: {
-    cxId: string;
-    patientId?: string;
-    s3Path: string;
-    url: string;
-    method: "GET" | "POST";
-    data?: RequestData;
-    schema: z.Schema<T>;
-    additionalInfo: AdditionalInfo;
-    debug: typeof console.log;
-    useFhir?: boolean;
-  }): Promise<T> {
-    const { log } = out(
-      `AthenaHealth makeRequest - cxId ${cxId} practiceId ${this.practiceId} method ${method} url ${url}`
-    );
-    const axiosInstance = useFhir ? this.axiosInstanceFhir : this.axiosInstanceProprietary;
-    let response: AxiosResponse;
-    try {
-      response = await axiosInstance.request({
-        method,
-        url,
-        data: method === "GET" ? undefined : this.createDataParams(data ?? {}),
-      });
-      // eslint-disable-next-line @typescript-eslint/no-explicit-any
-    } catch (error: any) {
-      if (error instanceof AxiosError) {
-        const message = JSON.stringify(error.response?.data) ?? error.message;
-        if (responsesBucket) {
-          const filePath = createHivePartitionFilePath({
-            cxId,
-            patientId: patientId ?? "global",
-            date: new Date(),
-          });
-          const key = this.buildS3Path(s3Path, `${filePath}-error`);
-          this.s3Utils
-            .uploadFile({
-              bucket: responsesBucket,
-              key,
-              file: Buffer.from(JSON.stringify({ error, message }), "utf8"),
-              contentType: "application/json",
-            })
-            .catch(processAsyncError(`Error saving error to s3 @ AthenaHealth - ${method} ${url}`));
-        }
-        switch (error.response?.status) {
-          case 400:
-            throw new BadRequestError(message, undefined, {
-              ...additionalInfo,
-              method,
-              url,
-              context: "athenahealth.make-request",
-              error: errorToString(error),
-            });
-          case 404:
-            throw new NotFoundError(message, undefined, {
-              ...additionalInfo,
-              method,
-              url,
-              context: "athenahealth.make-request",
-              error: errorToString(error),
-            });
-          default:
-            throw new MetriportError(message, undefined, {
-              ...additionalInfo,
-              method,
-              url,
-              context: "athenahealth.make-request",
-              error: errorToString(error),
-            });
-        }
-      }
-      throw error;
-    }
-    if (!response.data) {
-      const msg = `No body returned @ AthenaHealth`;
-      log(msg);
-      throw new MetriportError(msg, undefined, {
-        ...additionalInfo,
-        method,
-        url,
-        context: "athenahealth.make-request",
-      });
-    }
-    const body = response.data;
-    debug(`${method} ${url} resp: `, () => JSON.stringify(response.data));
-    if (responsesBucket) {
-      const filePath = createHivePartitionFilePath({
-        cxId,
-        patientId: patientId ?? "global",
-        date: new Date(),
-      });
-      const key = this.buildS3Path(s3Path, filePath);
-      this.s3Utils
-        .uploadFile({
-          bucket: responsesBucket,
-          key,
-          file: Buffer.from(JSON.stringify(response.data), "utf8"),
-          contentType: "application/json",
-        })
-        .catch(processAsyncError(`Error saving to s3 @ AthenaHealth - ${method} ${url}`));
-    }
-    const outcome = schema.safeParse(body);
-    if (!outcome.success) {
-      const msg = `Response not parsed @ AthenaHealth`;
-      log(`${msg}. Schema: ${schema.description}`);
-      throw new MetriportError(msg, undefined, {
-        ...additionalInfo,
-        method,
-        url,
-        context: "athenahealth.make-request",
-        error: errorToString(outcome.error),
-      });
-    }
-    return outcome.data;
->>>>>>> 0e266793
   }
 
   private formatDate(date: string | undefined): string | undefined {
@@ -923,15 +802,6 @@
 
   private formatDateTime(date: string | undefined): string | undefined {
     return formatDate(date, athenaDateTimeFormat);
-  }
-
-  private parsePatient(patient: Patient): PatientWithValidHomeAddress {
-    if (!patient.address) throw new BadRequestError("No addresses found");
-    patient.address = patient.address.filter(a => a.postalCode !== undefined && a.use === "home");
-    if (patient.address.length === 0) {
-      throw new BadRequestError("No home address with valid zip found");
-    }
-    return patientSchemaWithValidHomeAddress.parse(patient);
   }
 
   stripPracticeId(id: string) {
@@ -958,29 +828,6 @@
     return id.replace(`a-${this.practiceId}.${athenaDepartmentPrefix}-`, "");
   }
 
-<<<<<<< HEAD
-=======
-  private buildS3Path(method: string, key: string): string {
-    return `athenahealth/${method}/${key}/${uuidv7()}.json`;
-  }
-
-  private formatDate(date: string | undefined): string | undefined {
-    if (!date) return undefined;
-    const trimmedDate = date.trim();
-    const parsedDate = buildDayjs(trimmedDate);
-    if (!parsedDate.isValid()) return undefined;
-    return parsedDate.format(athenaDateFormat);
-  }
-
-  private formatDateTime(date: string | undefined): string | undefined {
-    if (!date) return undefined;
-    const trimmedDate = date.trim();
-    const parsedDate = buildDayjs(trimmedDate);
-    if (!parsedDate.isValid()) return undefined;
-    return parsedDate.format(athenaDateTimeFormat);
-  }
-
->>>>>>> 0e266793
   private getConditionSnomedCode(condition: Condition): string | undefined {
     const code = condition.code;
     const snomedCoding = code?.coding?.find(coding => {
