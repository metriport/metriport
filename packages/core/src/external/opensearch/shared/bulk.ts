--- conflicted
+++ resolved
@@ -1,8 +1,5 @@
 import { ApiResponse } from "@opensearch-project/opensearch";
-<<<<<<< HEAD
-=======
 import { IngestRequest, IngestRequestResource } from "../text-ingestor";
->>>>>>> 091c10a1
 
 export type BulkOperation = "index" | "create" | "update" | "delete";
 export type BulkRequest = Partial<Record<BulkOperation, { _id: string }>>;
@@ -68,8 +65,6 @@
   const errorAsAny = itemOp.error?.reason;
   if (!errorAsAny) return undefined;
   return typeof errorAsAny === "string" ? errorAsAny : JSON.stringify(errorAsAny);
-<<<<<<< HEAD
-=======
 }
 
 export function resourceToBulkRequest({
@@ -95,5 +90,4 @@
   };
   const cmd = { [operation]: { _id: entryId } };
   return [cmd, document];
->>>>>>> 091c10a1
 }