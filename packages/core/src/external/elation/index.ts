import { errorToString, JwtTokenInfo, MetriportError } from "@metriport/shared";
import { buildDayjs } from "@metriport/shared/common/date";
import {
  Appointments,
  appointmentsSchema,
  BookedAppointment,
  bookedAppointmentSchema,
  elationClientJwtTokenResponseSchema,
  Metadata,
  Patient,
  patientSchema,
} from "@metriport/shared/interface/external/elation/index";
import axios, { AxiosInstance } from "axios";
import { out } from "../../util/log";
import {
  ApiConfig,
  createDataParams,
  formatDate,
  makeRequest,
  MakeRequestParamsInEhr,
} from "../shared/ehr";

interface ElationApiConfig extends ApiConfig {
  environment: ElationEnv;
}

const elationDateFormat = "YYYY-MM-DD";

const elationEnv = ["app", "sandbox"] as const;
export type ElationEnv = (typeof elationEnv)[number];
export function isElationEnv(env: string): env is ElationEnv {
  return elationEnv.includes(env as ElationEnv);
}

class ElationApi {
  private axiosInstance: AxiosInstance;
  private baseUrl: string;
  private twoLeggedAuthTokenInfo: JwtTokenInfo | undefined;
  private practiceId: string;

  private constructor(private config: ElationApiConfig) {
    this.twoLeggedAuthTokenInfo = config.twoLeggedAuthTokenInfo;
    this.practiceId = config.practiceId;
    this.axiosInstance = axios.create({});
    this.baseUrl = `https://${config.environment}.elationemr.com/api/2.0`;
  }

  public static async create(config: ElationApiConfig): Promise<ElationApi> {
    const instance = new ElationApi(config);
    await instance.initialize();
    return instance;
  }

  getTwoLeggedAuthTokenInfo(): JwtTokenInfo | undefined {
    return this.twoLeggedAuthTokenInfo;
  }

  private async fetchTwoLeggedAuthToken(): Promise<JwtTokenInfo> {
    const url = `${this.baseUrl}/oauth2/token/`;
    const data = {
      grant_type: "client_credentials",
      client_id: this.config.clientKey,
      client_secret: this.config.clientSecret,
    };

    try {
      const response = await axios.post(url, createDataParams(data), {
        headers: { "content-type": "application/x-www-form-urlencoded" },
      });
      if (!response.data) throw new MetriportError("No body returned from token endpoint");
      const tokenData = elationClientJwtTokenResponseSchema.parse(response.data);
      return {
        access_token: tokenData.access_token,
        exp: new Date(Date.now() + +tokenData.expires_in * 1000),
      };
    } catch (error) {
      throw new MetriportError("Failed to fetch Two Legged Auth token @ Elation", undefined, {
        error: errorToString(error),
      });
    }
  }

  async initialize(): Promise<void> {
    const { log } = out(`Elation initialize - practiceId ${this.practiceId}`);
    if (!this.twoLeggedAuthTokenInfo) {
      log(`Two Legged Auth token not found @ Elation - fetching new token`);
      this.twoLeggedAuthTokenInfo = await this.fetchTwoLeggedAuthToken();
    } else if (this.twoLeggedAuthTokenInfo.exp < buildDayjs().subtract(15, "minutes").toDate()) {
      log(`Two Legged Auth token expired @ Elation - fetching new token`);
      this.twoLeggedAuthTokenInfo = await this.fetchTwoLeggedAuthToken();
    } else {
      log(`Two Legged Auth token found @ Elation - using existing token`);
    }

    this.axiosInstance = axios.create({
      baseURL: this.baseUrl,
      headers: {
        Authorization: `Bearer ${this.twoLeggedAuthTokenInfo.access_token}`,
        "content-type": "application/x-www-form-urlencoded",
      },
    });
  }

  async getPatient({ cxId, patientId }: { cxId: string; patientId: string }): Promise<Patient> {
    const { debug } = out(
      `Elation getPatient - cxId ${cxId} practiceId ${this.practiceId} patientId ${patientId}`
    );
    const patientUrl = `/patients/${patientId}/`;
    const additionalInfo = { cxId, practiceId: this.practiceId, patientId };
    const patient = await this.makeRequest<Patient>({
      cxId,
      patientId,
      s3Path: "patient",
      method: "GET",
      url: patientUrl,
      schema: patientSchema,
      additionalInfo,
      debug,
    });
    return patient;
  }

  async updatePatientMetadata({
    cxId,
    patientId,
    metadata,
  }: {
    cxId: string;
    patientId: string;
    metadata: Metadata;
  }): Promise<Patient> {
    const { debug } = out(
      `Elation updatePatientMetadata - cxId ${cxId} practiceId ${this.practiceId} patientId ${patientId}`
    );
    const patientUrl = `/patients/${patientId}/`;
    const additionalInfo = { cxId, practiceId: this.practiceId, patientId };
    const patient = await this.makeRequest<Patient>({
      cxId,
      patientId,
      s3Path: "patient-update-metadata",
      method: "PATCH",
      url: patientUrl,
      data: { metadata },
      headers: { "content-type": "application/json" },
      schema: patientSchema,
      additionalInfo,
      debug,
    });
    return patient;
  }

  async getAppointments({
    cxId,
    fromDate,
    toDate,
  }: {
    cxId: string;
    fromDate: Date;
    toDate: Date;
  }): Promise<BookedAppointment[]> {
    const { debug } = out(`Elation getAppointments - cxId ${cxId} practiceId ${this.practiceId}`);
    const params = {
      from_date: this.formatDate(fromDate.toISOString()) ?? "",
      to_date: this.formatDate(toDate.toISOString()) ?? "",
    };
    const urlParams = new URLSearchParams(params);
    const appointmentUrl = `/appointments/?${urlParams.toString()}`;
    const additionalInfo = {
      cxId,
      practiceId: this.practiceId,
      fromDate: fromDate.toISOString(),
      toDate: toDate.toISOString(),
    };
    const appointments = await this.makeRequest<Appointments>({
      cxId,
      s3Path: "appointments",
      method: "GET",
      url: appointmentUrl,
      schema: appointmentsSchema,
      additionalInfo,
      debug,
    });
    const bookedAppointments = appointments.results.filter(
      app => app.patient !== null && app.status !== null && app.status.status === "Scheduled"
    );
    return bookedAppointments.map(a => bookedAppointmentSchema.parse(a));
  }

  private async makeRequest<T>({
    cxId,
    patientId,
    s3Path,
    url,
    method,
    data,
    headers,
    schema,
    additionalInfo,
    debug,
<<<<<<< HEAD
  }: MakeRequestParamsInEhr<T>): Promise<T> {
    return await makeRequest<T>({
      ehr: "elation",
      cxId,
      patientId,
      s3Path,
      axiosInstance: this.axiosInstance,
      url,
      method,
      data,
      headers,
      schema,
      additionalInfo,
      debug,
=======
  }: {
    cxId: string;
    patientId?: string;
    s3Path: string;
    url: string;
    method: "GET" | "POST" | "PATCH";
    headers?: Record<string, string>;
    data?: RequestData;
    schema: z.Schema<T>;
    additionalInfo: AdditionalInfo;
    debug: typeof console.log;
  }): Promise<T> {
    const isJsonContentType = headers?.["content-type"] === "application/json";
    const fullAdditionalInfo = {
      ...additionalInfo,
      cxId,
      patientId,
      practiceId: this.practiceId,
      method,
      url,
      context: "elation.make-request",
    };
    let response: AxiosResponse;
    try {
      response = await this.axiosInstance.request({
        method,
        url,
        data:
          method === "GET"
            ? undefined
            : isJsonContentType
            ? data
            : this.createDataParams(data ?? {}),
        headers: {
          ...this.axiosInstance.defaults.headers.common,
          ...headers,
        },
      });
      // eslint-disable-next-line @typescript-eslint/no-explicit-any
    } catch (error: any) {
      if (error instanceof AxiosError) {
        const message = JSON.stringify(error.response?.data) ?? error.message;
        if (responsesBucket) {
          const filePath = createHivePartitionFilePath({
            cxId,
            patientId: patientId ?? "global",
            date: new Date(),
          });
          const key = this.buildS3Path(s3Path, `${filePath}-error`);
          this.s3Utils
            .uploadFile({
              bucket: responsesBucket,
              key,
              file: Buffer.from(JSON.stringify({ error, message }), "utf8"),
              contentType: "application/json",
            })
            .catch(processAsyncError(`Error saving error to s3 @ Elation - ${method} ${url}`));
        }
        const additionalInfoWithError = { ...fullAdditionalInfo, error: errorToString(error) };
        switch (error.response?.status) {
          case 400:
            throw new BadRequestError(message, undefined, additionalInfoWithError);
          case 404:
            throw new NotFoundError(message, undefined, additionalInfoWithError);
          default:
            throw new MetriportError(message, undefined, additionalInfoWithError);
        }
      }
      throw error;
    }
    if (!response.data) {
      const msg = `No body returned @ Elation`;
      log(msg);
      throw new MetriportError(msg, undefined, fullAdditionalInfo);
    }
    const body = response.data;
    debug(`${method} ${url} resp: `, () => JSON.stringify(response.data));
    if (responsesBucket) {
      const filePath = createHivePartitionFilePath({
        cxId,
        patientId: patientId ?? "global",
        date: new Date(),
      });
      const key = this.buildS3Path(s3Path, filePath);
      this.s3Utils
        .uploadFile({
          bucket: responsesBucket,
          key,
          file: Buffer.from(JSON.stringify(response.data), "utf8"),
          contentType: "application/json",
        })
        .catch(processAsyncError(`Error saving to s3 @ Elation - ${method} ${url}`));
    }
    const outcome = schema.safeParse(body);
    if (!outcome.success) {
      const msg = `Response not parsed @ Elation`;
      log(`${msg}. Schema: ${schema.description}`);
      throw new MetriportError(msg, undefined, {
        ...fullAdditionalInfo,
        schema: schema.description,
        error: errorToString(outcome.error),
      });
    }
    return outcome.data;
  }

  private createDataParams(data: RequestData): string {
    const dataParams = new URLSearchParams();
    Object.entries(data).forEach(([k, v]) => {
      if (v === undefined) return;
      dataParams.append(k, typeof v === "object" ? JSON.stringify(v) : v.toString());
>>>>>>> abe20c19
    });
  }

  private formatDate(date: string | undefined): string | undefined {
    return formatDate(date, elationDateFormat);
  }
}

export default ElationApi;<|MERGE_RESOLUTION|>--- conflicted
+++ resolved
@@ -197,11 +197,11 @@
     schema,
     additionalInfo,
     debug,
-<<<<<<< HEAD
   }: MakeRequestParamsInEhr<T>): Promise<T> {
     return await makeRequest<T>({
       ehr: "elation",
       cxId,
+      practiceId: this.practiceId,
       patientId,
       s3Path,
       axiosInstance: this.axiosInstance,
@@ -212,119 +212,6 @@
       schema,
       additionalInfo,
       debug,
-=======
-  }: {
-    cxId: string;
-    patientId?: string;
-    s3Path: string;
-    url: string;
-    method: "GET" | "POST" | "PATCH";
-    headers?: Record<string, string>;
-    data?: RequestData;
-    schema: z.Schema<T>;
-    additionalInfo: AdditionalInfo;
-    debug: typeof console.log;
-  }): Promise<T> {
-    const isJsonContentType = headers?.["content-type"] === "application/json";
-    const fullAdditionalInfo = {
-      ...additionalInfo,
-      cxId,
-      patientId,
-      practiceId: this.practiceId,
-      method,
-      url,
-      context: "elation.make-request",
-    };
-    let response: AxiosResponse;
-    try {
-      response = await this.axiosInstance.request({
-        method,
-        url,
-        data:
-          method === "GET"
-            ? undefined
-            : isJsonContentType
-            ? data
-            : this.createDataParams(data ?? {}),
-        headers: {
-          ...this.axiosInstance.defaults.headers.common,
-          ...headers,
-        },
-      });
-      // eslint-disable-next-line @typescript-eslint/no-explicit-any
-    } catch (error: any) {
-      if (error instanceof AxiosError) {
-        const message = JSON.stringify(error.response?.data) ?? error.message;
-        if (responsesBucket) {
-          const filePath = createHivePartitionFilePath({
-            cxId,
-            patientId: patientId ?? "global",
-            date: new Date(),
-          });
-          const key = this.buildS3Path(s3Path, `${filePath}-error`);
-          this.s3Utils
-            .uploadFile({
-              bucket: responsesBucket,
-              key,
-              file: Buffer.from(JSON.stringify({ error, message }), "utf8"),
-              contentType: "application/json",
-            })
-            .catch(processAsyncError(`Error saving error to s3 @ Elation - ${method} ${url}`));
-        }
-        const additionalInfoWithError = { ...fullAdditionalInfo, error: errorToString(error) };
-        switch (error.response?.status) {
-          case 400:
-            throw new BadRequestError(message, undefined, additionalInfoWithError);
-          case 404:
-            throw new NotFoundError(message, undefined, additionalInfoWithError);
-          default:
-            throw new MetriportError(message, undefined, additionalInfoWithError);
-        }
-      }
-      throw error;
-    }
-    if (!response.data) {
-      const msg = `No body returned @ Elation`;
-      log(msg);
-      throw new MetriportError(msg, undefined, fullAdditionalInfo);
-    }
-    const body = response.data;
-    debug(`${method} ${url} resp: `, () => JSON.stringify(response.data));
-    if (responsesBucket) {
-      const filePath = createHivePartitionFilePath({
-        cxId,
-        patientId: patientId ?? "global",
-        date: new Date(),
-      });
-      const key = this.buildS3Path(s3Path, filePath);
-      this.s3Utils
-        .uploadFile({
-          bucket: responsesBucket,
-          key,
-          file: Buffer.from(JSON.stringify(response.data), "utf8"),
-          contentType: "application/json",
-        })
-        .catch(processAsyncError(`Error saving to s3 @ Elation - ${method} ${url}`));
-    }
-    const outcome = schema.safeParse(body);
-    if (!outcome.success) {
-      const msg = `Response not parsed @ Elation`;
-      log(`${msg}. Schema: ${schema.description}`);
-      throw new MetriportError(msg, undefined, {
-        ...fullAdditionalInfo,
-        schema: schema.description,
-        error: errorToString(outcome.error),
-      });
-    }
-    return outcome.data;
-  }
-
-  private createDataParams(data: RequestData): string {
-    const dataParams = new URLSearchParams();
-    Object.entries(data).forEach(([k, v]) => {
-      if (v === undefined) return;
-      dataParams.append(k, typeof v === "object" ? JSON.stringify(v) : v.toString());
->>>>>>> abe20c19
     });
   }
 
