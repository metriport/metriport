--- conflicted
+++ resolved
@@ -1,16 +1,5 @@
-<<<<<<< HEAD
-import { BadRequestError, errorToString, JwtTokenInfo, MetriportError } from "@metriport/shared";
-=======
-import {
-  AdditionalInfo,
-  BadRequestError,
-  errorToString,
-  JwtTokenInfo,
-  MetriportError,
-  NotFoundError,
-} from "@metriport/shared";
+import { errorToString, JwtTokenInfo, MetriportError } from "@metriport/shared";
 import { buildDayjs } from "@metriport/shared/common/date";
->>>>>>> 0e266793
 import {
   Appointments,
   appointmentsSchema,
@@ -21,7 +10,6 @@
   Patient,
   patientSchema,
 } from "@metriport/shared/interface/external/elation/index";
-<<<<<<< HEAD
 import axios, { AxiosInstance } from "axios";
 import { out } from "../../util/log";
 import {
@@ -33,20 +21,6 @@
 } from "../shared/ehr";
 
 interface ElationApiConfig extends ApiConfig {
-=======
-import axios, { AxiosError, AxiosInstance, AxiosResponse } from "axios";
-import { z } from "zod";
-import { createHivePartitionFilePath } from "../../domain/filename";
-import { Config } from "../../util/config";
-import { processAsyncError } from "../../util/error/shared";
-import { log, out } from "../../util/log";
-import { uuidv7 } from "../../util/uuid-v7";
-import { S3Utils } from "../aws/s3";
-
-interface ApiConfig {
-  twoLeggedAuthTokenInfo?: JwtTokenInfo | undefined;
-  practiceId: string;
->>>>>>> 0e266793
   environment: ElationEnv;
 }
 
@@ -223,7 +197,6 @@
     schema,
     additionalInfo,
     debug,
-<<<<<<< HEAD
   }: MakeRequestParamsFromMethod<T>): Promise<T> {
     return await makeRequest<T>({
       ehr: "elation",
@@ -238,134 +211,6 @@
       schema,
       additionalInfo,
       debug,
-=======
-  }: {
-    cxId: string;
-    patientId?: string;
-    s3Path: string;
-    url: string;
-    method: "GET" | "POST" | "PATCH";
-    headers?: Record<string, string>;
-    data?: RequestData;
-    schema: z.Schema<T>;
-    additionalInfo: AdditionalInfo;
-    debug: typeof console.log;
-  }): Promise<T> {
-    const isJsonContentType = headers?.["content-type"] === "application/json";
-    let response: AxiosResponse;
-    try {
-      response = await this.axiosInstance.request({
-        method,
-        url,
-        data:
-          method === "GET"
-            ? undefined
-            : isJsonContentType
-            ? data
-            : this.createDataParams(data ?? {}),
-        headers: {
-          ...this.axiosInstance.defaults.headers.common,
-          ...headers,
-        },
-      });
-      // eslint-disable-next-line @typescript-eslint/no-explicit-any
-    } catch (error: any) {
-      if (error instanceof AxiosError) {
-        const message = JSON.stringify(error.response?.data) ?? error.message;
-        if (responsesBucket) {
-          const filePath = createHivePartitionFilePath({
-            cxId,
-            patientId: patientId ?? "global",
-            date: new Date(),
-          });
-          const key = this.buildS3Path(s3Path, `${filePath}-error`);
-          this.s3Utils
-            .uploadFile({
-              bucket: responsesBucket,
-              key,
-              file: Buffer.from(JSON.stringify({ error, message }), "utf8"),
-              contentType: "application/json",
-            })
-            .catch(processAsyncError(`Error saving error to s3 @ Elation - ${method} ${url}`));
-        }
-        switch (error.response?.status) {
-          case 400:
-            throw new BadRequestError(message, undefined, {
-              ...additionalInfo,
-              method,
-              url,
-              context: "elation.make-request",
-              error: errorToString(error),
-            });
-          case 404:
-            throw new NotFoundError(message, undefined, {
-              ...additionalInfo,
-              method,
-              url,
-              context: "elation.make-request",
-              error: errorToString(error),
-            });
-          default:
-            throw new MetriportError(message, undefined, {
-              ...additionalInfo,
-              method,
-              url,
-              context: "elation.make-request",
-              error: errorToString(error),
-            });
-        }
-      }
-      throw error;
-    }
-    if (!response.data) {
-      const msg = `No body returned @ Elation`;
-      log(msg);
-      throw new MetriportError(msg, undefined, {
-        ...additionalInfo,
-        method,
-        url,
-        context: "elation.make-request",
-      });
-    }
-    const body = response.data;
-    debug(`${method} ${url} resp: `, () => JSON.stringify(response.data));
-    if (responsesBucket) {
-      const filePath = createHivePartitionFilePath({
-        cxId,
-        patientId: patientId ?? "global",
-        date: new Date(),
-      });
-      const key = this.buildS3Path(s3Path, filePath);
-      this.s3Utils
-        .uploadFile({
-          bucket: responsesBucket,
-          key,
-          file: Buffer.from(JSON.stringify(response.data), "utf8"),
-          contentType: "application/json",
-        })
-        .catch(processAsyncError(`Error saving to s3 @ Elation - ${method} ${url}`));
-    }
-    const outcome = schema.safeParse(body);
-    if (!outcome.success) {
-      const msg = `Response not parsed @ Elation`;
-      log(`${msg}. Schema: ${schema.description}`);
-      throw new MetriportError(msg, undefined, {
-        ...additionalInfo,
-        method,
-        url,
-        context: "elation.make-request",
-        error: errorToString(outcome.error),
-      });
-    }
-    return outcome.data;
-  }
-
-  private createDataParams(data: RequestData): string {
-    const dataParams = new URLSearchParams();
-    Object.entries(data).forEach(([k, v]) => {
-      if (v === undefined) return;
-      dataParams.append(k, typeof v === "object" ? JSON.stringify(v) : v.toString());
->>>>>>> 0e266793
     });
   }
 
