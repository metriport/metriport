import { ConsolidatedQuery } from "@metriport/api-sdk";
import { USState } from "./geographic-locations";
import { BaseDomain, BaseDomainCreate } from "./base-domain";
import { DocumentQueryProgress } from "./document-query";
import { DiscoveryParams, ScheduledPatientDiscovery } from "./patient-discovery";
import { BulkGetDocumentsUrlProgress } from "./bulk-get-document-url";
<<<<<<< HEAD
import { QueryProgress } from "./query-status";
=======
import { PatientDiscovery } from "./query-status";
>>>>>>> c5266c33
import { MedicalDataSource } from "../external";
import { Address, getState } from "./address";
import { Contact } from "./contact";
import { LinkDemographics } from "./patient-demographics";

export const generalPersonalIdentifiers = ["ssn"] as const;
export const driversLicensePersonalIdentifier = ["driversLicense"] as const;
export type GeneralPersonalIdentifiers = (typeof generalPersonalIdentifiers)[number];
export type DriversLicensePersonalIdentifier = (typeof driversLicensePersonalIdentifier)[number];

export type Period =
  | {
      start: string;
      end?: string;
    }
  | {
      start?: string;
      end: string;
    };

export type BaseIdentifier = {
  value: string;
  period?: Period;
  assigner?: string;
};

export type PersonalIdentifier = BaseIdentifier &
  (
    | { type: GeneralPersonalIdentifiers }
    | { type: DriversLicensePersonalIdentifier; state: USState }
  );

export type DriversLicense = {
  value: string;
  state: USState;
};

export const genderAtBirthTypes = ["F", "M"] as const;
export type GenderAtBirth = (typeof genderAtBirthTypes)[number];

export abstract class PatientExternalDataEntry {
  documentQueryProgress?: DocumentQueryProgress;
  scheduledPdRequest?: ScheduledPatientDiscovery;
  discoveryParams?: DiscoveryParams;
}

export type PatientExternalData = Partial<Record<MedicalDataSource, PatientExternalDataEntry>>;

export type ConsolidatedLinkDemographics = Omit<LinkDemographics, "dob" | "gender">;

export type PatientData = {
  firstName: string;
  lastName: string;
  dob: string;
  genderAtBirth: GenderAtBirth;
  personalIdentifiers?: PersonalIdentifier[] | undefined;
  address: Address[];
  contact?: Contact[];
  requestId?: string;
  consolidatedLinkDemographics?: ConsolidatedLinkDemographics;
  documentQueryProgress?: DocumentQueryProgress;
<<<<<<< HEAD
  consolidatedQuery?: QueryProgress;
=======
  consolidatedQueries?: ConsolidatedQuery[];
  patientDiscovery?: PatientDiscovery;
>>>>>>> c5266c33
  bulkGetDocumentsUrlProgress?: BulkGetDocumentsUrlProgress;
  externalData?: PatientExternalData;
  cxDocumentRequestMetadata?: unknown;
  cxConsolidatedRequestMetadata?: unknown;
  cxDownloadRequestMetadata?: unknown;
};

export type PatientDemoData = Pick<
  PatientData,
  "firstName" | "lastName" | "dob" | "genderAtBirth" | "personalIdentifiers" | "address" | "contact"
>;

export interface PatientCreate extends BaseDomainCreate {
  cxId: string;
  facilityIds: string[];
  externalId?: string;
  data: PatientData;
}

export function splitName(name: string): string[] {
  // splits by comma delimiter and filters out empty strings
  return name.split(/[\s,]+/).filter(str => str);
}

export function splitDob(dob: string): string[] {
  // splits by dash delimiter and filters out empty strings
  return dob.split(/[\s-]+/).filter(str => str);
}

export function joinName(name: string[]): string {
  return name.join(" ");
}

export interface Patient extends BaseDomain, PatientCreate {}

export function getStatesFromAddresses(patient: Patient): USState[] {
  return patient.data.address.map(getState);
}

export function createDriversLicensePersonalIdentifier(
  value: string,
  state: USState
): PersonalIdentifier {
  const personalIdentifier: PersonalIdentifier = {
    type: "driversLicense",
    value: value,
    state: state,
  };
  return personalIdentifier;
}<|MERGE_RESOLUTION|>--- conflicted
+++ resolved
@@ -4,11 +4,7 @@
 import { DocumentQueryProgress } from "./document-query";
 import { DiscoveryParams, ScheduledPatientDiscovery } from "./patient-discovery";
 import { BulkGetDocumentsUrlProgress } from "./bulk-get-document-url";
-<<<<<<< HEAD
 import { QueryProgress } from "./query-status";
-=======
-import { PatientDiscovery } from "./query-status";
->>>>>>> c5266c33
 import { MedicalDataSource } from "../external";
 import { Address, getState } from "./address";
 import { Contact } from "./contact";
@@ -70,12 +66,8 @@
   requestId?: string;
   consolidatedLinkDemographics?: ConsolidatedLinkDemographics;
   documentQueryProgress?: DocumentQueryProgress;
-<<<<<<< HEAD
   consolidatedQuery?: QueryProgress;
-=======
   consolidatedQueries?: ConsolidatedQuery[];
-  patientDiscovery?: PatientDiscovery;
->>>>>>> c5266c33
   bulkGetDocumentsUrlProgress?: BulkGetDocumentsUrlProgress;
   externalData?: PatientExternalData;
   cxDocumentRequestMetadata?: unknown;
