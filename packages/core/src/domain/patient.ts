--- conflicted
+++ resolved
@@ -41,11 +41,7 @@
   state: USState;
 };
 
-<<<<<<< HEAD
 export const genderAtBirthTypes = ["F", "M", "UN", "UNK"] as const;
-=======
-export const genderAtBirthTypes = ["F", "M"] as const;
->>>>>>> 5254de35
 export type GenderAtBirth = (typeof genderAtBirthTypes)[number];
 
 export abstract class PatientExternalDataEntry {
