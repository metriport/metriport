import { getEnvVar, getEnvVarOrFail } from "./env-var";

/**
 * Shared configs, still defining how to work with this. For now:
 * - keep each config either here or on API
 * - move as needed, consider whether this config is available on the
 *   environment where core is being used
 */
export class Config {
  static readonly PROD_ENV = "production";
  static readonly DEV_ENV = "dev";
  static readonly SANDBOX_ENV = "sandbox";
  static readonly STAGING_ENV = "staging";

  static isCloudEnv(): boolean {
    return process.env.NODE_ENV === this.PROD_ENV;
  }

  static isSandbox(): boolean {
    return Config.getEnvType() === this.SANDBOX_ENV;
  }

  static isDev(): boolean {
    return Config.getEnvType() === this.DEV_ENV;
  }

  static isStaging(): boolean {
    return Config.getEnvType() === this.STAGING_ENV;
  }

  static getEnvType(): string {
    return getEnvVarOrFail("ENV_TYPE");
  }

  static getSlackAlertUrl(): string | undefined {
    return getEnvVar("SLACK_ALERT_URL");
  }
  static getSlackNotificationUrl(): string | undefined {
    return getEnvVar("SLACK_NOTIFICATION_URL");
  }

  static getAWSRegion(): string {
    return getEnvVarOrFail("AWS_REGION");
  }

  static getSearchEndpoint(): string {
    return getEnvVarOrFail("SEARCH_ENDPOINT");
  }
  static getSearchUsername(): string {
    return getEnvVarOrFail("SEARCH_USERNAME");
  }
  static getSearchPassword(): string {
    return getEnvVarOrFail("SEARCH_PASSWORD");
  }
  static getSearchIndexName(): string {
    return getEnvVarOrFail("SEARCH_INDEX");
  }
  static getSearchIngestionQueueUrl(): string {
    return getEnvVarOrFail("SEARCH_INGESTION_QUEUE_URL");
  }

  static getFHIRServerUrl(): string {
    return getEnvVarOrFail("FHIR_SERVER_URL");
  }

  static getMedicalDocumentsBucketName(): string {
    return getEnvVarOrFail("MEDICAL_DOCUMENTS_BUCKET_NAME");
  }

  static getCQOrgPrivateKey(): string {
    return getEnvVarOrFail("CQ_ORG_PRIVATE_KEY");
  }

  static getCQOrgPrivateKeyPassword(): string {
    return getEnvVarOrFail("CQ_ORG_PRIVATE_KEY_PASSWORD");
  }

  static getCQOrgCertificate(): string {
    return getEnvVarOrFail("CQ_ORG_CERTIFICATE");
  }

  static getCQOrgCertificateIntermediate(): string {
    return getEnvVarOrFail("CQ_ORG_CERTIFICATE_INTERMEDIATE");
  }
  static getCqTrustBundleBucketName(): string {
    return getEnvVarOrFail("CQ_TRUST_BUNDLE_BUCKET_NAME");
  }
  static getApiUrl(): string {
    return getEnvVarOrFail("API_URL");
  }
<<<<<<< HEAD
  static getPostHogApiKey(): string | undefined {
    return getEnvVar("POST_HOG_API_KEY");
=======

  static getUseMockS3Utils(): boolean {
    return getEnvVar("USE_MOCK_S3_UTILS") === "true";
>>>>>>> d91fc36a
  }
}<|MERGE_RESOLUTION|>--- conflicted
+++ resolved
@@ -88,13 +88,11 @@
   static getApiUrl(): string {
     return getEnvVarOrFail("API_URL");
   }
-<<<<<<< HEAD
   static getPostHogApiKey(): string | undefined {
     return getEnvVar("POST_HOG_API_KEY");
-=======
+  }
 
   static getUseMockS3Utils(): boolean {
     return getEnvVar("USE_MOCK_S3_UTILS") === "true";
->>>>>>> d91fc36a
   }
 }