--- conflicted
+++ resolved
@@ -36,10 +36,6 @@
     return getEnvVarOrFail("ENV_TYPE");
   }
 
-  static getDBCreds(): string {
-    return getEnvVarOrFail("DB_CREDS");
-  }
-
   static getSlackAlertUrl(): string | undefined {
     return getEnvVar("SLACK_ALERT_URL");
   }
@@ -313,12 +309,6 @@
     return getEnvVar("EHR_ECLINICALWORKS_ENVIRONMENT");
   }
 
-<<<<<<< HEAD
-  static getPatientJobsLambdaName(): string {
-    return getEnvVarOrFail("GET_PATIENT_JOBS_LAMBDA_NAME");
-  }
-=======
->>>>>>> f4ce4573
   static getRunPatientJobQueueUrl(): string {
     return getEnvVarOrFail("RUN_PATIENT_JOB_QUEUE_URL");
   }
