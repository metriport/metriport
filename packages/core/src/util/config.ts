import { getEnvVar, getEnvVarOrFail } from "./env-var";

/**
 * Shared configs, still defining how to work with this. For now:
 * - keep each config either here or on API
 * - move as needed, consider whether this config is available on the
 *   environment where core is being used
 */
export class Config {
  static readonly PROD_ENV = "production";
  static readonly DEV_ENV = "dev";
  static readonly SANDBOX_ENV = "sandbox";
  static readonly STAGING_ENV = "staging";

  static isCloudEnv(): boolean {
    return process.env.NODE_ENV === this.PROD_ENV;
  }

  static isSandbox(): boolean {
    return Config.getEnvType() === this.SANDBOX_ENV;
  }

  static isDev(): boolean {
    return Config.getEnvType() === this.DEV_ENV;
  }

  static isStaging(): boolean {
    return Config.getEnvType() === this.STAGING_ENV;
  }

  static getEnvType(): string {
    return getEnvVarOrFail("ENV_TYPE");
  }

  static getSlackAlertUrl(): string | undefined {
    return getEnvVar("SLACK_ALERT_URL");
  }
  static getSlackNotificationUrl(): string | undefined {
    return getEnvVar("SLACK_NOTIFICATION_URL");
  }

  static getAWSRegion(): string {
    return getEnvVarOrFail("AWS_REGION");
  }

  static getSearchEndpoint(): string {
    return getEnvVarOrFail("SEARCH_ENDPOINT");
  }
  static getSearchUsername(): string {
    return getEnvVarOrFail("SEARCH_USERNAME");
  }
  static getSearchPassword(): string {
    return getEnvVarOrFail("SEARCH_PASSWORD");
  }
  static getSearchIndexName(): string {
    return getEnvVarOrFail("SEARCH_INDEX");
  }
  static getSearchIngestionQueueUrl(): string {
    return getEnvVarOrFail("SEARCH_INGESTION_QUEUE_URL");
  }
  static getSystemRootOID(): string {
    return getEnvVarOrFail("SYSTEM_ROOT_OID");
  }

  static getFHIRServerUrl(): string {
    return getEnvVarOrFail("FHIR_SERVER_URL");
  }

  static getMedicalDocumentsBucketName(): string {
    return getEnvVarOrFail("MEDICAL_DOCUMENTS_BUCKET_NAME");
  }

  static getCQOrgPrivateKey(): string {
    return getEnvVarOrFail("CQ_ORG_PRIVATE_KEY");
  }

  static getCQOrgPrivateKeyPassword(): string {
    return getEnvVarOrFail("CQ_ORG_PRIVATE_KEY_PASSWORD");
  }

  static getCQOrgCertificate(): string {
    return getEnvVarOrFail("CQ_ORG_CERTIFICATE");
  }

  static getCQOrgCertificateIntermediate(): string {
    return getEnvVarOrFail("CQ_ORG_CERTIFICATE_INTERMEDIATE");
  }
  static getCqTrustBundleBucketName(): string {
    return getEnvVarOrFail("CQ_TRUST_BUNDLE_BUCKET_NAME");
  }
  static getApiUrl(): string {
    return getEnvVarOrFail("API_URL");
  }
  static getPostHogApiKey(): string | undefined {
    return getEnvVar("POST_HOG_API_KEY_SECRET");
  }

  static getIheResponsesBucketName(): string | undefined {
    return getEnvVar("IHE_RESPONSES_BUCKET_NAME");
  }

  static getIheRequestsBucketName(): string | undefined {
    return getEnvVar("IHE_REQUESTS_BUCKET_NAME");
  }

  static getIheParsedResponsesBucketName(): string | undefined {
    return getEnvVar("IHE_PARSED_RESPONSES_BUCKET_NAME");
  }

<<<<<<< HEAD
  static getFHIRtoBundleLambdaName(): string | undefined {
    return getEnvVar("FHIR_TO_BUNDLE_LAMBDA_NAME");
=======
  static getBedrockRegion(): string | undefined {
    return getEnvVar("BEDROCK_REGION");
  }

  static getBedrockVersion(): string | undefined {
    return getEnvVar("BEDROCK_VERSION");
  }

  static getAiBriefModelId(): string | undefined {
    return getEnvVar("AI_BRIEF_MODEL_ID");
>>>>>>> 6d48fd00
  }
}<|MERGE_RESOLUTION|>--- conflicted
+++ resolved
@@ -107,10 +107,10 @@
     return getEnvVar("IHE_PARSED_RESPONSES_BUCKET_NAME");
   }
 
-<<<<<<< HEAD
   static getFHIRtoBundleLambdaName(): string | undefined {
     return getEnvVar("FHIR_TO_BUNDLE_LAMBDA_NAME");
-=======
+  }
+
   static getBedrockRegion(): string | undefined {
     return getEnvVar("BEDROCK_REGION");
   }
@@ -121,6 +121,5 @@
 
   static getAiBriefModelId(): string | undefined {
     return getEnvVar("AI_BRIEF_MODEL_ID");
->>>>>>> 6d48fd00
   }
 }