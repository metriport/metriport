import { getEnvVarAsRecordOrFail } from "@metriport/shared/common/env-var";
import { SnowflakeCreds, snowflakeCredsSchema } from "../external/snowflake/creds";
import { getEnvVar, getEnvVarOrFail } from "./env-var";

/**
 * Shared configs, still defining how to work with this. For now:
 * - keep each config either here or on API
 * - move as needed, consider whether this config is available on the
 *   environment where core is being used
 */
export class Config {
  static readonly PROD_ENV = "production";
  static readonly DEV_ENV = "dev";
  static readonly SANDBOX_ENV = "sandbox";
  static readonly STAGING_ENV = "staging";

  static isCloudEnv(): boolean {
    return process.env.NODE_ENV === this.PROD_ENV;
  }

  static isProduction(): boolean {
    return Config.getEnvType() === this.PROD_ENV;
  }

  static isSandbox(): boolean {
    return Config.getEnvType() === this.SANDBOX_ENV;
  }

  static isDev(): boolean {
    return Config.getEnvType() === this.DEV_ENV;
  }

  static isStaging(): boolean {
    return Config.getEnvType() === this.STAGING_ENV;
  }

  static getEnvType(): string {
    return getEnvVarOrFail("ENV_TYPE");
  }

  static getSlackAlertUrl(): string | undefined {
    return getEnvVar("SLACK_ALERT_URL");
  }
  static getSlackNotificationUrl(): string | undefined {
    return getEnvVar("SLACK_NOTIFICATION_URL");
  }
  static getSlackSensitiveDataChannelUrl(): string | undefined {
    return getEnvVar("SLACK_SENSITIVE_DATA_URL");
  }

  static getAWSRegion(): string {
    return getEnvVarOrFail("AWS_REGION");
  }

  static getSearchEndpoint(): string {
    return getEnvVarOrFail("SEARCH_ENDPOINT");
  }
  static getSearchUsername(): string {
    return getEnvVarOrFail("SEARCH_USERNAME");
  }
  static getSearchPassword(): string {
    return getEnvVarOrFail("SEARCH_PASSWORD");
  }
  static getSearchIndexName(): string {
    return getEnvVarOrFail("SEARCH_INDEX");
  }
  static getSearchIngestionQueueUrl(): string {
    return getEnvVarOrFail("SEARCH_INGESTION_QUEUE_URL");
  }

  static getConsolidatedSearchIndexName(): string {
    return getEnvVarOrFail("CONSOLIDATED_SEARCH_INDEX");
  }
  static getConsolidatedSearchLambdaName(): string {
    return getEnvVarOrFail("CONSOLIDATED_SEARCH_LAMBDA_NAME");
  }
  static getConsolidatedIngestionQueueUrl(): string {
    return getEnvVarOrFail("CONSOLIDATED_INGESTION_QUEUE_URL");
  }
  static getConsolidatedDataIngestionInitialDate(): string | undefined {
    return getEnvVar("CONSOLIDATED_INGESTION_INITIAL_DATE");
  }

  static getSystemRootOID(): string {
    return getEnvVarOrFail("SYSTEM_ROOT_OID");
  }
  static getHl7Base64ScramblerSeed(): string {
    return getEnvVarOrFail("HL7_BASE64_SCRAMBLER_SEED");
  }

  static getFHIRServerUrl(): string {
    return getEnvVarOrFail("FHIR_SERVER_URL");
  }

  static getMedicalDocumentsBucketName(): string {
    return getEnvVarOrFail("MEDICAL_DOCUMENTS_BUCKET_NAME");
  }
  static getHl7IncomingMessageBucketName(): string {
    return getEnvVarOrFail("HL7_INCOMING_MESSAGE_BUCKET_NAME");
  }
  static getHl7OutgoingMessageBucketName(): string {
    return getEnvVarOrFail("HL7_OUTGOING_MESSAGE_BUCKET_NAME");
  }
  static getHl7ConversionBucketName(): string {
    return getEnvVarOrFail("HL7_CONVERSION_BUCKET_NAME");
  }
  static getHl7NotificationQueueUrl(): string {
    return getEnvVarOrFail("HL7_NOTIFICATION_QUEUE_URL");
  }
  static getHieTimezoneDictionary(): Record<string, string> {
    return getEnvVarAsRecordOrFail("HIE_TIMEZONE_DICTIONARY");
  }

  static getCdaToFhirConversionBucketName(): string | undefined {
    return getEnvVar("CONVERSION_RESULT_BUCKET_NAME");
  }

  static getCQOrgPrivateKey(): string {
    return getEnvVarOrFail("CQ_ORG_PRIVATE_KEY");
  }
  static getCQOrgPrivateKeyPassword(): string {
    return getEnvVarOrFail("CQ_ORG_PRIVATE_KEY_PASSWORD");
  }
  static getCQOrgCertificate(): string {
    return getEnvVarOrFail("CQ_ORG_CERTIFICATE");
  }
  static getCQOrgCertificateIntermediate(): string {
    return getEnvVarOrFail("CQ_ORG_CERTIFICATE_INTERMEDIATE");
  }

  static getCqTrustBundleBucketName(): string {
    return getEnvVarOrFail("CQ_TRUST_BUNDLE_BUCKET_NAME");
  }
  static getApiUrl(): string {
    return getEnvVarOrFail("API_URL");
  }
  static getApiLoadBalancerAddress(): string {
    return getEnvVarOrFail("API_LB_ADDRESS");
  }

  static getPostHogApiKey(): string | undefined {
    return getEnvVar("POST_HOG_API_KEY_SECRET");
  }

  static getIheResponsesBucketName(): string | undefined {
    return getEnvVar("IHE_RESPONSES_BUCKET_NAME");
  }

  static getIheRequestsBucketName(): string | undefined {
    return getEnvVar("IHE_REQUESTS_BUCKET_NAME");
  }

  static getIheParsedResponsesBucketName(): string | undefined {
    return getEnvVar("IHE_PARSED_RESPONSES_BUCKET_NAME");
  }

  static getFHIRtoBundleLambdaName(): string {
    return getEnvVarOrFail("FHIR_TO_BUNDLE_LAMBDA_NAME");
  }
  static getFHIRtoBundleCountLambdaName(): string {
    return getEnvVarOrFail("FHIR_TO_BUNDLE_COUNT_LAMBDA_NAME");
  }

  static getBedrockRegion(): string | undefined {
    return getEnvVar("BEDROCK_REGION");
  }

  static getBedrockVersion(): string | undefined {
    return getEnvVar("BEDROCK_VERSION");
  }

  static getAiBriefModelId(): string | undefined {
    return getEnvVar("AI_BRIEF_MODEL_ID");
  }

  static getFeatureFlagsTableName(): string {
    return getEnvVarOrFail("FEATURE_FLAGS_TABLE_NAME");
  }

  static getEhrResponsesBucketName(): string | undefined {
    return getEnvVar("EHR_RESPONSES_BUCKET_NAME");
  }

  static getPatientImportBucket(): string {
    return getEnvVarOrFail("PATIENT_IMPORT_BUCKET_NAME");
  }
  static getPatientImportParseLambdaName(): string {
    return getEnvVarOrFail("PATIENT_IMPORT_PARSE_LAMBDA_NAME");
  }
  static getPatientImportCreateQueueUrl(): string {
    return getEnvVarOrFail("PATIENT_IMPORT_CREATE_QUEUE_URL");
  }
  static getPatientImportQueryQueueUrl(): string {
    return getEnvVarOrFail("PATIENT_IMPORT_QUERY_QUEUE_URL");
  }
  static getPatientImportResultLambdaName(): string {
    return getEnvVarOrFail("PATIENT_IMPORT_RESULT_LAMBDA_NAME");
  }

  static getDischargeRequeryQueueUrl(): string {
    return getEnvVarOrFail("DISCHARGE_REQUERY_QUEUE_URL");
  }

  static getEhrSyncPatientQueueUrl(): string {
    return getEnvVarOrFail("EHR_SYNC_PATIENT_QUEUE_URL");
  }
  static getElationLinkPatientQueueUrl(): string {
    return getEnvVarOrFail("ELATION_LINK_PATIENT_QUEUE_URL");
  }
  static getHealthieLinkPatientQueueUrl(): string {
    return getEnvVarOrFail("HEALTHIE_LINK_PATIENT_QUEUE_URL");
  }
  static getEhrStartResourceDiffBundlesQueueUrl(): string {
    return getEnvVarOrFail("EHR_START_RESOURCE_DIFF_BUNDLES_QUEUE_URL");
  }
  static getEhrComputeResourceDiffBundlesQueueUrl(): string {
    return getEnvVarOrFail("EHR_COMPUTE_RESOURCE_DIFF_BUNDLES_QUEUE_URL");
  }
  static getEhrRefreshEhrBundlesQueueUrl(): string {
    return getEnvVarOrFail("EHR_REFRESH_EHR_BUNDLES_QUEUE_URL");
  }
  static getEhrContributeDiffBundlesQueueUrl(): string {
    return getEnvVarOrFail("EHR_CONTRIBUTE_RESOURCE_DIFF_BUNDLES_QUEUE_URL");
  }
  static getEhrBundleBucketName(): string {
    return getEnvVarOrFail("EHR_BUNDLE_BUCKET_NAME");
  }
  static getEhrGetAppointmentsLambdaName(): string {
    return getEnvVarOrFail("EHR_GET_APPOINTMENTS_LAMBDA_NAME");
  }

  static getTermServerUrl(): string | undefined {
    return getEnvVar("TERM_SERVER_URL");
  }
  static getWriteToS3QueueUrl(): string {
    return getEnvVarOrFail("WRITE_TO_S3_QUEUE_URL");
  }

  static getSurescriptsHost(): string {
    return getEnvVarOrFail("SURESCRIPTS_SFTP_HOST");
  }
  static getSurescriptsSftpSenderId(): string {
    return getEnvVarOrFail("SURESCRIPTS_SFTP_SENDER_ID");
  }
  static getSurescriptsSftpSenderPassword(): string {
    return getEnvVarOrFail("SURESCRIPTS_SFTP_SENDER_PASSWORD");
  }
  static getSurescriptsSftpReceiverId(): string {
    return getEnvVarOrFail("SURESCRIPTS_SFTP_RECEIVER_ID");
  }
  static getSurescriptsSftpPublicKey(): string {
    return getEnvVarOrFail("SURESCRIPTS_SFTP_PUBLIC_KEY");
  }
  static getSurescriptsSftpPrivateKey(): string {
    return getEnvVarOrFail("SURESCRIPTS_SFTP_PRIVATE_KEY");
  }
  static getSurescriptsReplicaBucketName(): string {
    return getEnvVarOrFail("SURESCRIPTS_REPLICA_BUCKET_NAME");
  }
  static getPharmacyConversionBucketName(): string | undefined {
    return getEnvVar("PHARMACY_CONVERSION_BUCKET_NAME");
  }
  static getSurescriptsSftpActionLambdaName(): string {
    return getEnvVarOrFail("SURESCRIPTS_SFTP_ACTION_LAMBDA_NAME");
  }
  static getSurescriptsConvertPatientResponseLambdaName(): string {
    return getEnvVarOrFail("SURESCRIPTS_CONVERT_PATIENT_RESPONSE_LAMBDA_NAME");
  }
  static getSurescriptsConvertBatchResponseLambdaName(): string {
    return getEnvVarOrFail("SURESCRIPTS_CONVERT_BATCH_RESPONSE_LAMBDA_NAME");
  }
  static getSurescriptsSendPatientRequestQueueUrl(): string {
    return getEnvVarOrFail("SURESCRIPTS_SEND_PATIENT_REQUEST_QUEUE_URL");
  }
  static getSurescriptsSendBatchRequestQueueUrl(): string {
    return getEnvVarOrFail("SURESCRIPTS_SEND_BATCH_REQUEST_QUEUE_URL");
  }
  static getSurescriptsVerifyRequestInHistoryQueueUrl(): string {
    return getEnvVarOrFail("SURESCRIPTS_VERIFY_REQUEST_IN_HISTORY_QUEUE_URL");
  }
  static getSurescriptsReceiveVerificationQueueUrl(): string {
    return getEnvVarOrFail("SURESCRIPTS_RECEIVE_VERIFICATION_QUEUE_URL");
  }
  static getSurescriptsReceiveResponseQueueUrl(): string {
    return getEnvVarOrFail("SURESCRIPTS_RECEIVE_RESPONSE_QUEUE_URL");
  }

  static getAthenaHealthEnv(): string | undefined {
    return getEnvVar("EHR_ATHENA_ENVIRONMENT");
  }
  static getAthenaHealthClientKey(): string | undefined {
    return getEnvVar("EHR_ATHENA_CLIENT_KEY");
  }
  static getAthenaHealthClientSecret(): string | undefined {
    return getEnvVar("EHR_ATHENA_CLIENT_SECRET");
  }

  static getElationEnv(): string | undefined {
    return getEnvVar("EHR_ELATION_ENVIRONMENT");
  }
  static getElationClientKeyAndSecretMap(): string | undefined {
    return getEnvVar("EHR_ELATION_CLIENT_KEY_AND_SECRET_MAP");
  }

  static getCanvasClientKeyAndSecretMap(): string | undefined {
    return getEnvVar("EHR_CANVAS_CLIENT_KEY_AND_SECRET_MAP");
  }

  static getHealthieEnv(): string | undefined {
    return getEnvVar("EHR_HEALTHIE_ENVIRONMENT");
  }
  static getHealthieApiKeyMap(): string | undefined {
    return getEnvVar("EHR_HEALTHIE_API_KEY_MAP");
  }

  static getEClinicalWorksEnv(): string | undefined {
    return getEnvVar("EHR_ECLINICALWORKS_ENVIRONMENT");
  }

  static getRunPatientJobQueueUrl(): string {
    return getEnvVarOrFail("RUN_PATIENT_JOB_QUEUE_URL");
  }

  static getFhirConverterLambdaName(): string {
    return getEnvVarOrFail("FHIR_CONVERTER_LAMBDA_NAME");
  }
  static getFhirConvertServerURL(): string {
    return getEnvVarOrFail("FHIR_CONVERTER_SERVER_URL");
  }
  static getFhirConversionBucketName(): string {
    return getEnvVarOrFail("FHIR_CONVERTER_BUCKET_NAME");
  }

  // ENG-536 remove this once we automatically find the discharge summary
  static getDischargeNotificationSlackUrl(): string {
    return getEnvVarOrFail("DISCHARGE_NOTIFICATION_SLACK_URL");
  }

<<<<<<< HEAD
  static getFhirToCsvBatchJobQueueArn(): string | undefined {
    return getEnvVar("FHIR_TO_CSV_BATCH_JOB_QUEUE_ARN");
  }
  static getFhirToCsvBatchJobDefinitionArn(): string | undefined {
    return getEnvVar("FHIR_TO_CSV_BATCH_JOB_DEFINITION_ARN");
  }
  static getCsvToMetricsBatchJobQueueArn(): string | undefined {
    return getEnvVar("CSV_TO_METRICS_BATCH_JOB_QUEUE_ARN");
  }
  static getCsvToMetricsBatchJobDefinitionArn(): string | undefined {
    return getEnvVar("CSV_TO_METRICS_BATCH_JOB_DEFINITION_ARN");
  }
  static getSnowflakeCreds(): Record<string, string> {
    return getEnvVarAsRecordOrFail("SNOWFLAKE_CREDS");
=======
  static getSnowflakeCreds(): SnowflakeCreds {
    return snowflakeCredsSchema.parse(getEnvVarAsRecordOrFail("SNOWFLAKE_CREDS"));
>>>>>>> d0650d5d
  }
}<|MERGE_RESOLUTION|>--- conflicted
+++ resolved
@@ -336,7 +336,6 @@
     return getEnvVarOrFail("DISCHARGE_NOTIFICATION_SLACK_URL");
   }
 
-<<<<<<< HEAD
   static getFhirToCsvBatchJobQueueArn(): string | undefined {
     return getEnvVar("FHIR_TO_CSV_BATCH_JOB_QUEUE_ARN");
   }
@@ -349,11 +348,7 @@
   static getCsvToMetricsBatchJobDefinitionArn(): string | undefined {
     return getEnvVar("CSV_TO_METRICS_BATCH_JOB_DEFINITION_ARN");
   }
-  static getSnowflakeCreds(): Record<string, string> {
-    return getEnvVarAsRecordOrFail("SNOWFLAKE_CREDS");
-=======
   static getSnowflakeCreds(): SnowflakeCreds {
     return snowflakeCredsSchema.parse(getEnvVarAsRecordOrFail("SNOWFLAKE_CREDS"));
->>>>>>> d0650d5d
   }
 }