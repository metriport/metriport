--- conflicted
+++ resolved
@@ -1,10 +1,7 @@
 import { getEnvVarAsRecordOrFail } from "@metriport/shared/common/env-var";
 import { getEnvVar, getEnvVarOrFail } from "./env-var";
-<<<<<<< HEAD
 import { SLACK_ADT_ROSTER_NOTIFICATION_URL } from "@metriport/shared/domain/tcm-encounter";
-=======
 import { ROSTER_UPLOAD_SFTP_PASSWORD } from "@metriport/shared/domain/tcm-encounter";
->>>>>>> c407ef8b
 
 /**
  * Shared configs, still defining how to work with this. For now:
@@ -401,13 +398,4 @@
   static getFhirToCsvBatchJobDefinitionArn(): string | undefined {
     return getEnvVar("FHIR_TO_CSV_BATCH_JOB_DEFINITION_ARN");
   }
-
-<<<<<<< HEAD
-  static getSlackAdtRosterNotificationArn(): string {
-    return getEnvVarOrFail(SLACK_ADT_ROSTER_NOTIFICATION_URL);
-=======
-  static getRosterUploadSftpPasswordArn(): string {
-    return getEnvVarOrFail(`${ROSTER_UPLOAD_SFTP_PASSWORD}_ARN`);
->>>>>>> c407ef8b
-  }
 }