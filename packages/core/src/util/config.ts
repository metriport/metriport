import { getEnvVarAsRecordOrFail } from "@metriport/shared/common/env-var";
import { getEnvVar, getEnvVarOrFail } from "./env-var";
import { ROSTER_UPLOAD_SFTP_PASSWORD } from "@metriport/shared/domain/tcm-encounter";

const BAD_HL7_BASE64_SCRAMBLER_SEED = "Hl7Base64ScramblerSeed";

/**
 * Shared configs, still defining how to work with this. For now:
 * - keep each config either here or on API
 * - move as needed, consider whether this config is available on the
 *   environment where core is being used
 */
export class Config {
  static readonly PROD_ENV = "production";
  static readonly DEV_ENV = "dev";
  static readonly SANDBOX_ENV = "sandbox";
  static readonly STAGING_ENV = "staging";

  static isCloudEnv(): boolean {
    return process.env.NODE_ENV === this.PROD_ENV;
  }

  static isProduction(): boolean {
    return Config.getEnvType() === this.PROD_ENV;
  }

  static isSandbox(): boolean {
    return Config.getEnvType() === this.SANDBOX_ENV;
  }

  static isDev(): boolean {
    return Config.getEnvType() === this.DEV_ENV;
  }

  static isStaging(): boolean {
    return Config.getEnvType() === this.STAGING_ENV;
  }

  static getEnvType(): string {
    return getEnvVarOrFail("ENV_TYPE");
  }

  static getSlackAlertUrl(): string | undefined {
    return getEnvVar("SLACK_ALERT_URL");
  }
  static getSlackNotificationUrl(): string | undefined {
    return getEnvVar("SLACK_NOTIFICATION_URL");
  }
  static getSlackSensitiveDataChannelUrl(): string | undefined {
    return getEnvVar("SLACK_SENSITIVE_DATA_URL");
  }

  static getAWSRegion(): string {
    return getEnvVarOrFail("AWS_REGION");
  }

  static getSearchEndpoint(): string {
    return getEnvVarOrFail("SEARCH_ENDPOINT");
  }
  static getSearchUsername(): string {
    return getEnvVarOrFail("SEARCH_USERNAME");
  }
  static getSearchPassword(): string {
    return getEnvVarOrFail("SEARCH_PASSWORD");
  }
  static getSearchIndexName(): string {
    return getEnvVarOrFail("SEARCH_INDEX");
  }
  static getSearchIngestionQueueUrl(): string {
    return getEnvVarOrFail("SEARCH_INGESTION_QUEUE_URL");
  }

  static getConsolidatedSearchIndexName(): string {
    return getEnvVarOrFail("CONSOLIDATED_SEARCH_INDEX");
  }
  static getConsolidatedSearchLambdaName(): string {
    return getEnvVarOrFail("CONSOLIDATED_SEARCH_LAMBDA_NAME");
  }
  static getConsolidatedIngestionQueueUrl(): string {
    return getEnvVarOrFail("CONSOLIDATED_INGESTION_QUEUE_URL");
  }
  static getConsolidatedDataIngestionInitialDate(): string | undefined {
    return getEnvVar("CONSOLIDATED_INGESTION_INITIAL_DATE");
  }

  static getSystemRootOID(): string {
    return getEnvVarOrFail("SYSTEM_ROOT_OID");
  }
  static getHl7Base64ScramblerSeed(): string {
    return getEnvVarOrFail("HL7_BASE64_SCRAMBLER_SEED");
  }

<<<<<<< HEAD
  static getBadHl7Base64ScramblerSeed(): string {
    return BAD_HL7_BASE64_SCRAMBLER_SEED;
=======
  static getHl7Base64ScramblerSeedArn(): string {
    return getEnvVarOrFail("HL7_BASE64_SCRAMBLER_SEED_ARN");
>>>>>>> 1533123d
  }

  static getFHIRServerUrl(): string {
    return getEnvVarOrFail("FHIR_SERVER_URL");
  }

  static getMedicalDocumentsBucketName(): string {
    return getEnvVarOrFail("MEDICAL_DOCUMENTS_BUCKET_NAME");
  }
  static getHl7IncomingMessageBucketName(): string {
    return getEnvVarOrFail("HL7_INCOMING_MESSAGE_BUCKET_NAME");
  }
  static getHl7OutgoingMessageBucketName(): string {
    return getEnvVarOrFail("HL7_OUTGOING_MESSAGE_BUCKET_NAME");
  }
  static getHl7ConversionBucketName(): string | undefined {
    return getEnvVar("HL7_CONVERSION_BUCKET_NAME");
  }
  static getHl7NotificationQueueUrl(): string {
    return getEnvVarOrFail("HL7_NOTIFICATION_QUEUE_URL");
  }
  static getHieConfigDictionary(): Record<string, unknown> {
    return getEnvVarAsRecordOrFail("HIE_CONFIG_DICTIONARY");
  }

  static getCdaToFhirConversionBucketName(): string | undefined {
    return getEnvVar("CONVERSION_RESULT_BUCKET_NAME");
  }

  static getCQOrgPrivateKey(): string {
    return getEnvVarOrFail("CQ_ORG_PRIVATE_KEY");
  }
  static getCQOrgPrivateKeyPassword(): string {
    return getEnvVarOrFail("CQ_ORG_PRIVATE_KEY_PASSWORD");
  }
  static getCQOrgCertificate(): string {
    return getEnvVarOrFail("CQ_ORG_CERTIFICATE");
  }
  static getCQOrgCertificateIntermediate(): string {
    return getEnvVarOrFail("CQ_ORG_CERTIFICATE_INTERMEDIATE");
  }

  static getCqTrustBundleBucketName(): string {
    return getEnvVarOrFail("CQ_TRUST_BUNDLE_BUCKET_NAME");
  }
  static getApiUrl(): string {
    return getEnvVarOrFail("API_URL");
  }
  static getApiLoadBalancerAddress(): string {
    return getEnvVarOrFail("API_LB_ADDRESS");
  }

  static getPostHogApiKey(): string | undefined {
    return getEnvVar("POST_HOG_API_KEY_SECRET");
  }

  static getIheResponsesBucketName(): string | undefined {
    return getEnvVar("IHE_RESPONSES_BUCKET_NAME");
  }

  static getIheRequestsBucketName(): string | undefined {
    return getEnvVar("IHE_REQUESTS_BUCKET_NAME");
  }

  static getIheParsedResponsesBucketName(): string | undefined {
    return getEnvVar("IHE_PARSED_RESPONSES_BUCKET_NAME");
  }

  static getFHIRtoBundleLambdaName(): string {
    return getEnvVarOrFail("FHIR_TO_BUNDLE_LAMBDA_NAME");
  }
  static getFHIRtoBundleCountLambdaName(): string {
    return getEnvVarOrFail("FHIR_TO_BUNDLE_COUNT_LAMBDA_NAME");
  }

  static getBedrockRegion(): string | undefined {
    return getEnvVar("BEDROCK_REGION");
  }

  static getBedrockVersion(): string | undefined {
    return getEnvVar("BEDROCK_VERSION");
  }

  static getAiBriefModelId(): string | undefined {
    return getEnvVar("AI_BRIEF_MODEL_ID");
  }

  static getFeatureFlagsTableName(): string {
    return getEnvVarOrFail("FEATURE_FLAGS_TABLE_NAME");
  }

  static getEhrResponsesBucketName(): string | undefined {
    return getEnvVar("EHR_RESPONSES_BUCKET_NAME");
  }

  static getPatientImportBucket(): string {
    return getEnvVarOrFail("PATIENT_IMPORT_BUCKET_NAME");
  }
  static getPatientImportParseLambdaName(): string {
    return getEnvVarOrFail("PATIENT_IMPORT_PARSE_LAMBDA_NAME");
  }
  static getPatientImportCreateQueueUrl(): string {
    return getEnvVarOrFail("PATIENT_IMPORT_CREATE_QUEUE_URL");
  }
  static getPatientImportQueryQueueUrl(): string {
    return getEnvVarOrFail("PATIENT_IMPORT_QUERY_QUEUE_URL");
  }
  static getPatientImportResultLambdaName(): string {
    return getEnvVarOrFail("PATIENT_IMPORT_RESULT_LAMBDA_NAME");
  }

  static getDischargeRequeryQueueUrl(): string {
    return getEnvVarOrFail("DISCHARGE_REQUERY_QUEUE_URL");
  }

  static getEhrSyncPatientQueueUrl(): string {
    return getEnvVarOrFail("EHR_SYNC_PATIENT_QUEUE_URL");
  }
  static getElationLinkPatientQueueUrl(): string {
    return getEnvVarOrFail("ELATION_LINK_PATIENT_QUEUE_URL");
  }
  static getHealthieLinkPatientQueueUrl(): string {
    return getEnvVarOrFail("HEALTHIE_LINK_PATIENT_QUEUE_URL");
  }
  static getEhrStartResourceDiffBundlesQueueUrl(): string {
    return getEnvVarOrFail("EHR_START_RESOURCE_DIFF_BUNDLES_QUEUE_URL");
  }
  static getEhrComputeResourceDiffBundlesQueueUrl(): string {
    return getEnvVarOrFail("EHR_COMPUTE_RESOURCE_DIFF_BUNDLES_QUEUE_URL");
  }
  static getEhrRefreshEhrBundlesQueueUrl(): string {
    return getEnvVarOrFail("EHR_REFRESH_EHR_BUNDLES_QUEUE_URL");
  }
  static getEhrContributeDiffBundlesQueueUrl(): string {
    return getEnvVarOrFail("EHR_CONTRIBUTE_RESOURCE_DIFF_BUNDLES_QUEUE_URL");
  }
  static getEhrWriteBackDiffBundlesQueueUrl(): string {
    return getEnvVarOrFail("EHR_WRITE_BACK_RESOURCE_DIFF_BUNDLES_QUEUE_URL");
  }
  static getEhrBundleBucketName(): string {
    return getEnvVarOrFail("EHR_BUNDLE_BUCKET_NAME");
  }
  static getEhrGetAppointmentsLambdaName(): string {
    return getEnvVarOrFail("EHR_GET_APPOINTMENTS_LAMBDA_NAME");
  }

  static getTermServerUrl(): string | undefined {
    return getEnvVar("TERM_SERVER_URL");
  }
  static getWriteToS3QueueUrl(): string {
    return getEnvVarOrFail("WRITE_TO_S3_QUEUE_URL");
  }

  static getSftpActionLambda(): boolean {
    return getEnvVar("SFTP_ACTION_LAMBDA") != undefined;
  }

  static getSurescriptsHost(): string {
    return getEnvVarOrFail("SURESCRIPTS_SFTP_HOST");
  }
  static getSurescriptsSftpSenderId(): string {
    return getEnvVarOrFail("SURESCRIPTS_SFTP_SENDER_ID");
  }
  static getSurescriptsSftpSenderPassword(): string {
    return getEnvVarOrFail("SURESCRIPTS_SFTP_SENDER_PASSWORD");
  }
  static getSurescriptsSftpReceiverId(): string {
    return getEnvVarOrFail("SURESCRIPTS_SFTP_RECEIVER_ID");
  }
  static getSurescriptsSftpPublicKey(): string {
    return getEnvVarOrFail("SURESCRIPTS_SFTP_PUBLIC_KEY");
  }
  static getSurescriptsSftpPrivateKey(): string {
    return getEnvVarOrFail("SURESCRIPTS_SFTP_PRIVATE_KEY");
  }
  static getSurescriptsReplicaBucketName(): string {
    return getEnvVarOrFail("SURESCRIPTS_REPLICA_BUCKET_NAME");
  }
  static getPharmacyConversionBucketName(): string | undefined {
    return getEnvVar("PHARMACY_CONVERSION_BUCKET_NAME");
  }
  static getSurescriptsSftpActionLambdaName(): string {
    return getEnvVarOrFail("SURESCRIPTS_SFTP_ACTION_LAMBDA_NAME");
  }
  static getSurescriptsConvertPatientResponseLambdaName(): string {
    return getEnvVarOrFail("SURESCRIPTS_CONVERT_PATIENT_RESPONSE_LAMBDA_NAME");
  }
  static getSurescriptsConvertBatchResponseLambdaName(): string {
    return getEnvVarOrFail("SURESCRIPTS_CONVERT_BATCH_RESPONSE_LAMBDA_NAME");
  }
  static getSurescriptsSendPatientRequestQueueUrl(): string {
    return getEnvVarOrFail("SURESCRIPTS_SEND_PATIENT_REQUEST_QUEUE_URL");
  }
  static getSurescriptsSendBatchRequestQueueUrl(): string {
    return getEnvVarOrFail("SURESCRIPTS_SEND_BATCH_REQUEST_QUEUE_URL");
  }
  static getSurescriptsVerifyRequestInHistoryQueueUrl(): string {
    return getEnvVarOrFail("SURESCRIPTS_VERIFY_REQUEST_IN_HISTORY_QUEUE_URL");
  }
  static getSurescriptsReceiveVerificationQueueUrl(): string {
    return getEnvVarOrFail("SURESCRIPTS_RECEIVE_VERIFICATION_QUEUE_URL");
  }
  static getSurescriptsReceiveResponseQueueUrl(): string {
    return getEnvVarOrFail("SURESCRIPTS_RECEIVE_RESPONSE_QUEUE_URL");
  }

  static getQuestSftpHost(): string {
    return getEnvVarOrFail("QUEST_SFTP_HOST");
  }
  static getQuestSftpPort(): number {
    const port = Number.parseInt(getEnvVarOrFail("QUEST_SFTP_PORT"));
    if (isFinite(port)) {
      return port;
    }
    throw new Error("QUEST_SFTP_PORT is not a valid number");
  }
  static getQuestSftpUsername(): string {
    return getEnvVarOrFail("QUEST_SFTP_USERNAME");
  }
  static getQuestSftpPassword(): string {
    return getEnvVarOrFail("QUEST_SFTP_PASSWORD");
  }
  static getQuestSftpOutgoingDirectory(): string {
    return getEnvVarOrFail("QUEST_OUTGOING_DIRECTORY_PATH");
  }
  static getQuestSftpIncomingDirectory(): string {
    return getEnvVarOrFail("QUEST_INCOMING_DIRECTORY_PATH");
  }
  static getQuestSftpActionLambdaName(): string {
    return getEnvVarOrFail("QUEST_SFTP_ACTION_LAMBDA_NAME");
  }
  static getQuestUploadRosterLambdaName(): string {
    return getEnvVarOrFail("QUEST_UPLOAD_ROSTER_LAMBDA_NAME");
  }
  static getQuestDownloadResponseLambdaName(): string {
    return getEnvVarOrFail("QUEST_DOWNLOAD_RESPONSE_LAMBDA_NAME");
  }
  static getQuestFhirConverterQueueUrl(): string {
    return getEnvVarOrFail("QUEST_FHIR_CONVERTER_QUEUE_URL");
  }
  static getQuestFhirConverterLambdaName(): string {
    return getEnvVarOrFail("QUEST_FHIR_CONVERTER_LAMBDA_NAME");
  }
  static getQuestReplicaBucketName(): string | undefined {
    return getEnvVar("QUEST_REPLICA_BUCKET_NAME");
  }
  static getLabConversionBucketName(): string | undefined {
    return getEnvVar("LAB_CONVERSION_BUCKET_NAME");
  }

  static getAthenaHealthEnv(): string | undefined {
    return getEnvVar("EHR_ATHENA_ENVIRONMENT");
  }
  static getAthenaHealthClientKey(): string | undefined {
    return getEnvVar("EHR_ATHENA_CLIENT_KEY");
  }
  static getAthenaHealthClientSecret(): string | undefined {
    return getEnvVar("EHR_ATHENA_CLIENT_SECRET");
  }

  static getElationEnv(): string | undefined {
    return getEnvVar("EHR_ELATION_ENVIRONMENT");
  }
  static getElationClientKeyAndSecretMap(): string | undefined {
    return getEnvVar("EHR_ELATION_CLIENT_KEY_AND_SECRET_MAP");
  }

  static getCanvasClientKeyAndSecretMap(): string | undefined {
    return getEnvVar("EHR_CANVAS_CLIENT_KEY_AND_SECRET_MAP");
  }

  static getHealthieEnv(): string | undefined {
    return getEnvVar("EHR_HEALTHIE_ENVIRONMENT");
  }
  static getHealthieApiKeyMap(): string | undefined {
    return getEnvVar("EHR_HEALTHIE_API_KEY_MAP");
  }

  static getEClinicalWorksEnv(): string | undefined {
    return getEnvVar("EHR_ECLINICALWORKS_ENVIRONMENT");
  }

  static getRunPatientJobQueueUrl(): string {
    return getEnvVarOrFail("RUN_PATIENT_JOB_QUEUE_URL");
  }

  static getFhirConverterLambdaName(): string {
    return getEnvVarOrFail("FHIR_CONVERTER_LAMBDA_NAME");
  }
  static getFhirConvertServerURL(): string {
    return getEnvVarOrFail("FHIR_CONVERTER_SERVER_URL");
  }
  static getFhirConversionBucketName(): string {
    return getEnvVarOrFail("FHIR_CONVERTER_BUCKET_NAME");
  }

  // ENG-536 remove this once we automatically find the discharge summary
  static getDischargeNotificationSlackUrl(): string {
    return getEnvVarOrFail("DISCHARGE_NOTIFICATION_SLACK_URL");
  }

  static getFhirToCsvQueueUrl(): string {
    return getEnvVarOrFail("FHIR_TO_CSV_QUEUE_URL");
  }
  static getFhirToCsvTransformLambdaName(): string {
    return getEnvVarOrFail("FHIR_TO_CSV_TRANSFORM_LAMBDA_NAME");
  }

  static getFhirToCsvBatchJobQueueArn(): string | undefined {
    return getEnvVar("FHIR_TO_CSV_BATCH_JOB_QUEUE_ARN");
  }
  static getFhirToCsvBatchJobDefinitionArn(): string | undefined {
    return getEnvVar("FHIR_TO_CSV_BATCH_JOB_DEFINITION_ARN");
  }

  static getRosterUploadSftpPasswordArn(): string {
    return getEnvVarOrFail(`${ROSTER_UPLOAD_SFTP_PASSWORD}_ARN`);
  }
}<|MERGE_RESOLUTION|>--- conflicted
+++ resolved
@@ -90,13 +90,12 @@
     return getEnvVarOrFail("HL7_BASE64_SCRAMBLER_SEED");
   }
 
-<<<<<<< HEAD
   static getBadHl7Base64ScramblerSeed(): string {
     return BAD_HL7_BASE64_SCRAMBLER_SEED;
-=======
+  }
+  
   static getHl7Base64ScramblerSeedArn(): string {
     return getEnvVarOrFail("HL7_BASE64_SCRAMBLER_SEED_ARN");
->>>>>>> 1533123d
   }
 
   static getFHIRServerUrl(): string {
