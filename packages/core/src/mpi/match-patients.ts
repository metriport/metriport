--- conflicted
+++ resolved
@@ -241,30 +241,17 @@
     scores.names = 5;
   }
 
-<<<<<<< HEAD
-  const addressMatch = patient1.address?.some(addr1 =>
-    patient2.address?.some(addr2 => JSON.stringify(addr1) === JSON.stringify(addr2))
-=======
   const addressMatch = normalizedPatient1.address?.some(addr1 =>
     normalizedPatient2.address?.some(addr2 => JSON.stringify(addr1) === JSON.stringify(addr2))
->>>>>>> adb92e6a
   );
   if (addressMatch) {
     scores.address = 2;
   } else {
-<<<<<<< HEAD
-    const cityMatch = patient1.address?.some(addr1 =>
-      patient2.address?.some(addr2 => addr1?.city === addr2?.city)
-    );
-    const zipMatch = patient1.address?.some(addr1 =>
-      patient2.address?.some(addr2 => addr1?.zip === addr2?.zip)
-=======
     const cityMatch = normalizedPatient1.address?.some(addr1 =>
       normalizedPatient2.address?.some(addr2 => addr1?.city === addr2?.city)
     );
     const zipMatch = normalizedPatient1.address?.some(addr1 =>
       normalizedPatient2.address?.some(addr2 => addr1?.zip === addr2?.zip)
->>>>>>> adb92e6a
     );
     if (cityMatch) scores.address += 0.5;
     if (zipMatch) scores.address += 0.5;
@@ -336,10 +323,6 @@
   const lastNames1 = splitName(normalizedPatient1.lastName);
   const lastNames2 = splitName(normalizedPatient2.lastName);
 
-<<<<<<< HEAD
-  // Check if arrays have same length and all elements match (order doesn't matter)
-=======
->>>>>>> adb92e6a
   const hasMatchingFirstName =
     firstNames1.length === firstNames2.length &&
     firstNames1.every(name => firstNames2.includes(name));
