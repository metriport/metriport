--- conflicted
+++ resolved
@@ -103,14 +103,7 @@
   return name.split(/[\s,]+/).filter(str => str);
 }
 
-<<<<<<< HEAD
 export function normalizeGender(gender: string | undefined): GenderAtBirth | undefined {
-=======
-/**
- * @deprecated - Use the one in `domain/patient-demographics`.
- */
-export function normalizeGender(gender: string | undefined): "M" | "F" | undefined {
->>>>>>> 5254de35
   if (!gender) return;
   const lowerGender = gender.toLowerCase().trim();
   if (lowerGender === "male" || lowerGender === "m") {
@@ -120,5 +113,5 @@
   } else if (lowerGender === "other" || lowerGender === "un") {
     return "UN";
   }
-  return;
+  return "UNK";
 }