import { Bundle } from "@medplum/fhirtypes";
import { buildAllergies } from "../components/allergies";
import { buildAssessmentAndPlan } from "../components/assessment-and-plan";
import { buildEncounters } from "../components/encounters";
import { buildFamilyHistory } from "../components/family-history";
import { buildImmunizations } from "../components/immunizations";
import { buildMedications } from "../components/medications";
import { buildMentalStatus } from "../components/mental-status";
import { buildProblems } from "../components/problems";
import { buildResult } from "../components/results";
import { buildSocialHistory } from "../components/social-history";
import { buildVitalSigns } from "../components/vital-signs";
import { buildNotes } from "../components/notes";

export function buildStructuredBody(fhirBundle: Bundle): unknown {
  const notes = buildNotes(fhirBundle);
  const structuredBodySections = [
    buildResult(fhirBundle),
    buildSocialHistory(fhirBundle),
    buildMentalStatus(fhirBundle),
    buildMedications(fhirBundle),
    buildProblems(fhirBundle),
    buildAllergies(fhirBundle),
    buildEncounters(fhirBundle),
    buildImmunizations(fhirBundle),
    buildVitalSigns(fhirBundle),
    buildFamilyHistory(fhirBundle),
<<<<<<< HEAD
    ...(notes ? notes : []),
=======
    buildAssessmentAndPlan(),
>>>>>>> 50842180
  ];

  return {
    structuredBody: {
      component: structuredBodySections.map(section => ({
        section: section,
      })),
    },
  };
}<|MERGE_RESOLUTION|>--- conflicted
+++ resolved
@@ -1,16 +1,16 @@
 import { Bundle } from "@medplum/fhirtypes";
 import { buildAllergies } from "../components/allergies";
-import { buildAssessmentAndPlan } from "../components/assessment-and-plan";
 import { buildEncounters } from "../components/encounters";
 import { buildFamilyHistory } from "../components/family-history";
 import { buildImmunizations } from "../components/immunizations";
 import { buildMedications } from "../components/medications";
 import { buildMentalStatus } from "../components/mental-status";
+import { buildNotes } from "../components/notes";
 import { buildProblems } from "../components/problems";
 import { buildResult } from "../components/results";
 import { buildSocialHistory } from "../components/social-history";
 import { buildVitalSigns } from "../components/vital-signs";
-import { buildNotes } from "../components/notes";
+import { buildAssessmentAndPlan } from "../components/assessment-and-plan";
 
 export function buildStructuredBody(fhirBundle: Bundle): unknown {
   const notes = buildNotes(fhirBundle);
@@ -25,11 +25,8 @@
     buildImmunizations(fhirBundle),
     buildVitalSigns(fhirBundle),
     buildFamilyHistory(fhirBundle),
-<<<<<<< HEAD
+    buildAssessmentAndPlan(),
     ...(notes ? notes : []),
-=======
-    buildAssessmentAndPlan(),
->>>>>>> 50842180
   ];
 
   return {
