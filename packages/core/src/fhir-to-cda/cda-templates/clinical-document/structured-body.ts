import { Bundle } from "@medplum/fhirtypes";
<<<<<<< HEAD
import { buildAllergies } from "../components/allergies";
=======
import { buildMedications } from "../components/medications";
>>>>>>> d2fdb0a1
import { buildMentalStatus } from "../components/mental-status";
import { buildProblems } from "../components/problems";
import { buildResult } from "../components/results";
import { buildSocialHistory } from "../components/social-history";

export function buildStructuredBody(fhirBundle: Bundle): unknown {
  const structuredBodySections = [
    buildResult(fhirBundle),
    buildSocialHistory(fhirBundle),
    buildMentalStatus(fhirBundle),
    buildMedications(fhirBundle),
    buildProblems(fhirBundle),
    buildAllergies(fhirBundle),
  ];

  return {
    structuredBody: {
      component: structuredBodySections.map(section => ({
        section: section,
      })),
    },
  };
}<|MERGE_RESOLUTION|>--- conflicted
+++ resolved
@@ -1,9 +1,6 @@
 import { Bundle } from "@medplum/fhirtypes";
-<<<<<<< HEAD
 import { buildAllergies } from "../components/allergies";
-=======
 import { buildMedications } from "../components/medications";
->>>>>>> d2fdb0a1
 import { buildMentalStatus } from "../components/mental-status";
 import { buildProblems } from "../components/problems";
 import { buildResult } from "../components/results";
