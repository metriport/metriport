--- conflicted
+++ resolved
@@ -87,14 +87,6 @@
     },
   };
   const cleanedJsonObj = removeEmptyFields(jsonObj);
-<<<<<<< HEAD
-  const builder = new XMLBuilder({
-    format: false,
-    attributeNamePrefix: "_",
-    textNodeName: "#text",
-    ignoreAttributes: false,
-    suppressBooleanAttributes: false,
-=======
   return xmlBuilder.build(cleanedJsonObj);
 }
 
@@ -114,7 +106,6 @@
     codeSystem: clinicalDocumentConstants.code.codeSystem,
     codeSystemName: clinicalDocumentConstants.code.codeSystemName,
     displayName: "Summarization of Episode Note",
->>>>>>> d2fdb0a1
   });
 }
 
