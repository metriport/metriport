--- conflicted
+++ resolved
@@ -162,12 +162,8 @@
   tr: {
     _ID: string;
     td: {
-<<<<<<< HEAD
-      [_idAttribute]?: string;
-      [_inlineTextAttribute]?: string | undefined;
-=======
+      _ID?: string;
       "#text"?: string | undefined;
->>>>>>> d2fdb0a1
     }[];
   };
 };
