--- conflicted
+++ resolved
@@ -147,13 +147,8 @@
 
 // Cv (CV) stands for Coded Value
 export interface CdaCodeCv extends CdaCodeCe {
-<<<<<<< HEAD
-  originalText?: CDAOriginalText | string | undefined;
-  translation?: CdaCodeCe | CdaCodeCe[] | undefined;
-=======
   originalText?: CdaOriginalText | string | undefined;
   translation?: CdaCodeCe[] | undefined;
->>>>>>> 1e0cd4e0
 }
 
 /**
@@ -382,12 +377,6 @@
     telecom?: CdaTelecom[] | undefined;
     assignedPerson?: AssignedPerson | undefined;
     representedOrganization?: RepresentedOrganization;
-  };
-};
-
-export type CdaSimpleReference = {
-  reference: {
-    _value: string;
   };
 };
 
