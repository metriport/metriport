--- conflicted
+++ resolved
@@ -1,10 +1,6 @@
 {
   "name": "@metriport/core",
-<<<<<<< HEAD
-  "version": "1.6.12-alpha.0",
-=======
   "version": "1.6.12-alpha2.0",
->>>>>>> c343ab39
   "private": true,
   "description": "Metriport helps you access and manage health and medical data, through a single open source API. Common code shared across packages.",
   "author": "Metriport Inc. <contact@metriport.com>",
