--- conflicted
+++ resolved
@@ -1,10 +1,6 @@
 {
   "name": "@metriport/core",
-<<<<<<< HEAD
-  "version": "1.19.2-alpha.1",
-=======
   "version": "1.20.0-alpha.0",
->>>>>>> 83e33de4
   "private": true,
   "description": "Metriport helps you access and manage health and medical data, through a single open source API. Common code shared across packages.",
   "author": "Metriport Inc. <contact@metriport.com>",
