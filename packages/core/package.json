--- conflicted
+++ resolved
@@ -1,10 +1,6 @@
 {
   "name": "@metriport/core",
-<<<<<<< HEAD
-  "version": "1.4.6-alpha.4",
-=======
   "version": "1.4.9",
->>>>>>> 4dda8303
   "description": "Metriport helps you access and manage health and medical data, through a single open source API. Common code shared across packages.",
   "author": "Metriport Inc. <contact@metriport.com>",
   "homepage": "https://metriport.com/",
