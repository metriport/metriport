{
  "name": "@metriport/commonwell-cert-runner",
<<<<<<< HEAD
  "version": "1.26.18-alpha.0",
  "description": "Tool to run through CommonWell certification test cases - by Metriport Inc.",
=======
  "version": "1.26.18",
  "description": "Tool to run through Edge System CommonWell certification test cases - by Metriport Inc.",
>>>>>>> 6ea742e7
  "author": "Metriport Inc. <contact@metriport.com>",
  "homepage": "https://metriport.com/",
  "license": "MIT",
  "main": "dist/index.js",
  "typings": "dist/index.d.ts",
  "bin": {
    "cw-cert-runner": "dist/index.js"
  },
  "publishConfig": {
    "access": "public"
  },
  "files": [
    "dist",
    "data",
    "README.md",
    "LICENSE",
    "package.json"
  ],
  "repository": {
    "url": "https://github.com/metriport/metriport.git",
    "type": "git",
    "directory": "packages/commonwell-cert-runner"
  },
  "scripts": {
    "clean": "rimraf dist && rimraf node_modules",
    "tsc": "tsc",
    "build": "tsc -p .",
    "build:cloud": "npm run build",
    "start": "ts-node src/index.ts",
    "typecheck": "tsc --noEmit",
    "lint": "npx eslint . --ext .ts",
    "lint-fix": "npm run lint --fix",
    "prettier-fix": "npx prettier '**/*.ts' --write",
    "test": "echo \"No test specified yet\""
  },
  "bugs": {
    "url": "https://github.com/metriport/metriport/issues"
  },
  "dependencies": {
<<<<<<< HEAD
    "@metriport/commonwell-sdk": "file:packages/commonwell-sdk",
=======
    "@metriport/commonwell-sdk": "^5.9.16",
>>>>>>> 6ea742e7
    "axios": "^1.8.2",
    "commander": "^9.5.0",
    "dayjs": "^1.11.7",
    "dotenv": "^16.0.3",
    "jsonwebtoken": "^9.0.2",
    "lodash": "^4.17.21",
    "mime-types": "^2.1.35",
    "nanoid": "^3.3.4"
  },
  "devDependencies": {
    "@tsconfig/recommended": "^1.0.2",
    "@types/jsonwebtoken": "^9.0.5",
    "@types/lodash": "^4.14.194",
    "@types/node": "^18.11.18",
    "@typescript-eslint/eslint-plugin": "^5.49.0",
    "@typescript-eslint/parser": "^5.49.0",
    "eslint": "^8.32.0",
    "eslint-config-prettier": "^8.6.0",
    "nodemon": "^2.0.20",
    "ts-node": "^10.9.1",
    "typescript": "^4.9.5"
  }
}<|MERGE_RESOLUTION|>--- conflicted
+++ resolved
@@ -1,12 +1,7 @@
 {
   "name": "@metriport/commonwell-cert-runner",
-<<<<<<< HEAD
-  "version": "1.26.18-alpha.0",
-  "description": "Tool to run through CommonWell certification test cases - by Metriport Inc.",
-=======
   "version": "1.26.18",
   "description": "Tool to run through Edge System CommonWell certification test cases - by Metriport Inc.",
->>>>>>> 6ea742e7
   "author": "Metriport Inc. <contact@metriport.com>",
   "homepage": "https://metriport.com/",
   "license": "MIT",
@@ -46,11 +41,7 @@
     "url": "https://github.com/metriport/metriport/issues"
   },
   "dependencies": {
-<<<<<<< HEAD
     "@metriport/commonwell-sdk": "file:packages/commonwell-sdk",
-=======
-    "@metriport/commonwell-sdk": "^5.9.16",
->>>>>>> 6ea742e7
     "axios": "^1.8.2",
     "commander": "^9.5.0",
     "dayjs": "^1.11.7",
