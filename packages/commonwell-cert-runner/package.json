{
  "name": "@metriport/commonwell-cert-runner",
<<<<<<< HEAD
  "version": "2.0.0-alpha.0",
=======
  "version": "2.0.1",
>>>>>>> ace3b096
  "description": "Tool to run through Edge System CommonWell certification test cases - by Metriport Inc.",
  "author": "Metriport Inc. <contact@metriport.com>",
  "homepage": "https://metriport.com/",
  "license": "MIT",
  "main": "dist/index.js",
  "typings": "dist/index.d.ts",
  "bin": {
    "cw-cert-runner": "dist/index.js"
  },
  "publishConfig": {
    "access": "public"
  },
  "files": [
    "dist",
    "data",
    "README.md",
    "LICENSE",
    "package.json"
  ],
  "repository": {
    "url": "https://github.com/metriport/metriport.git",
    "type": "git",
    "directory": "packages/commonwell-cert-runner"
  },
  "scripts": {
    "clean": "rimraf dist && rimraf node_modules",
    "tsc": "tsc",
    "build": "tsc -p .",
    "build:cloud": "npm run build",
    "start": "ts-node src/index.ts",
    "typecheck": "tsc --noEmit",
    "lint": "npx eslint . --ext .ts",
    "lint-fix": "npm run lint --fix",
    "prettier-fix": "npx prettier '**/*.ts' --write",
    "test": "echo \"No test specified yet\""
  },
  "bugs": {
    "url": "https://github.com/metriport/metriport/issues"
  },
  "dependencies": {
    "@metriport/commonwell-sdk": "file:packages/commonwell-sdk",
    "axios": "^1.8.2",
    "commander": "^9.5.0",
    "dayjs": "^1.11.7",
    "dotenv": "^16.0.3",
    "jsonwebtoken": "^9.0.2",
    "lodash": "^4.17.21",
    "mime-types": "^2.1.35",
    "nanoid": "^3.3.4"
  },
  "devDependencies": {
    "@tsconfig/recommended": "^1.0.2",
    "@types/jsonwebtoken": "^9.0.5",
    "@types/lodash": "^4.14.194",
    "@types/node": "^18.11.18",
    "@typescript-eslint/eslint-plugin": "^5.49.0",
    "@typescript-eslint/parser": "^5.49.0",
    "eslint": "^8.32.0",
    "eslint-config-prettier": "^8.6.0",
    "nodemon": "^2.0.20",
    "ts-node": "^10.9.1",
    "typescript": "^4.9.5"
  }
}<|MERGE_RESOLUTION|>--- conflicted
+++ resolved
@@ -1,10 +1,6 @@
 {
   "name": "@metriport/commonwell-cert-runner",
-<<<<<<< HEAD
-  "version": "2.0.0-alpha.0",
-=======
   "version": "2.0.1",
->>>>>>> ace3b096
   "description": "Tool to run through Edge System CommonWell certification test cases - by Metriport Inc.",
   "author": "Metriport Inc. <contact@metriport.com>",
   "homepage": "https://metriport.com/",
