{
  "name": "@metriport/react-native-sdk",
<<<<<<< HEAD
  "version": "1.0.10-alpha.0",
=======
  "version": "1.1.1",
>>>>>>> 03875811
  "description": "A library to integrate with Metriport on React Native - including Apple Health integrations.",
  "author": "Metriport Inc. <contact@metriport.com>",
  "homepage": "https://metriport.com/",
  "license": "MIT",
  "directories": {
    "lib": "lib",
    "test": "__tests__"
  },
  "main": "lib/index.js",
  "typings": "lib/index.d.ts",
  "files": [
    "src",
    "lib",
    "android",
    "ios",
    "cpp",
    "*.podspec",
    "!lib/typescript/example",
    "!ios/build",
    "!android/build",
    "!android/gradle",
    "!android/gradlew",
    "!android/gradlew.bat",
    "!android/local.properties",
    "!**/__tests__",
    "!**/__fixtures__",
    "!**/__mocks__",
    "!**/.*",
    "LICENSE"
  ],
  "publishConfig": {
    "access": "public"
  },
  "repository": {
    "url": "https://github.com/metriport/metriport.git",
    "type": "git",
    "directory": "packages/react-native-sdk"
  },
  "scripts": {
    "clean": "rimraf lib && rimraf node_modules",
    "tsc": "tsc",
    "watch": "tsc --watch",
    "build": "tsc -p .",
    "build:cloud": "npm run build",
    "lint": "echo 'missing lint config'",
    "test": "echo \"No test specified yet\""
  },
  "bugs": {
    "url": "https://github.com/metriport/metriport/issues"
  },
  "devDependencies": {
    "@types/jest": "^28.1.2",
    "@types/react": "~18.0.27",
    "@types/react-native": "0.70.0",
    "eslint": "^8.4.1",
    "jest": "^28.1.1",
    "prettier": "^2.0.5",
    "react": "18.2.0",
    "react-native": "0.71.2",
    "typescript": "^4.5.2"
  },
  "resolutions": {
    "@types/react": "18.0.27"
  },
  "peerDependencies": {
    "react": "*",
    "react-native": "*",
    "react-native-webview": "*"
  },
  "dependencies": {
    "react-native-webview": "^11.26.1"
  }
}<|MERGE_RESOLUTION|>--- conflicted
+++ resolved
@@ -1,10 +1,6 @@
 {
   "name": "@metriport/react-native-sdk",
-<<<<<<< HEAD
-  "version": "1.0.10-alpha.0",
-=======
   "version": "1.1.1",
->>>>>>> 03875811
   "description": "A library to integrate with Metriport on React Native - including Apple Health integrations.",
   "author": "Metriport Inc. <contact@metriport.com>",
   "homepage": "https://metriport.com/",
