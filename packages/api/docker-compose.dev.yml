version: "3.8"

name: app

networks:
  metriportNetwork:
    name: metriportNetwork
    driver: bridge

services:
  # These are the configurations for our Node app
  # When Docker Compose starts this container it will automatically
  # use the Dockerfile in the directory to configure it
  app:
    build:
      context: ../../
      dockerfile: packages/api/Dockerfile.dev
    deploy:
      restart_policy:
        condition: on-failure
    depends_on:
      # Our app does not work without our database
      # so this ensures our database is loaded first
      postgres:
        condition: service_healthy
    environment:
      - DB_CREDS={"password":"admin","dbname":"db","engine":"postgres","port":5432,"host":"postgres","username":"admin"}
      - NODE_ENV=development
      - ENV_TYPE=development
      - TOKEN_TABLE_NAME=token
      - DYNAMODB_ENDPOINT=http://dynamodb:8000
      - FHIR_CONVERTER_SERVER_URL=http://host.docker.internal:8777
      - MEDICAL_DOCUMENTS_BUCKET_NAME=medical-documents-staging
      - MEDICAL_DOCUMENTS_UPLOADS_BUCKET_NAME=metriport-medical-document-uploads-staging
      - LOCAL_ACCOUNT_CXID=cdb678ab-07e3-42c5-93f5-5541cf1f15a8
    networks:
      - metriportNetwork
    ports:
      - "8080:8080"
      - "9229:9229"
    volumes:
      - ./src:/usr/src/app/packages/api/src
      - ../core/dist:/usr/src/app/packages/core/dist
      - ../api-sdk/dist:/usr/src/app/packages/api-sdk/dist
      - ../commonwell-sdk/dist:/usr/src/app/packages/commonwell-sdk/dist
<<<<<<< HEAD
      - ../carequality-sdk/dist:/usr/src/app/packages/carequality-sdk/dist
=======
      - ../ihe-gateway-sdk/dist:/usr/src/app/packages/ihe-gateway-sdk/dist
>>>>>>> fb8986f8
      - ../shared/dist:/usr/src/app/packages/shared/dist
    extra_hosts:
      - "host.docker.internal:host-gateway"
  # Config for dynamoDB table for auth token management
  # To access admin GUI:
  #   npm install -g dynamodb-admin
  #   DYNAMO_ENDPOINT=http://localhost:8000 dynamodb-admin
  dynamodb:
    image: amazon/dynamodb-local
    container_name: dynamodb
    hostname: dynamodb
    restart: always
    ports:
      - 8000:8000
    networks:
      - metriportNetwork
    command: "-jar DynamoDBLocal.jar -sharedDb"
  # This is the configuration for our PostgreSQL database container
  # Note the `postgres` name is important, in out Node app when we refer
  # to  `host: "postgres"` that value is mapped on the network to the
  # address of this container.
  postgres:
    image: postgres:14.4-alpine
    restart: always
    command: -c 'max_connections=350'
    environment:
      # You can set the value of environment variables
      # in your docker-compose.yml file
      # Our Node app will use these to connect
      # to the database
      - POSTGRES_USER=admin
      - POSTGRES_PASSWORD=admin
      - POSTGRES_DB=db
    ports:
      # Standard port for PostgreSQL databases
      - "5432:5432"
    networks:
      - metriportNetwork
    healthcheck:
      test: ["CMD-SHELL", "pg_isready -d $${POSTGRES_DB} -U $${POSTGRES_USER}"]
      interval: 2s
      timeout: 2s
      retries: 2<|MERGE_RESOLUTION|>--- conflicted
+++ resolved
@@ -43,11 +43,8 @@
       - ../core/dist:/usr/src/app/packages/core/dist
       - ../api-sdk/dist:/usr/src/app/packages/api-sdk/dist
       - ../commonwell-sdk/dist:/usr/src/app/packages/commonwell-sdk/dist
-<<<<<<< HEAD
       - ../carequality-sdk/dist:/usr/src/app/packages/carequality-sdk/dist
-=======
       - ../ihe-gateway-sdk/dist:/usr/src/app/packages/ihe-gateway-sdk/dist
->>>>>>> fb8986f8
       - ../shared/dist:/usr/src/app/packages/shared/dist
     extra_hosts:
       - "host.docker.internal:host-gateway"
