--- conflicted
+++ resolved
@@ -196,16 +196,12 @@
   static getMedicalDocumentsBucketName(): string {
     return getEnvVarOrFail("MEDICAL_DOCUMENTS_BUCKET_NAME");
   }
-<<<<<<< HEAD
 
   // static getMedicalDocumentsUploadBucketName(): string {
   //   return getEnvVarOrFail("MEDICAL_DOCUMENTS_UPLOAD_BUCKET_NAME");
   // }
 
-  static getSandboxBucketName(): string | undefined {
-=======
   static getSandboxSeedBucketName(): string | undefined {
->>>>>>> bf6b49c5
     return getEnvVar("SANDBOX_SEED_DATA_BUCKET_NAME");
   }
 
