import { PostHog } from "posthog-node";
// import { EventMessageV1 } from "posthog-node/src/types";
import { Config } from "./config";

export interface IdentifyMessageV1 {
  distinctId: string;
  // eslint-disable-next-line @typescript-eslint/no-explicit-any
  properties?: Record<string | number, any>;
}

// TEMPORARY FIX - CANT EXPORT THE TYPE FROM MODULE
export interface EventMessageV1 extends IdentifyMessageV1 {
  event: string;
  groups?: Record<string, string | number>; // Mapping of group type to group id
  sendFeatureFlags?: boolean;
  timestamp?: Date;
}

const postApiKey = Config.getPostHogApiKey();

export const analytics = (params: EventMessageV1) => {
  if (postApiKey) {
    const posthog = new PostHog(postApiKey);

    params.properties = {
      ...params.properties,
      environment: Config.getEnvType(),
      platform: "oss-api",
    };

    posthog.capture(params);
  }
};

export enum EventTypes {
  query = "query",
  webhook = "webhook",
  error = "error",
<<<<<<< HEAD
  addressRelevance = "addressRelevance",
=======
  patientDiscovery = "patientDiscovery",
>>>>>>> e34969af
}

export enum EventErrMessage {
  no_access = "no access",
}<|MERGE_RESOLUTION|>--- conflicted
+++ resolved
@@ -36,11 +36,8 @@
   query = "query",
   webhook = "webhook",
   error = "error",
-<<<<<<< HEAD
   addressRelevance = "addressRelevance",
-=======
   patientDiscovery = "patientDiscovery",
->>>>>>> e34969af
 }
 
 export enum EventErrMessage {
