--- conflicted
+++ resolved
@@ -24,12 +24,7 @@
     const posthog = new PostHog(postApiKey);
 
     params.properties = {
-<<<<<<< HEAD
-      ...params.properties,
-      distinctId: params.distinctId,
-=======
       ...(params.properties ? { ...params.properties } : undefined),
->>>>>>> 936990f0
       environment: Config.getEnvType(),
       platform: "oss-api",
       apiType: params.apiType,
