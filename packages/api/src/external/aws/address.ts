<<<<<<< HEAD
=======
import { Address } from "@metriport/core/domain/address";
>>>>>>> aa151536
import {
  GeocodingResult,
  parseSuggestedAddress,
  getLocationResultPayload,
  makeLocationClient,
} from "@metriport/core/external/aws/location";
import * as AWS from "aws-sdk";
import { Address } from "../../domain/medical/address";
import { Config } from "../../shared/config";

export type AddressGeocodingResult = {
  address: Address;
  relevance: number;
  suggestedLabel: string;
};

const indexName = Config.getPlaceIndexName();
const placeIndexRegion = Config.getPlaceIndexRegion();
const client = makeLocationClient(placeIndexRegion);

export function buildAddressText(address: Address): string {
  return `${address.addressLine1}, ${address.city}, ${address.state} ${address.zip}`;
}

/**
 * Geocodes an addresses using Amazon Location Services.
 * @param address an Address object
 * @returns a Coordinate pair
 */
export async function geocodeAddress(address: Address): Promise<GeocodingResult | undefined> {
  const addressText = buildAddressText(address);
  const countryFilter = address.country ?? "USA";

  const params: AWS.Location.Types.SearchPlaceIndexForTextRequest = {
    Text: addressText,
    MaxResults: 1,
    Language: "en",
    FilterCountries: [countryFilter],
    IndexName: indexName,
  };

  const locationResponse = await client.searchPlaceIndexForText(params).promise();
  const resp = getLocationResultPayload({ result: locationResponse });

  const topSuggestion = resp ? resp[0] : undefined;
  if (topSuggestion) {
    return parseSuggestedAddress(topSuggestion);
  }
}<|MERGE_RESOLUTION|>--- conflicted
+++ resolved
@@ -1,7 +1,4 @@
-<<<<<<< HEAD
-=======
 import { Address } from "@metriport/core/domain/address";
->>>>>>> aa151536
 import {
   GeocodingResult,
   parseSuggestedAddress,
@@ -9,7 +6,6 @@
   makeLocationClient,
 } from "@metriport/core/external/aws/location";
 import * as AWS from "aws-sdk";
-import { Address } from "../../domain/medical/address";
 import { Config } from "../../shared/config";
 
 export type AddressGeocodingResult = {
