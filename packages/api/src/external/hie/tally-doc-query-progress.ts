import { PatientExternalData } from "@metriport/core/domain//patient";
import {
  DocumentQueryProgress,
  Progress,
  ProgressType,
  getStatusFromProgress,
} from "@metriport/core/domain/document-query";
import { Patient } from "@metriport/core/domain/patient";
import { MedicalDataSource } from "@metriport/core/external/index";
import { getPatientOrFail } from "../../command/medical/patient/get-patient";
import { PatientModel } from "../../models/medical/patient";
import { executeOnDBTx } from "../../models/transaction-wrapper";
import { aggregateAndSetHIEProgresses } from "./set-doc-query-progress";

type DynamicProgress = Pick<Progress, "successful" | "errors">;

export type TallyDocQueryProgress = {
  source: MedicalDataSource;
  patient: Pick<Patient, "id" | "cxId">;
  type: ProgressType;
  progress: DynamicProgress;
  requestId: string;
};

/**
 * Updates the successful and error count for the given HIE which is then aggregated
 * to the patient's document query progress. Use setDocQueryProgress to update
 * the total and status. If the status is completed or failed, it will send the webhook
 *
 * @returns
 */
export async function tallyDocQueryProgress({
  patient: { id, cxId },
  requestId,
  progress,
  type,
  source,
}: TallyDocQueryProgress): Promise<Patient> {
  const patientFilter = { id, cxId };
  const patient = await executeOnDBTx(PatientModel.prototype, async transaction => {
    const patient = await getPatientOrFail({
      ...patientFilter,
      lock: true,
      transaction,
    });

    // Set the doc query progress for the chosen hie
    const externalData = setHIETallyCount(patient, progress, type, source);

    const existingPatientDocProgress = patient.data.documentQueryProgress ?? {};

    const aggregatedDocProgresses = aggregateAndSetHIEProgresses(
      existingPatientDocProgress,
      externalData
    );

    const updatedPatient = {
      ...patient,
      data: {
        ...patient.data,
        requestId,
        externalData,
        documentQueryProgress: aggregatedDocProgresses,
      },
    };

    await PatientModel.update(updatedPatient, { where: patientFilter, transaction });

    return updatedPatient;
  });

<<<<<<< HEAD
  return result;
=======
  await processDocQueryProgressWebhook({
    patient,
    documentQueryProgress: patient.data.documentQueryProgress,
    requestId,
    progressType: type,
  });

  return patient;
>>>>>>> 46ea5580
}

export function setHIETallyCount(
  patient: Patient,
  progress: DynamicProgress,
  type: ProgressType,
  source: MedicalDataSource
): PatientExternalData {
  const externalData = patient.data.externalData ?? {};
  const tallySuccessful = progress.successful ?? 0;
  const tallyErrors = progress.errors ?? 0;

  const sourceData = externalData[source];
  const sourceProgress = sourceData?.documentQueryProgress ?? {};
  const sourceTotal = sourceProgress[type]?.total ?? 0;
  const sourceSuccessful = sourceProgress[type]?.successful ?? 0;
  const sourceErrors = sourceProgress[type]?.errors ?? 0;

  const totalSuccessful = sourceSuccessful + tallySuccessful;
  const totalErrors = sourceErrors + tallyErrors;

  const docQueryProgress: DocumentQueryProgress = {
    ...sourceProgress,
    [type]: {
      ...sourceProgress[type],
      successful: sourceSuccessful + tallySuccessful,
      errors: sourceErrors + tallyErrors,
      status: getStatusFromProgress({
        successful: totalSuccessful,
        errors: totalErrors,
        total: sourceTotal,
      }),
    },
  };

  externalData[source] = {
    ...externalData[source],
    documentQueryProgress: docQueryProgress,
  };

  return externalData;
}<|MERGE_RESOLUTION|>--- conflicted
+++ resolved
@@ -69,18 +69,7 @@
     return updatedPatient;
   });
 
-<<<<<<< HEAD
-  return result;
-=======
-  await processDocQueryProgressWebhook({
-    patient,
-    documentQueryProgress: patient.data.documentQueryProgress,
-    requestId,
-    progressType: type,
-  });
-
   return patient;
->>>>>>> 46ea5580
 }
 
 export function setHIETallyCount(
