import { uuidv7 } from "@metriport/core/util/uuid-v7";
import { XCPDGateways } from "@metriport/ihe-gateway-sdk";
import { CQOrgBasicDetails } from "./command/cq-directory/search-cq-directory";
import { getOidsWithGirthEnabled } from "../aws/appConfig";

export async function cqOrgsToXCPDGateways(
  cqOrgs: CQOrgBasicDetails[]
): Promise<{ gatewaysWithGirthEnabled: XCPDGateways; gatewaysWithoutGirthEnabled: XCPDGateways }> {
  const gatewaysWithGirthEnabled: XCPDGateways = [];
  const gatewaysWithoutGirthEnabled: XCPDGateways = [];
  const girthOIDs = await getOidsWithGirthEnabled();

  for (const org of cqOrgs) {
    if (org.urlXCPD) {
      const gateway = {
        url: org.urlXCPD,
        oid: org.id,
        id: uuidv7(),
      };

<<<<<<< HEAD
      if (girthOIDs.includes(gateway.oid)) {
        gatewaysWithGirthEnabledFeatureFlag.push(gateway);
=======
      if (girthOIDs.includes(org.id)) {
        gatewaysWithGirthEnabled.push(gateway);
>>>>>>> 7466be9d
      } else {
        gatewaysWithoutGirthEnabled.push(gateway);
      }
    }
  }

  return {
    gatewaysWithGirthEnabled,
    gatewaysWithoutGirthEnabled,
  };
}<|MERGE_RESOLUTION|>--- conflicted
+++ resolved
@@ -18,13 +18,8 @@
         id: uuidv7(),
       };
 
-<<<<<<< HEAD
-      if (girthOIDs.includes(gateway.oid)) {
-        gatewaysWithGirthEnabledFeatureFlag.push(gateway);
-=======
       if (girthOIDs.includes(org.id)) {
         gatewaysWithGirthEnabled.push(gateway);
->>>>>>> 7466be9d
       } else {
         gatewaysWithoutGirthEnabled.push(gateway);
       }
