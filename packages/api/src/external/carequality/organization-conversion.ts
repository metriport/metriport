import { uuidv7 } from "@metriport/core/util/uuid-v7";
import { XCPDGateway } from "@metriport/ihe-gateway-sdk";
import { CQOrgBasicDetails } from "./command/cq-directory/search-cq-directory";

<<<<<<< HEAD
export function cqOrgsToXCPDGateways(cqOrgs: CQOrgBasicDetails[]): XCPDGateway[] {
  return cqOrgs.map(org => {
    return {
      id: uuidv7(),
      oid: org.id,
      url: org.urlXCPD,
    };
=======
export function cqOrgsToXCPDGateways(cqOrgs: CQOrgBasicDetails[]): XCPDGateways {
  return cqOrgs.flatMap(org => {
    if (org.urlXCPD) {
      return {
        url: org.urlXCPD,
        oid: org.id,
      };
    }
    return [];
>>>>>>> 1516dc00
  });
}

export function generateIdsForGateways(gateways: XCPDGateways): XCPDGateways {
  return gateways.map(gateway => ({
    ...gateway,
    id: uuidv7(),
  }));
}<|MERGE_RESOLUTION|>--- conflicted
+++ resolved
@@ -1,16 +1,7 @@
 import { uuidv7 } from "@metriport/core/util/uuid-v7";
-import { XCPDGateway } from "@metriport/ihe-gateway-sdk";
+import { XCPDGateways } from "@metriport/ihe-gateway-sdk";
 import { CQOrgBasicDetails } from "./command/cq-directory/search-cq-directory";
 
-<<<<<<< HEAD
-export function cqOrgsToXCPDGateways(cqOrgs: CQOrgBasicDetails[]): XCPDGateway[] {
-  return cqOrgs.map(org => {
-    return {
-      id: uuidv7(),
-      oid: org.id,
-      url: org.urlXCPD,
-    };
-=======
 export function cqOrgsToXCPDGateways(cqOrgs: CQOrgBasicDetails[]): XCPDGateways {
   return cqOrgs.flatMap(org => {
     if (org.urlXCPD) {
@@ -20,7 +11,6 @@
       };
     }
     return [];
->>>>>>> 1516dc00
   });
 }
 
