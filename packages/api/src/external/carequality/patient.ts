import { Patient, PatientExternalData } from "@metriport/core/domain/patient";
import { toFHIR } from "@metriport/core/external/fhir/patient/index";
import { MedicalDataSource } from "@metriport/core/external/index";
import { processAsyncError } from "@metriport/core/util/error/shared";
import { out } from "@metriport/core/util/log";
import { capture } from "@metriport/core/util/notifications";
import { IHEGateway, OutboundPatientDiscoveryReq, XCPDGateway } from "@metriport/ihe-gateway-sdk";
import dayjs from "dayjs";
import duration from "dayjs/plugin/duration";
import { makeOutboundResultPoller } from "../ihe-gateway/outbound-result-poller-factory";
import { getOrganizationsForXCPD } from "./command/cq-directory/get-organizations-for-xcpd";
import {
  filterCQOrgsToSearch,
  searchCQDirectoriesAroundPatientAddresses,
  toBasicOrgAttributes,
} from "./command/cq-directory/search-cq-directory";
import { deleteCQPatientData } from "./command/cq-patient-data/delete-cq-data";
import { createOutboundPatientDiscoveryReq } from "./create-outbound-patient-discovery-req";
import { cqOrgsToXCPDGateways } from "./organization-conversion";
import { PatientDataCarequality } from "./patient-shared";
import { updatePatientDiscoveryStatus } from "./command/update-patient-discovery-status";
import { clearPatientDiscoveryEndedAt } from "./command/clear-patient-discovery-endedat";
import { getCqInitiator, validateCQEnabledAndInitGW } from "./shared";
import { makeIHEGatewayV2 } from "../ihe-gateway-v2/ihe-gateway-v2-factory";
import { uuidv7 } from "@metriport/core/util/uuid-v7";

dayjs.extend(duration);

const discoverContext = "cq.patient.discover";
const resultPoller = makeOutboundResultPoller();

<<<<<<< HEAD
type cqDiscoverProps = {
  patient: Patient;
  facilityId: string;
  forceCq: boolean;
  requestId?: string;
};

type cqDiscoverFlowProps = Omit<cqDiscoverProps, "forceCq" | "requestId"> & {
  requestId: string;
  enabledIHEGW: IHEGateway;
  baseLogMsg: string;
  context: string;
};
type cqGatewayProps = Pick<cqDiscoverFlowProps, "patient" | "facilityId" | "requestId">;
type cqGatherGatewayProps = Pick<cqDiscoverFlowProps, "patient">;

export function getCQData(
  data: PatientExternalData | undefined
): PatientDataCarequality | undefined {
  if (!data) return undefined;
  return data[MedicalDataSource.CAREQUALITY] as PatientDataCarequality; // TODO validate the type
}
=======
export async function discover(
  patient: Patient,
  facilityId: string,
  requestId: string,
  forceEnabled = false
): Promise<void> {
  const baseLogMessage = `CQ PD - patientId ${patient.id}`;
  const { log: outerLog } = out(baseLogMessage);

  const enabledIHEGW = await validateCQEnabledAndInitGW(
    patient,
    facilityId,
    forceEnabled,
    outerLog
  );
>>>>>>> 83e21733

export async function discover(cqDiscoverProps: cqDiscoverProps): Promise<void> {
  const { patient, forceCq, requestId } = cqDiscoverProps;
  const baseLogMsg = `CQ PD - patientId ${patient.id}`;
  const { log: outerLog } = out(baseLogMsg);

  const enabledIHEGW = await validateCQEnabledAndInitGW({
    cxId: patient.cxId,
    forceCq,
    outerLog,
  });
  if (enabledIHEGW) {
    // Intentionally asynchronous
    discoveryFlow({
      ...cqDiscoverProps,
      requestId: requestId ?? uuidv7(),
      enabledIHEGW,
      baseLogMsg,
      context: discoverContext,
    }).catch(processAsyncError(discoverContext));
  }
}

export async function remove(patient: Patient): Promise<void> {
  console.log(`Deleting CQ data - M patientId ${patient.id}`);
  await deleteCQPatientData({ id: patient.id, cxId: patient.cxId });
}

async function discoveryFlow(cqDiscoverFlowProps: cqDiscoverFlowProps): Promise<void> {
  const { patient, facilityId, enabledIHEGW, baseLogMsg } = cqDiscoverFlowProps;

  // Wrapper?
  await clearPatientDiscoveryEndedAt({ patient });
  await updatePatientDiscoveryStatus({
    ...cqDiscoverFlowProps,
    status: "processing",
    startedAt: new Date(),
  });

  try {
    const { pdRequestGatewayV1, pdRequestGatewayV2 } = await setupCqGateways(cqDiscoverFlowProps);
    const numGatewaysV1 = pdRequestGatewayV1.gateways.length;
    const numGatewaysV2 = pdRequestGatewayV2.gateways.length;

    const { log } = out(
      `${baseLogMsg}, requestIdV1: ${pdRequestGatewayV1.id}, requestIdV2: ${pdRequestGatewayV2.id}`
    );

    log(`Kicking off patient discovery Gateway V1`);
    await enabledIHEGW.startPatientDiscovery(pdRequestGatewayV1);

    log(`Kicking off patient discovery Gateway V2`);
    const iheGatewayV2 = makeIHEGatewayV2();
    await iheGatewayV2.startPatientDiscovery({
      pdRequestGatewayV2,
      patientId: patient.id,
      cxId: patient.cxId,
    });

    // only poll for the Gateway V1 request
    await resultPoller.pollOutboundPatientDiscoveryResults({
      requestId: pdRequestGatewayV1.id,
      patientId: patient.id,
      cxId: patient.cxId,
      numOfGateways: numGatewaysV1 + numGatewaysV2,
    });
  } catch (error) {
    await updatePatientDiscoveryStatus({ patient, status: "failed" });
    const msg = "Error on CQ Patient Discovery";
    console.error(`${msg}. Patient ID: ${patient.id}. Cause: ${error}`);
    capture.error(msg, {
      extra: {
        facilityId,
        patientId: patient.id,
        context: cqDiscoverFlowProps.context,
        error,
      },
    });
    // Why are we not throwing this error?
    throw error;
  }
}

async function setupCqGateways({ patient, facilityId, requestId }: cqGatewayProps): Promise<{
  pdRequestGatewayV1: OutboundPatientDiscoveryReq;
  pdRequestGatewayV2: OutboundPatientDiscoveryReq;
}> {
  const fhirPatient = toFHIR(patient);

  const [{ v1Gateways, v2Gateways }, initiator] = await Promise.all([
    gatherXCPDGateways({ patient }),
    getCqInitiator({ patient, facilityId }),
  ]);

  const pdRequestGatewayV1 = createOutboundPatientDiscoveryReq({
    patient: fhirPatient,
    cxId: patient.cxId,
    patientId: patient.id,
    xcpdGateways: v1Gateways,
    requestId: requestId,
    initiator,
  });

  const pdRequestGatewayV2 = createOutboundPatientDiscoveryReq({
    patient: fhirPatient,
    cxId: patient.cxId,
    patientId: patient.id,
    xcpdGateways: v2Gateways,
    requestId: requestId,
    initiator,
  });

  return {
    pdRequestGatewayV1,
    pdRequestGatewayV2,
  };
}

async function gatherXCPDGateways({ patient }: cqGatherGatewayProps): Promise<{
  v1Gateways: XCPDGateway[];
  v2Gateways: XCPDGateway[];
}> {
  const nearbyOrgsWithUrls = await searchCQDirectoriesAroundPatientAddresses({
    patient,
    mustHaveXcpdLink: true,
  });
  const orgOrderMap = new Map<string, number>();

  nearbyOrgsWithUrls.forEach((org, index) => {
    orgOrderMap.set(org.id, index);
  });

  const allOrgs = await getOrganizationsForXCPD(orgOrderMap);
  const allOrgsWithBasics = allOrgs.map(toBasicOrgAttributes);
  const orgsToSearch = filterCQOrgsToSearch(allOrgsWithBasics);
  const { v1Gateways, v2Gateways } = await cqOrgsToXCPDGateways(orgsToSearch);

  return {
    v1Gateways,
    v2Gateways,
  };
}<|MERGE_RESOLUTION|>--- conflicted
+++ resolved
@@ -29,7 +29,6 @@
 const discoverContext = "cq.patient.discover";
 const resultPoller = makeOutboundResultPoller();
 
-<<<<<<< HEAD
 type cqDiscoverProps = {
   patient: Patient;
   facilityId: string;
@@ -52,31 +51,15 @@
   if (!data) return undefined;
   return data[MedicalDataSource.CAREQUALITY] as PatientDataCarequality; // TODO validate the type
 }
-=======
-export async function discover(
-  patient: Patient,
-  facilityId: string,
-  requestId: string,
-  forceEnabled = false
-): Promise<void> {
-  const baseLogMessage = `CQ PD - patientId ${patient.id}`;
-  const { log: outerLog } = out(baseLogMessage);
-
-  const enabledIHEGW = await validateCQEnabledAndInitGW(
-    patient,
-    facilityId,
-    forceEnabled,
-    outerLog
-  );
->>>>>>> 83e21733
 
 export async function discover(cqDiscoverProps: cqDiscoverProps): Promise<void> {
-  const { patient, forceCq, requestId } = cqDiscoverProps;
+  const { patient, facilityId, forceCq, requestId } = cqDiscoverProps;
   const baseLogMsg = `CQ PD - patientId ${patient.id}`;
   const { log: outerLog } = out(baseLogMsg);
 
   const enabledIHEGW = await validateCQEnabledAndInitGW({
-    cxId: patient.cxId,
+    patient,
+    facilityId,
     forceCq,
     outerLog,
   });
