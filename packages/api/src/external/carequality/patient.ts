import { Patient, PatientExternalData } from "@metriport/core/domain/patient";
import { IHEGateway } from "@metriport/ihe-gateway-sdk";
import { processAsyncError } from "@metriport/core/util/error/shared";
import { Organization } from "@metriport/core/domain/organization";
import { toFHIR } from "@metriport/core/external/fhir/patient/index";
import { MedicalDataSource } from "@metriport/core/external/index";
import { out } from "@metriport/core/util/log";
import { capture } from "@metriport/core/util/notifications";
import { startPatientDiscoveryGirth } from "@metriport/core/external/carequality/ihe-gateway-v2/invoke-patient-discovery";
import { OutboundPatientDiscoveryReq, XCPDGateways } from "@metriport/ihe-gateway-sdk";
import dayjs from "dayjs";
import duration from "dayjs/plugin/duration";
import { getOrganizationOrFail } from "../../command/medical/organization/get-organization";

import { makeOutboundResultPoller } from "../ihe-gateway/outbound-result-poller-factory";
import { getOrganizationsForXCPD } from "./command/cq-directory/get-organizations-for-xcpd";
import {
  filterCQOrgsToSearch,
  searchCQDirectoriesAroundPatientAddresses,
  toBasicOrgAttributes,
} from "./command/cq-directory/search-cq-directory";
import { deleteCQPatientData } from "./command/cq-patient-data/delete-cq-data";
import { processPatientDiscoveryProgress } from "./process-patient-discovery-progress";
import { createOutboundPatientDiscoveryReq } from "./create-outbound-patient-discovery-req";
import { cqOrgsToXCPDGateways } from "./organization-conversion";
import { PatientDataCarequality } from "./patient-shared";
import { validateCQEnabledAndInitGW } from "./shared";

dayjs.extend(duration);

const context = "cq.patient.discover";
const resultPoller = makeOutboundResultPoller();

export async function discover(
  patient: Patient,
  facilityNPI: string,
  requestId: string,
  forceEnabled = false
): Promise<void> {
  const baseLogMessage = `CQ PD - patientId ${patient.id}`;
  const { log: outerLog } = out(baseLogMessage);
  const { cxId } = patient;

  const enabledIHEGW = await validateCQEnabledAndInitGW(cxId, forceEnabled, outerLog);

  if (enabledIHEGW) {
    await processPatientDiscoveryProgress({ patient, status: "processing" });

    // Intentionally asynchronous
    prepareAndTriggerPD(patient, facilityNPI, enabledIHEGW, requestId, baseLogMessage).catch(
      processAsyncError(context)
    );
  }
}

async function prepareAndTriggerPD(
  patient: Patient,
  facilityNPI: string,
  enabledIHEGW: IHEGateway,
  requestId: string,
  baseLogMessage: string
): Promise<void> {
  try {
    const [pdRequestNoGirth, pdRequestGirth] = await prepareForPatientDiscovery(
      patient,
      facilityNPI
    );
    const numGatewaysNoGirth = pdRequestNoGirth.gateways.length;

    const { log } = out(
      `${baseLogMessage}, requestIdNoGirth: ${pdRequestNoGirth.id}, requestIdGirth: ${pdRequestGirth.id}`
    );

<<<<<<< HEAD
    log(`Kicking off patient discovery NoGirth`);
    await enabledIHEGW.startPatientDiscovery(pdRequestNoGirth);
=======
    const { log } = out(`${baseLogMessage}, requestId: ${requestId}`);
>>>>>>> d638e4d3

    log(`Kicking off patient discovery Girth`);
    await startPatientDiscoveryGirth({ pdRequestGirth, patientId: patient.id, cxId: patient.cxId });

    // only poll for the NoGirth request
    await resultPoller.pollOutboundPatientDiscoveryResults({
<<<<<<< HEAD
      requestId: pdRequestNoGirth.id,
=======
      requestId,
>>>>>>> d638e4d3
      patientId: patient.id,
      cxId: patient.cxId,
      numOfGateways: numGatewaysNoGirth,
    });
  } catch (error) {
    const msg = `Error on Patient Discovery`;
    await processPatientDiscoveryProgress({ patient, status: "failed" });
    capture.error(msg, {
      extra: {
        facilityNPI,
        patientId: patient.id,
        context,
        error,
      },
    });
  }
}

async function prepareForPatientDiscovery(
  patient: Patient,
<<<<<<< HEAD
  facilityNPI: string
): Promise<[OutboundPatientDiscoveryReq, OutboundPatientDiscoveryReq]> {
=======
  facilityNPI: string,
  requestId?: string
): Promise<OutboundPatientDiscoveryReq> {
>>>>>>> d638e4d3
  const fhirPatient = toFHIR(patient);

  const { organization, xcpdGatewaysWithoutGirthEnabled, xcpdGatewaysWithGirthEnabled } =
    await gatherXCPDGateways(patient);

  // split xcpd gateways into two buckets here. Not Girth and Girth
  const pdRequestNoGirth = createOutboundPatientDiscoveryReq({
    patient: fhirPatient,
    cxId: patient.cxId,
    xcpdGateways: xcpdGatewaysWithoutGirthEnabled,
    facilityNPI,
    orgName: organization.data.name,
    orgOid: organization.oid,
    requestId,
  });

  const pdRequestGirth = createOutboundPatientDiscoveryReq({
    patient: fhirPatient,
    cxId: patient.cxId,
    xcpdGateways: xcpdGatewaysWithGirthEnabled,
    facilityNPI,
    orgName: organization.data.name,
    orgOid: organization.oid,
  });

  return [pdRequestNoGirth, pdRequestGirth];
}

export async function gatherXCPDGateways(patient: Patient): Promise<{
  organization: Organization;
  xcpdGatewaysWithoutGirthEnabled: XCPDGateways;
  xcpdGatewaysWithGirthEnabled: XCPDGateways;
}> {
  const nearbyOrgsWithUrls = await searchCQDirectoriesAroundPatientAddresses({
    patient,
    mustHaveXcpdLink: true,
  });
  const orgOrderMap = new Map<string, number>();

  nearbyOrgsWithUrls.forEach((org, index) => {
    orgOrderMap.set(org.id, index);
  });

  const [organization, allOrgs] = await Promise.all([
    getOrganizationOrFail({ cxId: patient.cxId }),
    getOrganizationsForXCPD(orgOrderMap),
  ]);

  const allOrgsWithBasics = allOrgs.map(toBasicOrgAttributes);
  const orgsToSearch = filterCQOrgsToSearch(allOrgsWithBasics);
  const [xcpdGatewaysWithoutGirthEnabled, xcpdGatewaysWithGirthEnabled] =
    await cqOrgsToXCPDGateways(orgsToSearch);

  return {
    organization,
    xcpdGatewaysWithoutGirthEnabled,
    xcpdGatewaysWithGirthEnabled,
  };
}

export function getCQData(
  data: PatientExternalData | undefined
): PatientDataCarequality | undefined {
  if (!data) return undefined;
  return data[MedicalDataSource.CAREQUALITY] as PatientDataCarequality; // TODO validate the type
}

export async function remove(patient: Patient): Promise<void> {
  console.log(`Deleting CQ data - M patientId ${patient.id}`);
  await deleteCQPatientData({ id: patient.id, cxId: patient.cxId });
}<|MERGE_RESOLUTION|>--- conflicted
+++ resolved
@@ -71,23 +71,15 @@
       `${baseLogMessage}, requestIdNoGirth: ${pdRequestNoGirth.id}, requestIdGirth: ${pdRequestGirth.id}`
     );
 
-<<<<<<< HEAD
     log(`Kicking off patient discovery NoGirth`);
     await enabledIHEGW.startPatientDiscovery(pdRequestNoGirth);
-=======
-    const { log } = out(`${baseLogMessage}, requestId: ${requestId}`);
->>>>>>> d638e4d3
 
     log(`Kicking off patient discovery Girth`);
     await startPatientDiscoveryGirth({ pdRequestGirth, patientId: patient.id, cxId: patient.cxId });
 
     // only poll for the NoGirth request
     await resultPoller.pollOutboundPatientDiscoveryResults({
-<<<<<<< HEAD
       requestId: pdRequestNoGirth.id,
-=======
-      requestId,
->>>>>>> d638e4d3
       patientId: patient.id,
       cxId: patient.cxId,
       numOfGateways: numGatewaysNoGirth,
@@ -108,14 +100,9 @@
 
 async function prepareForPatientDiscovery(
   patient: Patient,
-<<<<<<< HEAD
-  facilityNPI: string
-): Promise<[OutboundPatientDiscoveryReq, OutboundPatientDiscoveryReq]> {
-=======
   facilityNPI: string,
   requestId?: string
-): Promise<OutboundPatientDiscoveryReq> {
->>>>>>> d638e4d3
+): Promise<[OutboundPatientDiscoveryReq, OutboundPatientDiscoveryReq]> {
   const fhirPatient = toFHIR(patient);
 
   const { organization, xcpdGatewaysWithoutGirthEnabled, xcpdGatewaysWithGirthEnabled } =
@@ -129,7 +116,7 @@
     facilityNPI,
     orgName: organization.data.name,
     orgOid: organization.oid,
-    requestId,
+    requestId: requestId,
   });
 
   const pdRequestGirth = createOutboundPatientDiscoveryReq({
@@ -139,6 +126,7 @@
     facilityNPI,
     orgName: organization.data.name,
     orgOid: organization.oid,
+    requestId: requestId,
   });
 
   return [pdRequestNoGirth, pdRequestGirth];
