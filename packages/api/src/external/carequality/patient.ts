--- conflicted
+++ resolved
@@ -4,8 +4,8 @@
 import { getOrganizationOrFail } from "../../command/medical/organization/get-organization";
 import { Patient } from "../../domain/medical/patient";
 import { Product } from "../../domain/product";
-import { analytics, EventTypes } from "../../shared/analytics";
-import { capture } from "../../shared/notifications";
+import { EventTypes, analytics } from "../../shared/analytics";
+import { capture } from "@metriport/core/util/capture";
 import { Util } from "../../shared/util";
 import { toFHIR } from "../fhir/patient";
 import { makeIheGatewayAPI } from "./api";
@@ -19,16 +19,6 @@
 import { createPatientDiscoveryRequest } from "./create-pd-request";
 import { CQLink } from "./domain/cq-patient-data";
 import { PatientDiscoveryResult } from "./domain/patient-discovery-result";
-<<<<<<< HEAD
-import { Product } from "../../domain/product";
-import { EventTypes, analytics } from "../../shared/analytics";
-import { capture } from "@metriport/core/util/capture";
-import { Util } from "../../shared/util";
-import { toFHIR } from "../fhir/patient";
-import { makeIheGatewayAPI } from "./api";
-import { createPatientDiscoveryRequest } from "./create-pd-request";
-=======
->>>>>>> 936990f0
 import { cqOrgsToXCPDGateways } from "./organization-conversion";
 
 dayjs.extend(duration);
