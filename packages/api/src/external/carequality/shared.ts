--- conflicted
+++ resolved
@@ -147,8 +147,6 @@
   return `${vendorName} - ${orgName}`;
 }
 
-<<<<<<< HEAD
-=======
 export async function getCqAddress({
   cxId,
   address,
@@ -163,7 +161,6 @@
   return { coordinates, addressLine };
 }
 
->>>>>>> 08549a71
 export const cqOrgActiveSchema = z.object({
   active: z.boolean(),
 });