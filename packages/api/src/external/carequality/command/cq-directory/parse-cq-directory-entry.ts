--- conflicted
+++ resolved
@@ -10,20 +10,11 @@
 
 const EARTH_RADIUS = 6378168;
 
-<<<<<<< HEAD
-=======
 const XCPD_STRING = "ITI-55";
 const XCA_DQ_STRING = "ITI-38";
 const XCA_DR_STRING = "ITI-39";
 type ChannelUrl = typeof XCPD_STRING | typeof XCA_DQ_STRING | typeof XCA_DR_STRING;
 
-export type XCUrls = {
-  urlXCPD?: string;
-  urlDQ?: string;
-  urlDR?: string;
-};
-
->>>>>>> 1516dc00
 export function parseCQDirectoryEntries(orgsInput: Organization[]): CQDirectoryEntryData[] {
   const parsedOrgs = orgsInput.flatMap(org => {
     if (!org) return [];
@@ -44,15 +35,9 @@
     const orgData: CQDirectoryEntryData = {
       id: normalizedOid,
       name: org.name?.value ?? undefined,
-<<<<<<< HEAD
-      urlXCPD: url?.urlXCPD,
-      urlDQ: url?.urlDQ,
-      urlDR: url?.urlDR,
-=======
       urlXCPD: urls?.urlXCPD,
       urlDQ: urls?.urlDQ,
       urlDR: urls?.urlDR,
->>>>>>> 1516dc00
       lat,
       lon,
       point,
@@ -88,11 +73,7 @@
   return (degrees * Math.PI) / 180;
 }
 
-<<<<<<< HEAD
 function getUrls(contained: Contained): CQOrgUrls | undefined {
-=======
-function getUrls(contained: Contained): XCUrls {
->>>>>>> 1516dc00
   const endpointMap: Record<string, string> = {};
 
   contained?.forEach(c => {
@@ -104,27 +85,16 @@
     }
   });
 
-  const urls: XCUrls = {};
+  const urls: CQOrgUrls = {};
   const urlXCPD = endpointMap[XCPD_STRING];
   const urlDQ = endpointMap[XCA_DQ_STRING];
   const urlDR = endpointMap[XCA_DR_STRING];
 
-<<<<<<< HEAD
-  if (!urlXCPD) return;
-
-  const urls: CQOrgUrls = {
-    urlXCPD,
-  };
-
-  if (endpointMap[XCA_DQ_STRING]) {
-    urls.urlDQ = endpointMap[XCA_DQ_STRING];
-=======
   if (isValidUrl(urlXCPD)) {
     urls.urlXCPD = urlXCPD;
   }
   if (isValidUrl(urlDQ)) {
     urls.urlDQ = urlDQ;
->>>>>>> 1516dc00
   }
   if (isValidUrl(urlDR)) {
     urls.urlDR = urlDR;
