--- conflicted
+++ resolved
@@ -28,21 +28,15 @@
   facilityId,
   patient,
   cqManagingOrgName,
-<<<<<<< HEAD
   forcePatientDiscovery = false,
-=======
   triggerConsolidated = false,
->>>>>>> f5937cd4
 }: {
   requestId: string;
   facilityId?: string;
   patient: Patient;
   cqManagingOrgName?: string;
-<<<<<<< HEAD
   forcePatientDiscovery?: boolean;
-=======
   triggerConsolidated?: boolean;
->>>>>>> f5937cd4
 }) {
   const { log } = out(`CQ DQ - requestId ${requestId}, patient ${patient.id}`);
   const { cxId, id: patientId } = patient;
@@ -75,21 +69,16 @@
       }),
     ]);
 
-<<<<<<< HEAD
     const patientCQData = getCQData(patient.data.externalData);
     const hasNoCQStatus = !patientCQData || !patientCQData.discoveryStatus;
     const isProcessing = patientCQData?.discoveryStatus === "processing";
 
     if (hasNoCQStatus || isProcessing || forcePatientDiscovery) {
-=======
-    // If DQ is triggered while the PD is in progress, schedule it to be done when PD is completed
-    if (getCQData(patient.data.externalData)?.discoveryStatus === "processing") {
->>>>>>> f5937cd4
       await scheduleDocQuery({
         requestId,
         patient,
         source: MedicalDataSource.CAREQUALITY,
-<<<<<<< HEAD
+        triggerConsolidated,
       });
 
       if (forcePatientDiscovery && !isProcessing) {
@@ -100,10 +89,6 @@
         }).catch(processAsyncError("CQ discover"));
       }
 
-=======
-        triggerConsolidated,
-      });
->>>>>>> f5937cd4
       return;
     }
     if (!cqPatientData || cqPatientData.data.links.length <= 0) {
