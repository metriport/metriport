--- conflicted
+++ resolved
@@ -15,13 +15,9 @@
 import { CQLink } from "../cq-patient-data";
 import { getCQData } from "../patient";
 import { createOutboundDocumentQueryRequests } from "./create-outbound-document-query-req";
-<<<<<<< HEAD
-import { scheduleDocQuery } from "../../hie/schedule-document-query";
 import { getOidsWithIHEGatewayV2Enabled } from "../../aws/appConfig";
 import { makeIHEGatewayV2 } from "../../ihe-gateway-v2/ihe-gateway-v2-factory";
-=======
 import { getCqInitiator } from "../shared";
->>>>>>> 33b9f099
 
 const iheGateway = makeIheGatewayAPIForDocQuery();
 const resultPoller = makeOutboundResultPoller();
@@ -93,7 +89,6 @@
       numberOfParallelExecutions: 20,
     });
 
-<<<<<<< HEAD
     const linksWithDqUrlV1Gateway: CQLink[] = [];
     const linksWithDqUrlV2Gateway: CQLink[] = [];
     const v2GatewayOIDs = await getOidsWithIHEGatewayV2Enabled();
@@ -105,29 +100,22 @@
       }
     }
 
+    const initiator = await getCqInitiator(patient);
+
     const documentQueryRequestsV1 = createOutboundDocumentQueryRequests({
       requestId,
-      patientId,
+      patient,
+      initiator,
       cxId,
-      organization,
       cqLinks: linksWithDqUrlV1Gateway,
     });
 
     const documentQueryRequestsV2 = createOutboundDocumentQueryRequests({
-=======
-    const initiator = await getCqInitiator(patient);
-    const documentQueryRequests = createOutboundDocumentQueryRequests({
->>>>>>> 33b9f099
       requestId,
       patient,
       initiator,
       cxId,
-<<<<<<< HEAD
-      organization,
       cqLinks: linksWithDqUrlV2Gateway,
-=======
-      cqLinks: linksWithDqUrl,
->>>>>>> 33b9f099
     });
 
     // We send the request to IHE Gateway to initiate the doc query.
