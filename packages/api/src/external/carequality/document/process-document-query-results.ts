--- conflicted
+++ resolved
@@ -2,15 +2,7 @@
 import { errorToString } from "@metriport/core/util/error/index";
 import { capture } from "@metriport/core/util/notifications";
 import { DocumentReference } from "@metriport/ihe-gateway-sdk";
-<<<<<<< HEAD
-import { DocumentQueryResult } from "../domain/document-query-result";
-=======
-import { DocumentReference as FHIRDocumentReference } from "@medplum/fhirtypes";
 import { DocumentQueryResult } from "../document-query-result";
-import { Config } from "../../../shared/config";
-import { makeFhirApi } from "../../fhir/api/api-factory";
-import { getAllPages } from "../../fhir/shared/paginated";
->>>>>>> 7f679459
 import { isConvertible } from "../../fhir-converter/converter";
 import { MedicalDataSource } from "../../../external";
 import { appendDocQueryProgressWithSource } from "../../hie/append-doc-query-progress-with-source";
@@ -117,7 +109,6 @@
   }, []);
 }
 
-<<<<<<< HEAD
 function addMetriportDocRef({
   cxId,
   patientId,
@@ -143,81 +134,4 @@
       id: metriportId,
     };
   };
-}
-=======
-const getNonExistentDocRefs = async (
-  documents: DocumentReference[],
-  patientId: string,
-  cxId: string
-): Promise<DocumentReference[]> => {
-  const [{ existingDocRefs, nonExistingDocRefs }, FHIRDocRefs] = await Promise.all([
-    filterOutExistingDocRefsS3(documents, patientId, cxId),
-    getDocRefsFromFHIR(cxId, patientId),
-  ]);
-
-  const fhirDocRefIds = new Set(FHIRDocRefs.map(d => d.id));
-
-  const foundOnStorageButNotOnFHIR = existingDocRefs.filter(f => !fhirDocRefIds.has(f.docUniqueId));
-
-  const docsToDownload = nonExistingDocRefs.concat(foundOnStorageButNotOnFHIR);
-
-  return docsToDownload;
-};
-
-type ExistentialDocRefs = {
-  existingDocRefs: DocumentReference[];
-  nonExistingDocRefs: DocumentReference[];
-};
-
-const filterOutExistingDocRefsS3 = async (
-  documents: DocumentReference[],
-  patientId: string,
-  cxId: string
-): Promise<ExistentialDocRefs> => {
-  const docIdWithExist = await Promise.allSettled(
-    documents.map(async (doc): Promise<{ docId: string; exists: boolean }> => {
-      const fileName = createS3FileName(cxId, patientId, doc.docUniqueId);
-
-      const { exists } = await s3Utils.getFileInfoFromS3(fileName, s3BucketName);
-
-      return {
-        docId: doc.docUniqueId,
-        exists,
-      };
-    })
-  );
-
-  const successfulDocs = docIdWithExist.flatMap(ref =>
-    ref.status === "fulfilled" && ref.value ? ref.value : []
-  );
-
-  const existentialDocRefs = documents.reduce(
-    (acc: ExistentialDocRefs, curr) => {
-      for (const succDoc of successfulDocs) {
-        if (succDoc.docId === curr.docUniqueId) {
-          if (succDoc.exists) {
-            acc.existingDocRefs = [...acc.existingDocRefs, curr];
-          } else {
-            acc.nonExistingDocRefs = [...acc.nonExistingDocRefs, curr];
-          }
-        }
-      }
-      return acc;
-    },
-    {
-      existingDocRefs: [],
-      nonExistingDocRefs: [],
-    }
-  );
-
-  return existentialDocRefs;
-};
-
-const getDocRefsFromFHIR = (cxId: string, patientId: string): Promise<FHIRDocumentReference[]> => {
-  const fhirApi = makeFhirApi(cxId);
-
-  return getAllPages(() =>
-    fhirApi.searchResourcePages("DocumentReference", `patient=${patientId}`)
-  );
-};
->>>>>>> 7f679459
+}