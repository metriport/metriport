--- conflicted
+++ resolved
@@ -7,8 +7,6 @@
 import { isConvertible } from "../../fhir-converter/converter";
 import { Config } from "../../../shared/config";
 import { MedicalDataSource } from "@metriport/core/external/index";
-<<<<<<< HEAD
-import { appendDocQueryProgressWithSource } from "../../hie/append-doc-query-progress-with-source";
 import { mapDocRefToMetriport } from "../../../shared/external";
 import { DocumentWithMetriportId } from "../../../external/carequality/document/shared";
 import { getNonExistentDocRefs } from "./get-non-existent-doc-refs";
@@ -18,9 +16,7 @@
 import { combineDocRefs } from "./shared";
 import { upsertDocumentToFHIRServer } from "../../fhir/document/save-document-reference";
 import { cqToFHIR } from "../../fhir/document";
-=======
 import { setDocQueryProgressWithSource } from "../../hie/set-doc-query-progress-with-source";
->>>>>>> 2cec06db
 
 const region = Config.getAWSRegion();
 const iheGateway = makeIheGatewayAPI();
@@ -89,7 +85,7 @@
 
     // We invoke the lambda that will start polling for the results
     // from the IHE Gateway for document retrieval results and process them
-    lambdaClient
+    await lambdaClient
       .invoke({
         FunctionName: lambdaName,
         InvocationType: "Event",
