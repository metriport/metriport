--- conflicted
+++ resolved
@@ -5,16 +5,7 @@
   OutboundDocumentQueryResp,
   OutboundDocumentRetrievalReq,
 } from "@metriport/ihe-gateway-sdk";
-<<<<<<< HEAD
 import { getGatewaySpecificDocRefsPerRequest } from "@metriport/core/external/carequality/ihe-gateway-v2/gateways";
-import { v4 as uuidv4 } from "uuid";
-=======
-import {
-  isEpicGateway,
-  maxDocRefsPerEpicDocRetrievalRequest,
-} from "@metriport/core/external/carequality/ihe-gateway-v2/gateways";
->>>>>>> f0920778
-
 import dayjs from "dayjs";
 import { chunk } from "lodash";
 import { HieInitiator } from "../../hie/get-hie-initiator";
