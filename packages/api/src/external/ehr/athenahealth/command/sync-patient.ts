--- conflicted
+++ resolved
@@ -173,30 +173,4 @@
         : `${acc.lastName} ${demo.lastName}`,
     };
   }, firstDemo);
-<<<<<<< HEAD
-=======
-}
-
-async function getPatientFromAthena({
-  api,
-  cxId,
-  patientId,
-  useSearch,
-}: {
-  api: AthenaHealthApi;
-  cxId: string;
-  patientId: string;
-  useSearch: boolean;
-}): Promise<AthenaPatient> {
-  if (useSearch) {
-    return await api.searchPatient({
-      cxId,
-      patientId,
-    });
-  }
-  return await api.getPatient({
-    cxId,
-    patientId,
-  });
->>>>>>> 83498162
 }