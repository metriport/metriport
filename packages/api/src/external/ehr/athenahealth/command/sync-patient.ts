--- conflicted
+++ resolved
@@ -166,22 +166,6 @@
   });
 }
 
-<<<<<<< HEAD
-function createMetriportPatientCreateCmd(
-  patient: PatientWithValidHomeAddress
-): Omit<PatientCreateCmd, "cxId" | "facilityId"> {
-  const addressArray = createMetriportAddresses(patient);
-  const contactArray = createMetriportContacts(patient);
-  const names = createNames(patient);
-  return {
-    firstName: [...new Set(names.map(n => toTitleCase(n.firstName)))].join(" "),
-    lastName: [...new Set(names.map(n => toTitleCase(n.lastName)))].join(" "),
-    dob: normalizeDate(patient.birthDate),
-    genderAtBirth: normalizeGender(patient.gender),
-    address: addressArray,
-    contact: contactArray,
-  };
-=======
 function collapsePatientDemos(demos: PatientDemoData[]): PatientDemoData {
   const firstDemo = demos[0];
   if (!firstDemo) throw new Error("No patient demos to collapse");
@@ -196,28 +180,4 @@
         : `${acc.lastName} ${demo.lastName}`,
     };
   }, firstDemo);
-}
-
-async function getPatientFromAthena({
-  api,
-  cxId,
-  patientId,
-  useSearch,
-}: {
-  api: AthenaHealthApi;
-  cxId: string;
-  patientId: string;
-  useSearch: boolean;
-}): Promise<PatientWithValidHomeAddress> {
-  if (useSearch) {
-    return await api.searchPatient({
-      cxId,
-      patientId,
-    });
-  }
-  return await api.getPatient({
-    cxId,
-    patientId,
-  });
->>>>>>> 044fff84
 }