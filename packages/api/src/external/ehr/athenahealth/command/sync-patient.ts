--- conflicted
+++ resolved
@@ -49,15 +49,6 @@
       cxId,
       id: existingPatient.patientId,
     });
-<<<<<<< HEAD
-    if (triggerDq) {
-      queryDocumentsAcrossHIEs({
-        cxId,
-        patientId: metriportPatient.id,
-      }).catch(processAsyncError("AthenaHealth queryDocumentsAcrossHIEs"));
-    }
-    return metriportPatient.id;
-=======
     const metriportPatientId = metriportPatient.id;
     if (triggerDq) {
       queryDocumentsAcrossHIEs({
@@ -66,7 +57,6 @@
       }).catch(processAsyncError("AthenaHealth queryDocumentsAcrossHIEs"));
     }
     return metriportPatientId;
->>>>>>> c82a9f3d
   }
 
   const athenaApi = api ?? (await createAthenaClient({ cxId, practiceId: athenaPracticeId }));
