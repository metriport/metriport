--- conflicted
+++ resolved
@@ -17,11 +17,6 @@
   const handler = buildEhrGetBundleByResourceTypeHandler();
   await handler.getBundleByResourceType({
     ehr: EhrSources.athena,
-<<<<<<< HEAD
-    method: GetBundleByResourceTypeMethods.athenaGetBundleByResourceType,
-=======
-    environment,
->>>>>>> 35e57f91
     tokenId,
     cxId,
     practiceId,
