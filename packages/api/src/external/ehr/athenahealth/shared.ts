import AthenaHealthApi, {
  AthenaEnv,
  isAthenaEnv,
} from "@metriport/core/external/athenahealth/index";
<<<<<<< HEAD
import { MetriportError } from "@metriport/shared";
import { Config } from "../../../shared/config";
import { createEhrClient, EhrClienUniqueClientParams, EhrEnvAndClientCredentials } from "../shared";

export const athenaClientJwtTokenSource = "athenahealth-client";

=======
import {
  BadRequestError,
  MetriportError,
  normalizeEmailNewSafe,
  normalizePhoneNumberSafe,
  normalizeUSStateForAddressSafe,
  normalizeZipCodeNewSafe,
  toTitleCase,
} from "@metriport/shared";
import { Patient as AthenaPatient } from "@metriport/shared/interface/external/athenahealth/patient";
import { Config } from "../../../shared/config";
import { createEhrClient, EhrPerPracticeParams, EhrEnvAndClientCredentials } from "../shared";

export const athenaClientJwtTokenSource = "athenahealth-client";

export function createContacts(patient: AthenaPatient): Contact[] {
  return (patient.telecom ?? []).flatMap(telecom => {
    if (telecom.system === "email") {
      const email = normalizeEmailNewSafe(telecom.value);
      if (!email) return [];
      return { email };
    } else if (telecom.system === "phone") {
      const phone = normalizePhoneNumberSafe(telecom.value);
      if (!phone) return [];
      return { phone };
    }
    return [];
  });
}

export function createAddresses(patient: AthenaPatient): Address[] {
  if (!patient.address) throw new BadRequestError("Patient has no address");
  const addresses = patient.address.flatMap(address => {
    if (!address.line || address.line.length === 0) return [];
    const addressLine1 = (address.line[0] as string).trim();
    if (addressLine1 === "") return [];
    const addressLines2plus = address.line
      .slice(1)
      .map(l => l.trim())
      .filter(l => l !== "");
    if (!address.city) return [];
    const city = address.city.trim();
    if (city === "") return [];
    if (!address.country) return [];
    const country = address.country.trim();
    if (country === "") return [];
    if (!address.state) return [];
    const state = normalizeUSStateForAddressSafe(address.state);
    if (!state) return [];
    if (!address.postalCode) return [];
    const zip = normalizeZipCodeNewSafe(address.postalCode);
    if (!zip) return [];
    return {
      addressLine1,
      addressLine2: addressLines2plus.length === 0 ? undefined : addressLines2plus.join(" "),
      city,
      state,
      zip,
      country,
    };
  });
  if (addresses.length === 0)
    throw new BadRequestError("Patient has no valid addresses", undefined, {
      addresses: Object.values(addresses)
        .map(a => JSON.stringify(a))
        .join(","),
    });
  return addresses;
}

export function createNames(patient: AthenaPatient): { firstName: string; lastName: string }[] {
  if (!patient.name) throw new BadRequestError("Patient has no name");
  const names = patient.name.flatMap(name => {
    const lastName = name.family.trim();
    if (lastName === "") return [];
    return name.given.flatMap(gName => {
      const firstName = gName.trim();
      if (firstName === "") return [];
      return [{ firstName: toTitleCase(firstName), lastName: toTitleCase(lastName) }];
    });
  });
  if (names.length === 0)
    throw new BadRequestError("Patient has no valid names", undefined, {
      names: patient.name.map(n => JSON.stringify(n)).join(","),
    });
  return names;
}

>>>>>>> 2fb8fcf3
function getAthenaEnv(): EhrEnvAndClientCredentials<AthenaEnv> {
  const environment = Config.getAthenaHealthEnv();
  if (!environment) throw new MetriportError("AthenaHealth environment not set");
  if (!isAthenaEnv(environment)) {
    throw new MetriportError("Invalid AthenaHealth environment", undefined, { environment });
  }
  const clientKey = Config.getAthenaHealthClientKey();
  const clientSecret = Config.getAthenaHealthClientSecret();
  if (!clientKey || !clientSecret) throw new MetriportError("AthenaHealth secrets not set");
  return {
    environment,
    clientKey,
    clientSecret,
  };
}

export async function createAthenaClient(
  perPracticeParams: EhrPerPracticeParams
): Promise<AthenaHealthApi> {
  return await createEhrClient<AthenaEnv, AthenaHealthApi>({
    ...perPracticeParams,
    source: athenaClientJwtTokenSource,
    getEnv: { params: undefined, getEnv: getAthenaEnv },
    getClient: AthenaHealthApi.create,
  });
}<|MERGE_RESOLUTION|>--- conflicted
+++ resolved
@@ -2,103 +2,12 @@
   AthenaEnv,
   isAthenaEnv,
 } from "@metriport/core/external/athenahealth/index";
-<<<<<<< HEAD
 import { MetriportError } from "@metriport/shared";
 import { Config } from "../../../shared/config";
-import { createEhrClient, EhrClienUniqueClientParams, EhrEnvAndClientCredentials } from "../shared";
+import { createEhrClient, EhrEnvAndClientCredentials, EhrPerPracticeParams } from "../shared";
 
 export const athenaClientJwtTokenSource = "athenahealth-client";
 
-=======
-import {
-  BadRequestError,
-  MetriportError,
-  normalizeEmailNewSafe,
-  normalizePhoneNumberSafe,
-  normalizeUSStateForAddressSafe,
-  normalizeZipCodeNewSafe,
-  toTitleCase,
-} from "@metriport/shared";
-import { Patient as AthenaPatient } from "@metriport/shared/interface/external/athenahealth/patient";
-import { Config } from "../../../shared/config";
-import { createEhrClient, EhrPerPracticeParams, EhrEnvAndClientCredentials } from "../shared";
-
-export const athenaClientJwtTokenSource = "athenahealth-client";
-
-export function createContacts(patient: AthenaPatient): Contact[] {
-  return (patient.telecom ?? []).flatMap(telecom => {
-    if (telecom.system === "email") {
-      const email = normalizeEmailNewSafe(telecom.value);
-      if (!email) return [];
-      return { email };
-    } else if (telecom.system === "phone") {
-      const phone = normalizePhoneNumberSafe(telecom.value);
-      if (!phone) return [];
-      return { phone };
-    }
-    return [];
-  });
-}
-
-export function createAddresses(patient: AthenaPatient): Address[] {
-  if (!patient.address) throw new BadRequestError("Patient has no address");
-  const addresses = patient.address.flatMap(address => {
-    if (!address.line || address.line.length === 0) return [];
-    const addressLine1 = (address.line[0] as string).trim();
-    if (addressLine1 === "") return [];
-    const addressLines2plus = address.line
-      .slice(1)
-      .map(l => l.trim())
-      .filter(l => l !== "");
-    if (!address.city) return [];
-    const city = address.city.trim();
-    if (city === "") return [];
-    if (!address.country) return [];
-    const country = address.country.trim();
-    if (country === "") return [];
-    if (!address.state) return [];
-    const state = normalizeUSStateForAddressSafe(address.state);
-    if (!state) return [];
-    if (!address.postalCode) return [];
-    const zip = normalizeZipCodeNewSafe(address.postalCode);
-    if (!zip) return [];
-    return {
-      addressLine1,
-      addressLine2: addressLines2plus.length === 0 ? undefined : addressLines2plus.join(" "),
-      city,
-      state,
-      zip,
-      country,
-    };
-  });
-  if (addresses.length === 0)
-    throw new BadRequestError("Patient has no valid addresses", undefined, {
-      addresses: Object.values(addresses)
-        .map(a => JSON.stringify(a))
-        .join(","),
-    });
-  return addresses;
-}
-
-export function createNames(patient: AthenaPatient): { firstName: string; lastName: string }[] {
-  if (!patient.name) throw new BadRequestError("Patient has no name");
-  const names = patient.name.flatMap(name => {
-    const lastName = name.family.trim();
-    if (lastName === "") return [];
-    return name.given.flatMap(gName => {
-      const firstName = gName.trim();
-      if (firstName === "") return [];
-      return [{ firstName: toTitleCase(firstName), lastName: toTitleCase(lastName) }];
-    });
-  });
-  if (names.length === 0)
-    throw new BadRequestError("Patient has no valid names", undefined, {
-      names: patient.name.map(n => JSON.stringify(n)).join(","),
-    });
-  return names;
-}
-
->>>>>>> 2fb8fcf3
 function getAthenaEnv(): EhrEnvAndClientCredentials<AthenaEnv> {
   const environment = Config.getAthenaHealthEnv();
   if (!environment) throw new MetriportError("AthenaHealth environment not set");
