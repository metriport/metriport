import { Address } from "@metriport/core/domain/address";
import { Contact } from "@metriport/core/domain/contact";
import {
<<<<<<< HEAD
  normalizeEmailSafe,
  normalizePhoneSafe,
  normalizeState,
=======
  normalizeEmail,
  normalizePhoneNumber,
  normalizeUSStateForAddress,
>>>>>>> 7c357caf
  normalizeZipCode,
} from "@metriport/shared";
import { PatientResource } from "@metriport/shared/interface/external/athenahealth/patient";

export function createMetriportContacts(patient: PatientResource): Contact[] {
  return (patient.telecom ?? []).flatMap(telecom => {
    if (telecom.system === "email") {
      return {
        email: normalizeEmailSafe(telecom.value),
      };
    } else if (telecom.system === "phone") {
      return {
        phone: normalizePhoneSafe(telecom.value),
      };
    }
    return [];
  });
}

export function createMetriportAddresses(patient: PatientResource): Address[] {
  return patient.address.map(address => {
    if (address.line.length === 0) {
      throw new Error("AthenaHealth patient missing at least one line in address");
    }
    return {
      addressLine1: address.line[0] as string,
      addressLine2: address.line.length > 1 ? address.line.slice(1).join(" ") : undefined,
      city: address.city,
      state: normalizeUSStateForAddress(address.state),
      zip: normalizeZipCode(address.postalCode),
      country: address.country,
    };
  });
}

export function createNames(patient: PatientResource): { firstName: string; lastName: string }[] {
  const names: { firstName: string; lastName: string }[] = [];
  patient.name.map(name => {
    const lastName = name.family.trim();
    if (lastName === "") return;
    name.given.map(gName => {
      const firstName = gName.trim();
      if (firstName === "") return;
      names.push({ firstName, lastName });
    });
  });
  return names;
}<|MERGE_RESOLUTION|>--- conflicted
+++ resolved
@@ -1,15 +1,9 @@
 import { Address } from "@metriport/core/domain/address";
 import { Contact } from "@metriport/core/domain/contact";
 import {
-<<<<<<< HEAD
   normalizeEmailSafe,
   normalizePhoneSafe,
-  normalizeState,
-=======
-  normalizeEmail,
-  normalizePhoneNumber,
   normalizeUSStateForAddress,
->>>>>>> 7c357caf
   normalizeZipCode,
 } from "@metriport/shared";
 import { PatientResource } from "@metriport/shared/interface/external/athenahealth/patient";
