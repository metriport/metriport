import { Address } from "@metriport/core/domain/address";
import { Contact } from "@metriport/core/domain/contact";
<<<<<<< HEAD
import { AthenaEnv, isAthenaEnv } from "@metriport/core/external/athenahealth/index";
=======
import AthenaHealthApi, {
  AthenaEnv,
  isAthenaEnv,
} from "@metriport/core/external/athenahealth/index";
import { getSecretValueOrFail } from "@metriport/core/external/aws/secret-manager";
>>>>>>> 44076031
import {
  MetriportError,
  normalizeEmail,
  normalizePhoneNumber,
  normalizeUSStateForAddress,
  normalizeZipCodeNew,
} from "@metriport/shared";
import {
  AthenaClientJwtTokenData,
  AthenaClientJwtTokenInfo,
} from "@metriport/shared/interface/external/athenahealth/jwt-token";
import { PatientResourceWithHomeAddress } from "@metriport/shared/interface/external/athenahealth/patient";
import {
  findOrCreateJwtToken,
  getLatestExpiringJwtTokenBySourceAndData,
} from "../../../command/jwt-token";
import { Config } from "../../../shared/config";

<<<<<<< HEAD
export function createMetriportContacts(patient: PatientResource): Contact[] {
=======
const region = Config.getAWSRegion();

export const athenaClientJwtTokenSource = "athenahealth-client";

export function createMetriportContacts(patient: PatientResourceWithHomeAddress): Contact[] {
>>>>>>> 44076031
  return (patient.telecom ?? []).flatMap(telecom => {
    if (telecom.system === "email") {
      return {
        email: normalizeEmail(telecom.value),
      };
    } else if (telecom.system === "phone") {
      return {
        phone: normalizePhoneNumber(telecom.value),
      };
    }
    return [];
  });
}

<<<<<<< HEAD
export function createMetriportAddresses(patient: PatientResource): Address[] {
  if (patient.address === undefined) throw new Error("AthenaHealth patient missing address");
=======
export function createMetriportAddresses(patient: PatientResourceWithHomeAddress): Address[] {
>>>>>>> 44076031
  return patient.address.map(address => {
    if (address.line.length === 0) {
      throw new Error("AthenaHealth patient missing at least one line in address");
    }
    if (!address.line[0] || address.line[0].trim() === "") {
      throw new Error("AthenaHealth patient address first line is empty");
    }
    if (address.city.trim() === "") {
      throw new Error("AthenaHealth patient address city is empty");
    }
    if (address.country.trim() === "") {
      throw new Error("AthenaHealth patient address country is empty");
    }
    if (address.postalCode === undefined) {
      throw new Error("AthenaHealth patient missing postal code in address");
    }
    return {
      addressLine1: address.line[0],
      addressLine2: address.line.length > 1 ? address.line.slice(1).join(" ") : undefined,
      city: address.city,
      state: normalizeUSStateForAddress(address.state),
      zip: normalizeZipCodeNew(address.postalCode),
      country: address.country,
    };
  });
}

<<<<<<< HEAD
export function createNames(patient: PatientResource): { firstName: string; lastName: string }[] {
  if (patient.name.length === 0) throw new Error("AthenaHealth patient missing at least one name");
=======
export function createNames(
  patient: PatientResourceWithHomeAddress
): { firstName: string; lastName: string }[] {
>>>>>>> 44076031
  const names: { firstName: string; lastName: string }[] = [];
  patient.name.map(name => {
    const lastName = name.family.trim();
    if (lastName === "") return;
    name.given.map(gName => {
      const firstName = gName.trim();
      if (firstName === "") return;
      names.push({ firstName, lastName });
    });
  });
  if (names.length === 0) {
    throw new Error("AthenaHealth patient has only empty first or last names");
  }
  return names;
}

export async function createAthenaClient({
  cxId,
  practiceId,
  threeLeggedAuthToken,
}: {
  cxId: string;
  practiceId: string;
  threeLeggedAuthToken?: string;
}): Promise<AthenaHealthApi> {
  const [athenaEnv, twoLeggedAuthTokenInfo] = await Promise.all([
    getAthenaEnv(),
    getLatestAthenaClientJwtTokenInfo({ cxId, practiceId }),
  ]);
  const athenaApi = await AthenaHealthApi.create({
    twoLeggedAuthTokenInfo,
    threeLeggedAuthToken,
    practiceId,
    environment: athenaEnv.environment,
    clientKey: athenaEnv.clientKey,
    clientSecret: athenaEnv.clientSecret,
  });
  const newAuthInfo = athenaApi.getTwoLeggedAuthTokenInfo();
  if (!newAuthInfo) throw new MetriportError("Client not created with two-legged auth token");
  const data: AthenaClientJwtTokenData = {
    cxId,
    practiceId,
    source: athenaClientJwtTokenSource,
  };
  await findOrCreateJwtToken({
    token: newAuthInfo.access_token,
    exp: newAuthInfo.exp,
    source: athenaClientJwtTokenSource,
    data,
  });
  return athenaApi;
}

export async function getAthenaEnv(): Promise<{
  environment: AthenaEnv;
  clientKey: string;
  clientSecret: string;
}> {
  const environment = Config.getAthenaHealthEnv();
  if (!environment) throw new MetriportError("AthenaHealth environment not set");
  if (!isAthenaEnv(environment)) {
    throw new MetriportError("Invalid AthenaHealth environment", undefined, { environment });
  }
  const clientKey = Config.getAthenaHealthClientKey();
  const clientSecret = Config.getAthenaHealthClientSecret();
  if (!clientKey || !clientSecret) {
    throw new MetriportError("AthenaHealth secrets not set", undefined, {
      clientKey: !Config.isProdEnv() ? clientKey : undefined,
      clientSecret: !Config.isProdEnv() ? clientSecret : undefined,
    });
  }
  return {
    environment,
    clientKey,
    clientSecret,
  };
}

async function getLatestAthenaClientJwtTokenInfo({
  cxId,
  practiceId,
}: {
  cxId: string;
  practiceId: string;
}): Promise<AthenaClientJwtTokenInfo | undefined> {
  const data: AthenaClientJwtTokenData = {
    cxId,
    practiceId,
    source: athenaClientJwtTokenSource,
  };
  const token = await getLatestExpiringJwtTokenBySourceAndData({
    source: athenaClientJwtTokenSource,
    data,
  });
  if (!token) return undefined;
  return {
    access_token: token.token,
    exp: token.exp,
  };
}<|MERGE_RESOLUTION|>--- conflicted
+++ resolved
@@ -1,14 +1,10 @@
 import { Address } from "@metriport/core/domain/address";
 import { Contact } from "@metriport/core/domain/contact";
-<<<<<<< HEAD
-import { AthenaEnv, isAthenaEnv } from "@metriport/core/external/athenahealth/index";
-=======
 import AthenaHealthApi, {
   AthenaEnv,
   isAthenaEnv,
 } from "@metriport/core/external/athenahealth/index";
 import { getSecretValueOrFail } from "@metriport/core/external/aws/secret-manager";
->>>>>>> 44076031
 import {
   MetriportError,
   normalizeEmail,
@@ -27,15 +23,11 @@
 } from "../../../command/jwt-token";
 import { Config } from "../../../shared/config";
 
-<<<<<<< HEAD
-export function createMetriportContacts(patient: PatientResource): Contact[] {
-=======
 const region = Config.getAWSRegion();
 
 export const athenaClientJwtTokenSource = "athenahealth-client";
 
 export function createMetriportContacts(patient: PatientResourceWithHomeAddress): Contact[] {
->>>>>>> 44076031
   return (patient.telecom ?? []).flatMap(telecom => {
     if (telecom.system === "email") {
       return {
@@ -50,30 +42,13 @@
   });
 }
 
-<<<<<<< HEAD
-export function createMetriportAddresses(patient: PatientResource): Address[] {
-  if (patient.address === undefined) throw new Error("AthenaHealth patient missing address");
-=======
 export function createMetriportAddresses(patient: PatientResourceWithHomeAddress): Address[] {
->>>>>>> 44076031
   return patient.address.map(address => {
     if (address.line.length === 0) {
       throw new Error("AthenaHealth patient missing at least one line in address");
     }
-    if (!address.line[0] || address.line[0].trim() === "") {
-      throw new Error("AthenaHealth patient address first line is empty");
-    }
-    if (address.city.trim() === "") {
-      throw new Error("AthenaHealth patient address city is empty");
-    }
-    if (address.country.trim() === "") {
-      throw new Error("AthenaHealth patient address country is empty");
-    }
-    if (address.postalCode === undefined) {
-      throw new Error("AthenaHealth patient missing postal code in address");
-    }
     return {
-      addressLine1: address.line[0],
+      addressLine1: address.line[0] as string,
       addressLine2: address.line.length > 1 ? address.line.slice(1).join(" ") : undefined,
       city: address.city,
       state: normalizeUSStateForAddress(address.state),
@@ -83,14 +58,9 @@
   });
 }
 
-<<<<<<< HEAD
-export function createNames(patient: PatientResource): { firstName: string; lastName: string }[] {
-  if (patient.name.length === 0) throw new Error("AthenaHealth patient missing at least one name");
-=======
 export function createNames(
   patient: PatientResourceWithHomeAddress
 ): { firstName: string; lastName: string }[] {
->>>>>>> 44076031
   const names: { firstName: string; lastName: string }[] = [];
   patient.name.map(name => {
     const lastName = name.family.trim();
@@ -101,9 +71,6 @@
       names.push({ firstName, lastName });
     });
   });
-  if (names.length === 0) {
-    throw new Error("AthenaHealth patient has only empty first or last names");
-  }
   return names;
 }
 
@@ -154,14 +121,13 @@
   if (!isAthenaEnv(environment)) {
     throw new MetriportError("Invalid AthenaHealth environment", undefined, { environment });
   }
-  const clientKey = Config.getAthenaHealthClientKey();
-  const clientSecret = Config.getAthenaHealthClientSecret();
-  if (!clientKey || !clientSecret) {
-    throw new MetriportError("AthenaHealth secrets not set", undefined, {
-      clientKey: !Config.isProdEnv() ? clientKey : undefined,
-      clientSecret: !Config.isProdEnv() ? clientSecret : undefined,
-    });
+  const athenaClientKeySecretArn = Config.getAthenaHealthClientKeyArn();
+  const athenaClientSecretSecretArn = Config.getAthenaHealthClientSecretArn();
+  if (!athenaClientKeySecretArn || !athenaClientSecretSecretArn) {
+    throw new MetriportError("AthenaHealth secrets not set");
   }
+  const clientKey = await getSecretValueOrFail(athenaClientKeySecretArn, region);
+  const clientSecret = await getSecretValueOrFail(athenaClientSecretSecretArn, region);
   return {
     environment,
     clientKey,
