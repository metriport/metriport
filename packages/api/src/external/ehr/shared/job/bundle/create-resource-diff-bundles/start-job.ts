<<<<<<< HEAD
import { BadRequestError } from "../../../../../../../../shared/dist";
=======
import { BadRequestError } from "@metriport/shared";
>>>>>>> f4ce4573
import { createPatientJob } from "../../../../../../command/job/patient/create";
import { getLatestPatientJob } from "../../../../../../command/job/patient/get";
import { getPatientMappingOrFail } from "../../../../../../command/mapping/patient";
import { getPatientOrFail } from "../../../../../../command/medical/patient/get-patient";
import {
  StartCreateResourceDiffBundlesJobParams,
  getCreateResourceDiffBundlesJobType,
  getCreateResourceDiffBundlesRunUrl,
} from "../../../utils/job";

/**
 * Starts the resource diff job to produce the resource type bundles containing
 * the resources in Metriport that are not in the EHR and vice versa.
 *
 * @param ehr - The EHR source.
 * @param cxId - The CX ID of the patient.
 * @param practiceId - The practice id of the EHR patient.
 * @param ehrPatientId - The patient id of the EHR patient.
 * @param requestId - The request id of the job. Optional, defaults to a new UUID.
 * @returns The job id of the resource diff bundles job.
 */
export async function startCreateResourceDiffBundlesJob({
  ehr,
  cxId,
  practiceId,
  ehrPatientId,
  requestId,
}: StartCreateResourceDiffBundlesJobParams): Promise<string> {
  const patientMapping = await getPatientMappingOrFail({
    cxId,
    externalId: ehrPatientId,
    source: ehr,
  });
  const metriportPatient = await getPatientOrFail({
    cxId,
    id: patientMapping.patientId,
  });
  const metriportPatientId = metriportPatient.id;
  const jobType = getCreateResourceDiffBundlesJobType(ehr);
<<<<<<< HEAD
=======
  const runUrl = getCreateResourceDiffBundlesRunUrl(ehr);
>>>>>>> f4ce4573
  const jobGroupId = ehrPatientId;
  const runningJob = await getLatestPatientJob({
    cxId,
    patientId: metriportPatientId,
    jobType,
    jobGroupId,
    status: ["waiting", "processing"],
  });
  if (runningJob) {
    throw new BadRequestError("Only one job can be running at a time", undefined, {
      cxId,
      metriportPatientId,
      ehrPatientId,
      runningJobId: runningJob.id,
    });
  }
  const job = await createPatientJob({
    cxId,
    patientId: metriportPatientId,
    jobType,
    jobGroupId,
    requestId,
    scheduledAt: undefined,
<<<<<<< HEAD
=======
    runUrl,
>>>>>>> f4ce4573
    paramsOps: {
      practiceId,
      ehrPatientId,
    },
  });
  return job.id;
}<|MERGE_RESOLUTION|>--- conflicted
+++ resolved
@@ -1,8 +1,4 @@
-<<<<<<< HEAD
-import { BadRequestError } from "../../../../../../../../shared/dist";
-=======
 import { BadRequestError } from "@metriport/shared";
->>>>>>> f4ce4573
 import { createPatientJob } from "../../../../../../command/job/patient/create";
 import { getLatestPatientJob } from "../../../../../../command/job/patient/get";
 import { getPatientMappingOrFail } from "../../../../../../command/mapping/patient";
@@ -42,10 +38,7 @@
   });
   const metriportPatientId = metriportPatient.id;
   const jobType = getCreateResourceDiffBundlesJobType(ehr);
-<<<<<<< HEAD
-=======
   const runUrl = getCreateResourceDiffBundlesRunUrl(ehr);
->>>>>>> f4ce4573
   const jobGroupId = ehrPatientId;
   const runningJob = await getLatestPatientJob({
     cxId,
@@ -69,10 +62,7 @@
     jobGroupId,
     requestId,
     scheduledAt: undefined,
-<<<<<<< HEAD
-=======
     runUrl,
->>>>>>> f4ce4573
     paramsOps: {
       practiceId,
       ehrPatientId,
