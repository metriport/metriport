--- conflicted
+++ resolved
@@ -2,13 +2,10 @@
 import { uuidv7 } from "@metriport/core/util/uuid-v7";
 import { MetriportError } from "@metriport/shared";
 import { EhrSource, EhrSources } from "@metriport/shared/interface/external/ehr/source";
-<<<<<<< HEAD
 import { getCxMappingOrFail, getCxMappingsByCustomer } from "../../../../../../command/mapping/cx";
-=======
-import { getCxMappingsByCustomer } from "../../../../../../command/mapping/cx";
->>>>>>> 51f7d3a6
 import { getPatientMappings } from "../../../../../../command/mapping/patient";
 import { createCanvasClientWithTokenIdAndEnvironment } from "../../../../canvas/shared";
+import { createAthenaClientWithTokenIdAndEnvironment } from "../../../../athenahealth/shared";
 import { startCreateResourceDiffBundlesJob } from "./start-job";
 
 export type CreateResourceDiffBundlesParams = {
@@ -53,8 +50,13 @@
         });
       }
       const athenaPracticeId = `a-1.${patientPrefix}`;
+      const { tokenId } = await createAthenaClientWithTokenIdAndEnvironment({
+        cxId,
+        practiceId: patientMapping.externalId,
+      });
       startCreateResourceDiffBundlesJobAtEhr({
         ehr: EhrSources.athena,
+        tokenId,
         cxId,
         practiceId: athenaPracticeId,
         ehrPatientId: patientMapping.externalId,
