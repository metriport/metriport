import { processAsyncError } from "@metriport/core/util/error/shared";
import { uuidv7 } from "@metriport/core/util/uuid-v7";
import { MetriportError } from "@metriport/shared";
import { EhrSource, EhrSources } from "@metriport/shared/interface/external/ehr/source";
import { getCxMappingOrFail, getCxMappingsByCustomer } from "../../../../../../command/mapping/cx";
import { getPatientMappings } from "../../../../../../command/mapping/patient";
<<<<<<< HEAD
import { createCanvasClientWithTokenIdAndEnvironment } from "../../../../canvas/shared";
import { createAthenaClientWithTokenIdAndEnvironment } from "../../../../athenahealth/shared";
=======
>>>>>>> 7a737e07
import { startCreateResourceDiffBundlesJob } from "./start-job";

export type CreateResourceDiffBundlesParams = {
  cxId: string;
  patientId: string;
  requestId?: string;
};

/**
 * Starts the resource diff bundles job asynchronously for each EHR integration
 *
 * @param cxId - The cxId of the patient.
 * @param patientId - The patientId of the patient.
 * @param requestId - The requestId of the resource diff bundles job. Optional, will generate a new one if not provided.
 */
export async function startCreateResourceDiffBundlesJobsAcrossEhrs({
  cxId,
  patientId,
  requestId: requestIdParam,
}: CreateResourceDiffBundlesParams): Promise<void> {
  const patientMappings = await getPatientMappings({ cxId, id: patientId });
  if (patientMappings.length < 1) return;
  const requestId = requestIdParam ?? uuidv7();
  for (const patientMapping of patientMappings) {
    if (patientMapping.source === EhrSources.canvas) {
      startCreateResourceDiffBundlesJobAtEhr({
        ehr: EhrSources.canvas,
        cxId,
        ehrPatientId: patientMapping.externalId,
        requestId,
      }).catch(processAsyncError(`${EhrSources.canvas} startCreateResourceDiffBundlesJobAtEhr`));
    } else if (patientMapping.source === EhrSources.athena) {
      const patientPrefix = patientMapping.externalId.split(".")[0];
      if (!patientPrefix) {
        throw new MetriportError("Invalid patient ID", undefined, {
          ehrPatientId: patientMapping.externalId,
        });
      }
      const athenaPracticeId = `a-1.${patientPrefix}`;
      const { tokenId } = await createAthenaClientWithTokenIdAndEnvironment({
        cxId,
        practiceId: patientMapping.externalId,
      });
      startCreateResourceDiffBundlesJobAtEhr({
        ehr: EhrSources.athena,
        tokenId,
        cxId,
        practiceId: athenaPracticeId,
        ehrPatientId: patientMapping.externalId,
        requestId,
      }).catch(processAsyncError(`${EhrSources.athena} startCreateResourceDiffBundlesJobAtEhr`));
    }
  }
}

async function startCreateResourceDiffBundlesJobAtEhr({
  ehr,
  cxId,
  practiceId,
  ehrPatientId,
  requestId,
}: {
  ehr: EhrSource;
  cxId: string;
  practiceId?: string;
  ehrPatientId: string;
  requestId: string;
}): Promise<void> {
  const cxMapping = practiceId
    ? await getCxMappingOrFail({ source: ehr, externalId: practiceId })
    : await getCxMappingWithoutPracticeId({ cxId, ehr });
  await startCreateResourceDiffBundlesJob({
    ehr,
    cxId,
    practiceId: cxMapping.externalId,
    ehrPatientId,
    requestId,
  });
}

async function getCxMappingWithoutPracticeId({ cxId, ehr }: { cxId: string; ehr: EhrSources }) {
  const cxMappings = await getCxMappingsByCustomer({ cxId, source: ehr });
  const cxMapping = cxMappings[0];
  if (!cxMapping) throw new MetriportError("CX mapping not found", undefined, { ehr, cxId });
  if (cxMappings.length > 1) {
    throw new MetriportError("Multiple CX mappings found", undefined, { ehr, cxId });
  }
  return cxMapping;
}<|MERGE_RESOLUTION|>--- conflicted
+++ resolved
@@ -4,11 +4,6 @@
 import { EhrSource, EhrSources } from "@metriport/shared/interface/external/ehr/source";
 import { getCxMappingOrFail, getCxMappingsByCustomer } from "../../../../../../command/mapping/cx";
 import { getPatientMappings } from "../../../../../../command/mapping/patient";
-<<<<<<< HEAD
-import { createCanvasClientWithTokenIdAndEnvironment } from "../../../../canvas/shared";
-import { createAthenaClientWithTokenIdAndEnvironment } from "../../../../athenahealth/shared";
-=======
->>>>>>> 7a737e07
 import { startCreateResourceDiffBundlesJob } from "./start-job";
 
 export type CreateResourceDiffBundlesParams = {
@@ -48,13 +43,8 @@
         });
       }
       const athenaPracticeId = `a-1.${patientPrefix}`;
-      const { tokenId } = await createAthenaClientWithTokenIdAndEnvironment({
-        cxId,
-        practiceId: patientMapping.externalId,
-      });
       startCreateResourceDiffBundlesJobAtEhr({
         ehr: EhrSources.athena,
-        tokenId,
         cxId,
         practiceId: athenaPracticeId,
         ehrPatientId: patientMapping.externalId,
