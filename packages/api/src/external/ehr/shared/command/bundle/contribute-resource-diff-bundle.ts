--- conflicted
+++ resolved
@@ -10,14 +10,11 @@
 import { DocumentType } from "@metriport/core/external/ehr/document/document-shared";
 import { executeAsynchronously } from "@metriport/core/util/concurrency";
 import { uuidv7 } from "@metriport/core/util/uuid-v7";
-<<<<<<< HEAD
 import { MetriportError } from "@metriport/shared";
 import { athenaSecondaryMappingsSchema } from "@metriport/shared/interface/external/ehr/athenahealth/cx-mapping";
 import { EhrSources } from "@metriport/shared/interface/external/ehr/source";
 import axios from "axios";
 import { getCxMappingOrFail } from "../../../../../command/mapping/cx";
-=======
->>>>>>> 68c7746d
 import { getPatientMappingOrFail } from "../../../../../command/mapping/patient";
 import { getUploadUrlAndCreateDocRef } from "../../../../../command/medical/document/get-upload-url-and-create-doc-ref";
 import { handleDataContribution } from "../../../../../command/medical/patient/data-contribution/handle-data-contributions";
@@ -61,7 +58,6 @@
     fetchBundle(fetchParams),
   ]);
   if (!bundle?.bundle.entry || bundle.bundle.entry.length < 1) return;
-<<<<<<< HEAD
   if (await isAthenaCustomFieldsEnabledForCx(cxId)) {
     const athenaPracticeId = getAthenaPracticeIdFromPatientId(patientMapping.externalId);
     const cxMappingLookupParams = { externalId: athenaPracticeId, source: EhrSources.athena };
@@ -89,10 +85,6 @@
       });
     }
   }
-  if (ehr === EhrSources.healthie) return;
-=======
-  if (await isAthenaCustomFieldsEnabledForCx(cxId)) return;
->>>>>>> 68c7746d
   await handleDataContribution({
     requestId: uuidv7(),
     patient: metriportPatient,
