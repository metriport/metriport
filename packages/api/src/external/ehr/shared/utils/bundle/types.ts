import { BundleType } from "@metriport/core/external/ehr/bundle/bundle-shared";
import { EhrSource } from "@metriport/shared/interface/external/ehr/source";

type BaseBundleParams = {
  ehr: EhrSource;
  cxId: string;
  practiceId: string;
  ehrPatientId: string;
  resourceType?: string;
};

<<<<<<< HEAD
export type FetchBundleParams = Omit<BaseBundleParams, "practiceId"> & {
  bundleType: BundleType;
  jobId?: string;
};

export type ContributeBundleParams = Omit<BaseBundleParams, "practiceId"> & {
  resourceType: string;
  jobId: string;
};

export type RefreshEhrBundleParams = BaseBundleParams;
=======
export type FetchBundleParams = BaseBundleParams & { bundleType: BundleType; jobId?: string };
>>>>>>> 8f7d0ebc

type BaseBundleParamsForClient = Omit<BaseBundleParams, "ehr" | "resourceType"> & {
  resourceType: string;
  metriportPatientId: string;
};

export type FetchBundleParamsForClient = FetchBundleParams & BaseBundleParamsForClient;

export type FetchedBundlePreSignedUrls = {
  preSignedUrls: string[];
  resourceTypes: string[];
};<|MERGE_RESOLUTION|>--- conflicted
+++ resolved
@@ -9,7 +9,6 @@
   resourceType?: string;
 };
 
-<<<<<<< HEAD
 export type FetchBundleParams = Omit<BaseBundleParams, "practiceId"> & {
   bundleType: BundleType;
   jobId?: string;
@@ -19,11 +18,6 @@
   resourceType: string;
   jobId: string;
 };
-
-export type RefreshEhrBundleParams = BaseBundleParams;
-=======
-export type FetchBundleParams = BaseBundleParams & { bundleType: BundleType; jobId?: string };
->>>>>>> 8f7d0ebc
 
 type BaseBundleParamsForClient = Omit<BaseBundleParams, "ehr" | "resourceType"> & {
   resourceType: string;
