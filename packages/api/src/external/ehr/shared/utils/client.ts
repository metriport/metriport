import {
  EhrClientTwoLeggedAuth,
  EhrClientTwoLeggedAuthParams,
  EhrEnv,
  EhrEnvAndClientCredentials,
  EhrPerPracticeParams,
} from "@metriport/core/external/ehr/environment";
import { JwtTokenInfo, MetriportError } from "@metriport/shared";
import {
  findOrCreateJwtToken,
  getLatestExpiringJwtTokenBySourceAndData,
} from "../../../../command/jwt-token";
import { EhrClientJwtTokenSource } from "./jwt-token";

<<<<<<< HEAD
export type EhrEnv = AthenaEnv | ElationEnv | CanvasEnv | HealthieEnv | EClinicalWorksEnv;
export type EhrEnvAndClientCredentials<Env extends EhrEnv> = {
  environment: Env;
  clientKey: string;
  clientSecret: string;
};

export type EhrEnvAndApiKey<Env extends EhrEnv> = {
  environment: Env;
  apiKey: string;
};

export type EhrClientTwoLeggedClient = AthenaHealthApi | ElationApi | CanvasApi;
export type EhrClientParams<Env extends EhrEnv> = {
  twoLeggedAuthTokenInfo: JwtTokenInfo | undefined;
  practiceId: string;
} & EhrEnvAndClientCredentials<Env>;

export type EhrPerPracticeParams = { cxId: string; practiceId: string };

=======
>>>>>>> 39738f71
/**
 * Expiration checks are handled by the clients themselves.
 */
async function getLatestClientJwtTokenInfo({
  cxId,
  practiceId,
  source,
}: EhrPerPracticeParams & { source: EhrClientJwtTokenSource }): Promise<JwtTokenInfo | undefined> {
  const data = { cxId, practiceId, source };
  const token = await getLatestExpiringJwtTokenBySourceAndData({ source, data });
  if (!token) return undefined;
  return {
    access_token: token.token,
    exp: token.exp,
    id: token.id,
  };
}

export type GetEnvParams<Env extends EhrEnv, EnvArgs> = {
  params: EnvArgs;
  getEnv: (params: EnvArgs) => EhrEnvAndClientCredentials<Env>;
};

export async function createEhrClient<
  Env extends EhrEnv,
  Client extends EhrClientTwoLeggedClient,
  EnvArgs = undefined
>({
  cxId,
  practiceId,
  source,
  getEnv,
  getClient,
}: EhrPerPracticeParams & {
  source: EhrClientJwtTokenSource;
  getEnv: GetEnvParams<Env, EnvArgs>;
  getClient: (params: EhrClientTwoLeggedAuthParams<Env>) => Promise<Client>;
}): Promise<{ client: Client; tokenId: string; environment: Env }> {
  const [environment, twoLeggedAuthTokenInfo] = await Promise.all([
    getEnv.getEnv(getEnv.params),
    getLatestClientJwtTokenInfo({ cxId, practiceId, source }),
  ]);
  const client = await getClient({
    twoLeggedAuthTokenInfo,
    practiceId,
    ...environment,
  });
  const newAuthInfo = client.getTwoLeggedAuthTokenInfo();
  if (!newAuthInfo) throw new MetriportError("Client not created with two-legged auth token");
  const data = { cxId, practiceId, source };
  const token = await findOrCreateJwtToken({
    token: newAuthInfo.access_token,
    exp: newAuthInfo.exp,
    source,
    data,
  });
  return { client, tokenId: token.id, environment: environment.environment };
}<|MERGE_RESOLUTION|>--- conflicted
+++ resolved
@@ -12,29 +12,6 @@
 } from "../../../../command/jwt-token";
 import { EhrClientJwtTokenSource } from "./jwt-token";
 
-<<<<<<< HEAD
-export type EhrEnv = AthenaEnv | ElationEnv | CanvasEnv | HealthieEnv | EClinicalWorksEnv;
-export type EhrEnvAndClientCredentials<Env extends EhrEnv> = {
-  environment: Env;
-  clientKey: string;
-  clientSecret: string;
-};
-
-export type EhrEnvAndApiKey<Env extends EhrEnv> = {
-  environment: Env;
-  apiKey: string;
-};
-
-export type EhrClientTwoLeggedClient = AthenaHealthApi | ElationApi | CanvasApi;
-export type EhrClientParams<Env extends EhrEnv> = {
-  twoLeggedAuthTokenInfo: JwtTokenInfo | undefined;
-  practiceId: string;
-} & EhrEnvAndClientCredentials<Env>;
-
-export type EhrPerPracticeParams = { cxId: string; practiceId: string };
-
-=======
->>>>>>> 39738f71
 /**
  * Expiration checks are handled by the clients themselves.
  */
@@ -60,7 +37,7 @@
 
 export async function createEhrClient<
   Env extends EhrEnv,
-  Client extends EhrClientTwoLeggedClient,
+  Client extends EhrClientTwoLeggedAuth,
   EnvArgs = undefined
 >({
   cxId,
