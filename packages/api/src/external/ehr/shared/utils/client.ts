import AthenaHealthApi, { AthenaEnv } from "@metriport/core/external/ehr/athenahealth/index";
import CanvasApi, { CanvasEnv } from "@metriport/core/external/ehr/canvas/index";
import { EClinicalWorksEnv } from "@metriport/core/external/ehr/eclinicalworks/index";
import ElationApi, { ElationEnv } from "@metriport/core/external/ehr/elation/index";
import { HealthieEnv } from "@metriport/core/external/ehr/healthie/index";
import { JwtTokenInfo, MetriportError } from "@metriport/shared";
import {
  findOrCreateJwtToken,
  getLatestExpiringJwtTokenBySourceAndData,
} from "../../../../command/jwt-token";
import { EhrClientJwtTokenSource } from "./jwt-token";

<<<<<<< HEAD
export type EhrEnv = AthenaEnv | ElationEnv | CanvasEnv | HealthieEnv;
=======
type EhrEnv = AthenaEnv | ElationEnv | CanvasEnv | HealthieEnv | EClinicalWorksEnv;
>>>>>>> c6376c0e
export type EhrEnvAndClientCredentials<Env extends EhrEnv> = {
  environment: Env;
  clientKey: string;
  clientSecret: string;
};

export type EhrEnvAndApiKey<Env extends EhrEnv> = {
  environment: Env;
  apiKey: string;
};

<<<<<<< HEAD
type EhrOauthClient = AthenaHealthApi | ElationApi | CanvasApi;
=======
type EhrClientTwoLeggedAuth = AthenaHealthApi | ElationApi | CanvasApi;
>>>>>>> c6376c0e
export type EhrClientParams<Env extends EhrEnv> = {
  twoLeggedAuthTokenInfo: JwtTokenInfo | undefined;
  practiceId: string;
} & EhrEnvAndClientCredentials<Env>;

export type EhrPerPracticeParams = { cxId: string; practiceId: string };

/**
 * Expiration checks are handled by the clients themselves.
 */
async function getLatestClientJwtTokenInfo({
  cxId,
  practiceId,
  source,
}: EhrPerPracticeParams & { source: EhrClientJwtTokenSource }): Promise<JwtTokenInfo | undefined> {
  const data = { cxId, practiceId, source };
  const token = await getLatestExpiringJwtTokenBySourceAndData({ source, data });
  if (!token) return undefined;
  return {
    access_token: token.token,
    exp: token.exp,
    id: token.id,
  };
}

export type GetEnvParams<Env extends EhrEnv, EnvArgs> = {
  params: EnvArgs;
  getEnv: (params: EnvArgs) => EhrEnvAndClientCredentials<Env>;
};

export async function createEhrClient<
  Env extends EhrEnv,
<<<<<<< HEAD
  Client extends EhrOauthClient,
=======
  Client extends EhrClientTwoLeggedAuth,
>>>>>>> c6376c0e
  EnvArgs = undefined
>({
  cxId,
  practiceId,
  source,
  getEnv,
  getClient,
}: EhrPerPracticeParams & {
  source: EhrClientJwtTokenSource;
  getEnv: GetEnvParams<Env, EnvArgs>;
  getClient: (params: EhrClientParams<Env>) => Promise<Client>;
}): Promise<{ client: Client; tokenId: string; environment: Env }> {
  const [environment, twoLeggedAuthTokenInfo] = await Promise.all([
    getEnv.getEnv(getEnv.params),
    getLatestClientJwtTokenInfo({ cxId, practiceId, source }),
  ]);
  const client = await getClient({
    twoLeggedAuthTokenInfo,
    practiceId,
    ...environment,
  });
  const newAuthInfo = client.getTwoLeggedAuthTokenInfo();
  if (!newAuthInfo) throw new MetriportError("Client not created with two-legged auth token");
  const data = { cxId, practiceId, source };
  const token = await findOrCreateJwtToken({
    token: newAuthInfo.access_token,
    exp: newAuthInfo.exp,
    source,
    data,
  });
  return { client, tokenId: token.id, environment: environment.environment };
}<|MERGE_RESOLUTION|>--- conflicted
+++ resolved
@@ -10,11 +10,7 @@
 } from "../../../../command/jwt-token";
 import { EhrClientJwtTokenSource } from "./jwt-token";
 
-<<<<<<< HEAD
-export type EhrEnv = AthenaEnv | ElationEnv | CanvasEnv | HealthieEnv;
-=======
 type EhrEnv = AthenaEnv | ElationEnv | CanvasEnv | HealthieEnv | EClinicalWorksEnv;
->>>>>>> c6376c0e
 export type EhrEnvAndClientCredentials<Env extends EhrEnv> = {
   environment: Env;
   clientKey: string;
@@ -26,11 +22,7 @@
   apiKey: string;
 };
 
-<<<<<<< HEAD
-type EhrOauthClient = AthenaHealthApi | ElationApi | CanvasApi;
-=======
 type EhrClientTwoLeggedAuth = AthenaHealthApi | ElationApi | CanvasApi;
->>>>>>> c6376c0e
 export type EhrClientParams<Env extends EhrEnv> = {
   twoLeggedAuthTokenInfo: JwtTokenInfo | undefined;
   practiceId: string;
@@ -63,11 +55,7 @@
 
 export async function createEhrClient<
   Env extends EhrEnv,
-<<<<<<< HEAD
-  Client extends EhrOauthClient,
-=======
   Client extends EhrClientTwoLeggedAuth,
->>>>>>> c6376c0e
   EnvArgs = undefined
 >({
   cxId,
