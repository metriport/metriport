import { Address } from "@metriport/core/domain/address";
import { Contact } from "@metriport/core/domain/contact";
import ElationApi, { ElationEnv, isElationEnv } from "@metriport/core/external/elation/index";
import {
  BadRequestError,
  cxClientKeyAndSecretMapSecretSchema,
  MetriportError,
  normalizeEmailNewSafe,
  normalizePhoneNumberSafe,
  normalizeUSStateForAddress,
  normalizeZipCodeNew,
<<<<<<< HEAD
=======
  toTitleCase,
>>>>>>> 044fff84
} from "@metriport/shared";
import { PatientResource } from "@metriport/shared/interface/external/elation/patient";
import { Config } from "../../../shared/config";

export function createContacts(patient: PatientResource): Contact[] {
  return [
    ...patient.emails.flatMap(e => {
      const email = normalizeEmailNewSafe(e.email);
      if (!email) return [];
      return { email };
    }),
    ...patient.phones.flatMap(p => {
      const phone = normalizePhoneNumberSafe(p.phone);
      if (!phone) return [];
      return { phone };
    }),
  ];
}

export function createAddresses(patient: PatientResource): Address[] {
  const addressLine1 = patient.address.address_line1.trim();
  if (addressLine1 === "") throw new BadRequestError("Patient address address_line1 is empty");
  const addressLine2 = patient.address.address_line2?.trim();
  const city = patient.address.city.trim();
  if (city === "") throw new BadRequestError("Patient address city is empty");
  return [
    {
      addressLine1,
      addressLine2: !addressLine2 || addressLine2 === "" ? undefined : addressLine2,
      city,
      state: normalizeUSStateForAddress(patient.address.state),
      zip: normalizeZipCodeNew(patient.address.zip),
      country: "USA",
    },
  ];
}

export function createNames(patient: PatientResource): { firstName: string; lastName: string } {
  const firstName = toTitleCase(patient.first_name.trim());
  const lastName = toTitleCase(patient.last_name.trim());
  const middleName = toTitleCase(patient.middle_name.trim());
  if (firstName === "" || lastName === "") {
    throw new BadRequestError("Patient first or last name is empty");
  }
  return {
    firstName: `${firstName}${middleName !== "" ? ` ${middleName}` : ""}`,
    lastName,
  };
}

export async function createElationClient({
  cxId,
  practiceId,
}: {
  cxId: string;
  practiceId: string;
}): Promise<ElationApi> {
  const { environment, clientKey, clientSecret } = await getElationEnv({
    cxId,
    practiceId,
  });
  return await ElationApi.create({
    practiceId,
    environment,
    clientKey,
    clientSecret,
  });
}

export async function getElationEnv({
  cxId,
  practiceId,
}: {
  cxId: string;
  practiceId: string;
}): Promise<{
  environment: ElationEnv;
  clientKey: string;
  clientSecret: string;
}> {
  const environment = Config.getElationEnv();
  if (!environment) throw new MetriportError("Elation environment not set");
  if (!isElationEnv(environment)) {
    throw new MetriportError("Invalid Elation environment", undefined, { environment });
  }
  const rawClientsMap = Config.getElationClientKeyAndSecretMap();
  if (!rawClientsMap) throw new MetriportError("Elation secrets map not set");
  const clientMap = cxClientKeyAndSecretMapSecretSchema.safeParse(JSON.parse(rawClientsMap));
  if (!clientMap.success) throw new MetriportError("Elation clients map has invalid format");
  const cxKey = `${cxId}_${practiceId}_key`;
  const cxKeyEntry = clientMap.data[cxKey];
  const cxSecret = `${cxId}_${practiceId}_secret`;
  const cxSecretEntry = clientMap.data[cxSecret];
  if (!cxKeyEntry || !cxSecretEntry) throw new MetriportError("Elation credentials not found");
  return {
    environment,
    clientKey: cxKeyEntry,
    clientSecret: cxSecretEntry,
  };
}<|MERGE_RESOLUTION|>--- conflicted
+++ resolved
@@ -9,10 +9,7 @@
   normalizePhoneNumberSafe,
   normalizeUSStateForAddress,
   normalizeZipCodeNew,
-<<<<<<< HEAD
-=======
   toTitleCase,
->>>>>>> 044fff84
 } from "@metriport/shared";
 import { PatientResource } from "@metriport/shared/interface/external/elation/patient";
 import { Config } from "../../../shared/config";
