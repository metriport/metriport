--- conflicted
+++ resolved
@@ -40,48 +40,8 @@
       cxId,
       id: existingPatient.patientId,
     });
-<<<<<<< HEAD
-    if (triggerDq) {
-      queryDocumentsAcrossHIEs({
-        cxId,
-        patientId: metriportPatient.id,
-      }).catch(processAsyncError("Elation queryDocumentsAcrossHIEs"));
-    }
-    return metriportPatient.id;
-  }
-  let elationApi = api;
-  if (!elationApi) {
-    const environment = getElationEnv();
-    const { clientKey, clientSecret } = await getElationClientKeyAndSecret({
-      cxId,
-      practiceId: elationPracticeId,
-    });
-    elationApi = await ElationApi.create({
-      practiceId: elationPracticeId,
-      environment,
-      clientKey,
-      clientSecret,
-    });
-  }
-  const elationPatient = await elationApi.getPatient({
-    cxId,
-    patientId: elationPatientId,
-  });
-  if (!elationPatient) throw new NotFoundError("Elation patient not found");
-  if (elationPatient.first_name.trim() === "" || elationPatient.last_name.trim() === "") {
-    throw new MetriportError("Elation patient has empty first or last name", undefined, {
-      firstName: elationPatient.first_name,
-      lastName: elationPatient.last_name,
-    });
-  }
-  if (elationPatient.address.address_line1.trim() === "") {
-    throw new MetriportError("Elation patient has empty address line 1", undefined, {
-      addressLine1: elationPatient.address.address_line1,
-    });
-=======
     const metriportPatientId = metriportPatient.id;
     return metriportPatientId;
->>>>>>> c82a9f3d
   }
 
   const elationApi = api ?? (await createElationClient({ cxId, practiceId: elationPracticeId }));
