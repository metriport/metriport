--- conflicted
+++ resolved
@@ -15,19 +15,21 @@
 import { EhrSources } from "../../shared";
 import { createAddresses, createContacts, createElationClient, createNames } from "../shared";
 
+export type SyncElationPatientIntoMetriportParams = {
+  cxId: string;
+  elationPracticeId: string;
+  elationPatientId: string;
+  api?: ElationApi;
+  triggerDq?: boolean;
+};
+
 export async function syncElationPatientIntoMetriport({
   cxId,
   elationPracticeId,
   elationPatientId,
   api,
   triggerDq = false,
-}: {
-  cxId: string;
-  elationPracticeId: string;
-  elationPatientId: string;
-  api?: ElationApi;
-  triggerDq?: boolean;
-}): Promise<string> {
+}: SyncElationPatientIntoMetriportParams): Promise<string> {
   const existingPatient = await getPatientMapping({
     cxId,
     externalId: elationPatientId,
@@ -40,30 +42,9 @@
     });
     return metriportPatient.id;
   }
-<<<<<<< HEAD
+
   const elationApi = api ?? (await createElationClient({ cxId, practiceId: elationPracticeId }));
-  const elationPatient = await elationApi.getPatient({
-    cxId,
-    patientId: elationPatientId,
-  });
-  if (!elationPatient) throw new NotFoundError("Patient not found");
-=======
-  let elationApi = api;
-  if (!elationApi) {
-    const environment = getElationEnv();
-    const { clientKey, clientSecret } = await getElationClientKeyAndSecret({
-      cxId,
-      practiceId: elationPracticeId,
-    });
-    elationApi = await ElationApi.create({
-      practiceId: elationPracticeId,
-      environment,
-      clientKey,
-      clientSecret,
-    });
-  }
   const elationPatient = await elationApi.getPatient({ cxId, patientId: elationPatientId });
->>>>>>> 7782a56a
 
   const demo = createMetriportPatientDemo(elationPatient);
 
