--- conflicted
+++ resolved
@@ -8,17 +8,9 @@
   RequestMetadata,
   StrongId,
 } from "@metriport/commonwell-sdk";
-<<<<<<< HEAD
-import { driversLicenseURIs } from "@metriport/core/domain/oid";
-import { Patient, PatientExternalDataEntry } from "@metriport/core/domain/patient";
+import { PatientExternalDataEntry } from "@metriport/core/domain/patient";
+import { out } from "@metriport/core/util/log";
 import { intersectionBy } from "lodash";
-=======
-import { PatientExternalDataEntry } from "@metriport/core/domain/patient";
-import { capture } from "@metriport/core/util/notifications";
-import { out } from "@metriport/core/util/log";
-import { intersectionBy, minBy } from "lodash";
->>>>>>> 7c167fc1
-import { filterTruthy } from "../../shared/filter-map-utils";
 import { LinkStatus } from "../patient-link";
 import { makePersonForPatient } from "./patient-conversion";
 import {
@@ -47,13 +39,7 @@
   }
 }
 
-<<<<<<< HEAD
-type SimplifiedPersonalId = { key: string; system: string };
-
 export type FindOrCreatePersonResponse = { personId: string; person: CommonwellPerson };
-=======
-export type FindOrCreatePersonResponse = { personId: string; person: CommonwellPerson } | undefined;
->>>>>>> 7c167fc1
 
 export async function findOrCreatePerson({
   commonWell,
@@ -66,12 +52,11 @@
   commonwellPatient: CommonwellPatient;
   commonwellPatientId: string;
 }): Promise<FindOrCreatePersonResponse> {
-<<<<<<< HEAD
-  const { log, debug } = Util.out(`CW findOrCreatePerson - CW patientId ${commonwellPatientId}`);
+  const { log, debug } = out(`CW findOrCreatePerson - CW patientId ${commonwellPatientId}`);
   const baseContext = `cw.findOrCreatePerson`;
 
   const tempCommonwellPerson = makePersonForPatient(commonwellPatient);
-  const strongIds = getPersonalIdentifiers(tempCommonwellPerson);
+  const strongIds = tempCommonwellPerson.details.identifier ?? [];
   if (strongIds.length > 0) {
     // Search by personal ID
     const persons = await matchPersonsByStrongIds({
@@ -83,62 +68,6 @@
     if (persons.length === 1) {
       const person = (persons as singleCommonwellPersonWithId)[0];
       return { personId: person.personId, person };
-=======
-  const { log, debug } = out(`CW findOrCreatePerson - CW patientId ${commonwellPatientId}`);
-  const context = `cw.findOrCreatePerson.strongIds`;
-  const person = makePersonForPatient(commonwellPatient);
-  const strongIds: StrongId[] = person.details?.identifier ?? [];
-  if (strongIds.length > 0) {
-    // Search by personal ID
-    // TODO: we should be returning instances of CommonwellPerson here, so we return what we get from CW on this function, not
-    // the result of calling `makePersonForPatient()`
-    const personIds = await searchPersonIds({ commonWell, queryMeta, strongIds });
-    if (personIds.length === 1) return { personId: personIds[0] as string, person };
-    if (personIds.length > 1) {
-      const subject = "Found more than one person for patient personal IDs";
-      const message = idsToAlertMessage(commonwellPatientId, personIds);
-      log(`${subject}: ${message}`);
-      capture.message(subject, {
-        extra: { commonwellPatientId, personIds, context },
-      });
-      // TODO consider also returning the most recent person here
-      return undefined;
-    }
-  } else {
-    // Search by demographics
-    const respSearch = await commonWell.searchPersonByPatientDemo(queryMeta, commonwellPatientId);
-    debug(`resp searchPersonByPatientDemo: `, JSON.stringify(respSearch));
-    const persons = respSearch._embedded?.person
-      ? respSearch._embedded.person
-          .flatMap(p => (p && getPersonId(p) ? p : []))
-          .flatMap(filterTruthy)
-      : [];
-
-    const enrolledPersons = persons.filter(isEnrolled);
-    if (enrolledPersons.length === 1) {
-      const result = buildReturn(enrolledPersons[0]);
-      if (result) return result;
-    }
-
-    if (enrolledPersons.length > 1) {
-      // TODO needs to be rewritten to return the one with most links
-      // Update 2023-12-12: the above TODO may be deprecated, since we actually want to link to the earliest person - even if the one has more links, they could be a "duplicate" patient that'll be removed later
-      return alertAndReturnEarliestPerson(
-        commonwellPatientId,
-        [enrolledPersons[0] as CommonwellPerson, ...enrolledPersons.slice(1)], // to match the type requiring at least one element
-        commonWell.lastReferenceHeader,
-        context
-      );
-    }
-
-    const unenrolledPersons = persons.filter(isUnenrolled);
-    if (unenrolledPersons.length === 1) {
-      const result = buildReturn(unenrolledPersons[0]);
-      if (result) {
-        await commonWell.reenrollPerson(queryMeta, result.personId);
-        return result;
-      }
->>>>>>> 7c167fc1
     }
     if (persons.length > 1) {
       return handleMultiplePersonMatches({
@@ -193,53 +122,7 @@
     log(`${msg} - CW response: ${JSON.stringify(respPerson)}`);
     throw new Error(msg);
   }
-<<<<<<< HEAD
   return { personId, person: respPerson };
-=======
-  return { personId, person };
-}
-
-function buildReturn(cwPerson?: CommonwellPerson): FindOrCreatePersonResponse | undefined {
-  const personId = getPersonId(cwPerson);
-  if (cwPerson && personId) return { personId, person: cwPerson };
-  return undefined;
-}
-
-function alertAndReturnEarliestPerson(
-  commonwellPatientId: string,
-  persons: [CommonwellPerson, ...CommonwellPerson[]],
-  cwReference?: string,
-  context?: string
-): FindOrCreatePersonResponse {
-  const { log } = out(`CW alertAndReturnMostRecentPerson - CW patientId ${commonwellPatientId}`);
-  const personIds = persons.map(getPersonId).flatMap(filterTruthy);
-  const subject = "Found more than one person for patient demographics";
-  const message = idsToAlertMessage(commonwellPatientId, personIds);
-  log(`${subject} - using the earliest one: ${message}`);
-  capture.message(subject, {
-    extra: {
-      action: `Using the earliest one`,
-      commonwellPatientId,
-      persons: getDemographics(persons),
-      cwReference,
-      context,
-    },
-  });
-  const person = getEarliestPerson(persons);
-  const personId = getPersonId(person);
-  if (person && personId) return { personId, person };
-  return undefined;
-}
-
-function getEarliestPerson(persons: [CommonwellPerson, ...CommonwellPerson[]]): CommonwellPerson {
-  const earlierst = minBy(persons, p => p.enrollmentSummary?.dateEnrolled);
-  const firstOne = persons[0];
-  return (earlierst ?? firstOne) as CommonwellPerson;
-}
-
-function idsToAlertMessage(cwPatientId: string, personIds: string[]): string {
-  return `Patient CW ID: ${cwPatientId}; Person IDs: ${personIds.join(", ")}`;
->>>>>>> 7c167fc1
 }
 
 export function getMatchingStrongIds(
@@ -250,59 +133,4 @@
   const patientIds = commonwellPatient.details?.identifier;
   if (!personIds || !personIds.length || !patientIds || !patientIds.length) return [];
   return intersectionBy(personIds, patientIds, id => `${id.system}|${id.key}`);
-}
-
-export async function searchPersonIds({
-  commonWell,
-  queryMeta,
-  strongIds,
-}: {
-  commonWell: CommonWellAPI;
-  queryMeta: RequestMetadata;
-  strongIds: StrongId[];
-}): Promise<string[]> {
-  const { log, debug } = out(`CW searchPersonIds`);
-  const respSearches = await Promise.allSettled(
-    strongIds.map(id =>
-      commonWell.searchPerson(queryMeta, id.key, id.system).catch(error => {
-        const msg = `Failure searching person @ CW by personal ID`;
-        log(`${msg}. Cause: ${error}`);
-        capture.message(msg, { extra: { context: `cw.searchPersonIds`, error }, level: "error" });
-        throw error;
-      })
-    )
-  );
-  debug(`resp searchPerson: `, JSON.stringify(respSearches));
-  const fulfilledPersons = respSearches
-    .flatMap(r => (r.status === "fulfilled" ? r.value._embedded?.person : []))
-    .flatMap(filterTruthy);
-  const duplicatedPersonIds = fulfilledPersons.flatMap(getPersonId).flatMap(filterTruthy);
-  return Array.from(new Set(duplicatedPersonIds));
-}
-
-export async function searchPersons({
-  commonWell,
-  queryMeta,
-  strongIds,
-}: {
-  commonWell: CommonWellAPI;
-  queryMeta: RequestMetadata;
-  strongIds: StrongId[];
-}): Promise<CommonwellPerson[]> {
-  const { log } = out(`CW searchPersons`);
-  const respSearches = await Promise.allSettled(
-    strongIds.map(id =>
-      commonWell.searchPerson(queryMeta, id.key, id.system).catch(error => {
-        const msg = `Failed to search for person with strongId`;
-        log(`${msg}. Cause: ${error}`);
-        capture.message(msg, { extra: { context: `cw.searchPersons`, error }, level: "error" });
-        throw error;
-      })
-    )
-  );
-  const fulfilled = respSearches
-    .flatMap(r => (r.status === "fulfilled" ? r.value._embedded?.person : []))
-    .flatMap(filterTruthy);
-
-  return fulfilled;
 }