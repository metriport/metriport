import { DocumentReference } from "@medplum/fhirtypes";
import {
  Document,
  documentReferenceResourceType,
  OperationOutcome,
  operationOutcomeResourceType,
  organizationQueryMeta,
} from "@metriport/commonwell-sdk";
import { oid } from "@metriport/core/domain/oid";
import { DownloadResult } from "@metriport/core/external/commonwell/document/document-downloader";
import httpStatus from "http-status";
import { chunk, partition } from "lodash";
import {
  getDocToFileFunction,
  getS3Info,
  getUrl,
  S3Info,
} from "../../../command/medical/document/document-query-storage-info";
import {
  MAPIWebhookStatus,
  processPatientDocumentRequest,
} from "../../../command/medical/document/document-webhook";
import { appendDocQueryProgress } from "../../../command/medical/patient/append-doc-query-progress";
import { getPatientOrFail } from "../../../command/medical/patient/get-patient";
import { reportUsage } from "../../../command/usage/report-usage";
import { Facility } from "../../../domain/medical/facility";
import { Organization } from "../../../domain/medical/organization";
import { Patient } from "../../../domain/medical/patient";
import { Product } from "../../../domain/product";
import ConversionError from "../../../errors/conversion-error";
import MetriportError from "../../../errors/metriport-error";
import NotFoundError from "../../../errors/not-found";
import { MedicalDataSource } from "../../../external";
import { toDTO } from "../../../routes/medical/dtos/documentDTO";
import { Config } from "../../../shared/config";
import { mapDocRefToMetriport } from "../../../shared/external";
import { errorToString } from "../../../shared/log";
import { capture } from "../../../shared/notifications";
import { Util } from "../../../shared/util";
import { isEnhancedCoverageEnabledForCx } from "../../aws/appConfig";
import { reportMetric } from "../../aws/cloudwatch";
import { convertCDAToFHIR, isConvertible } from "../../fhir-converter/converter";
import { makeFhirApi } from "../../fhir/api/api-factory";
import { DocumentReferenceWithId, toFHIR as toFHIRDocRef } from "../../fhir/document";
import { upsertDocumentToFHIRServer } from "../../fhir/document/save-document-reference";
import { groupFHIRErrors, tryDetermineFhirError } from "../../fhir/shared/error-mapping";
import { getAllPages } from "../../fhir/shared/paginated";
import { makeSearchServiceIngest } from "../../opensearch/file-search-connector-factory";
import { makeCommonWellAPI } from "../api";
import { groupCWErrors } from "../error-categories";
import { PatientWithCWData } from "../patient-external-data";
import { getPatientDataWithSingleFacility } from "../patient-shared";
import { makeDocumentDownloader } from "./document-downloader-factory";
import { sandboxGetDocRefsAndUpsert } from "./document-query-sandbox";
import {
  CWDocumentWithMetriportData,
  DocumentWithLocation,
  DocumentWithMetriportId,
  getFileName,
} from "./shared";
import { getPatientWithCWDataAndRetryLinking } from "../../../external/commonwell/patient-external-data";

const DOC_DOWNLOAD_CHUNK_SIZE = 10;

const DOC_DOWNLOAD_JITTER_DELAY_MAX_MS = 3_000; // in milliseconds
const DOC_DOWNLOAD_JITTER_DELAY_MIN_PCT = 10; // 1-100% of max delay

const DOC_DOWNLOAD_CHUNK_DELAY_MAX_MS = 10_000; // in milliseconds
const DOC_DOWNLOAD_CHUNK_DELAY_MIN_PCT = 40; // 1-100% of max delay

type File = DownloadResult & { isNew: boolean };

/**
 * Query CommonWell for DocumentReferences, download and convert documents to FHIR,
 * and store the FHIR results (doc refs and resources from conversion) on the FHIR server.
 *
 * This is likely to be a long-running function, so it should likely be called asynchronously.
 *
 * @param patient - the patient to query for
 * @param facilityId - the facility to query for (optional if the patient only has one facility)
 * @param forceDownload - whether to force download the documents from CW, even if they are already
 * on S3 (optional) - see `downloadDocsAndUpsertFHIR()` for the default value
 * @param ignoreDocRefOnFHIRServer - whether to ignore the doc refs on the FHIR server and re-query
 * CW for them (optional) - see `downloadDocsAndUpsertFHIR()` for the default value
 */
export async function queryAndProcessDocuments({
  patient: patientParam,
  facilityId,
  forceQuery = false,
  forceDownload,
  ignoreDocRefOnFHIRServer,
  ignoreFhirConversionAndUpsert,
  requestId,
}: {
  patient: Patient;
  facilityId?: string;
  forceQuery?: boolean;
  forceDownload?: boolean;
  ignoreDocRefOnFHIRServer?: boolean;
  ignoreFhirConversionAndUpsert?: boolean;
  requestId: string;
}): Promise<number> {
  const { log } = Util.out(`CW queryDocuments: ${requestId} - M patient ${patientParam.id}`);

  try {
<<<<<<< HEAD
    // If we can get the CW linkins status, then we can continue with the DQ
    // If not, we will set statuses to failed and return a failed response.
    const patient = await getPatientWithCWDataAndRetryLinking({
      patient: patientParam,
      facilityId,
    });
=======
    const [patient, isECEnabledForThisCx] = await Promise.all([
      getPatientWithCWData(patientParam),
      isEnhancedCoverageEnabledForCx(patientParam.cxId),
    ]);

    if (!patient && isECEnabledForThisCx) {
      log(`Couldn't get CW Data for Patient, but EC is enabled for CX, skipping DQ.`);
      return 0;
    }
    if (!patient) {
      const msg = `Couldn't get CW Data for Patient`;
      throw new MetriportError(msg, undefined, {
        cxId: patientParam.cxId,
        patientId: patientParam.id,
      });
    }
>>>>>>> 79f7a1b8
    const cwData = patient.data.externalData.COMMONWELL;

    const isWaitingForEnhancedCoverage =
      isECEnabledForThisCx &&
      cwData.cqLinkStatus && // we're not waiting for EC if the patient was created before cqLinkStatus was introduced
      cwData.cqLinkStatus !== "linked";

    const isTriggerDQ = forceQuery || !isWaitingForEnhancedCoverage;
    if (!isTriggerDQ) return 0;

    const { organization, facility } = await getPatientDataWithSingleFacility(patient, facilityId);

    if (Config.isSandbox()) {
      const documentsSandbox = await sandboxGetDocRefsAndUpsert({
        organization,
        patient,
        requestId,
      });
      return documentsSandbox.length;
    } else {
      log(`Querying for documents of patient ${patient.id}...`);
      const cwDocuments = await internalGetDocuments({
        patient: patient,
        organization,
        facility,
      });
      log(`Got ${cwDocuments.length} documents from CW`);

      const fhirDocRefs = await downloadDocsAndUpsertFHIR({
        patient,
        facilityId,
        documents: cwDocuments,
        forceDownload,
        ignoreDocRefOnFHIRServer,
        ignoreFhirConversionAndUpsert,
        requestId,
      });

      if (
        fhirDocRefs.length &&
        forceDownload === undefined &&
        ignoreDocRefOnFHIRServer === undefined
      ) {
        reportDocQueryUsage(patient);
      }

      log(`Finished processing ${fhirDocRefs.length} documents.`);
      return fhirDocRefs.length;
    }
  } catch (error) {
    console.log(`Error: ${errorToString(error)}`);
    processPatientDocumentRequest(
      patientParam.cxId,
      patientParam.id,
      "medical.document-download",
      MAPIWebhookStatus.failed
    );
    await appendDocQueryProgress({
      patient: { id: patientParam.id, cxId: patientParam.cxId },
      downloadProgress: { status: "failed" },
      requestId,
    });
    capture.error(error, {
      extra: {
        context: `cw.queryAndProcessDocuments`,
        error,
        patientId: patientParam.id,
        facilityId,
        forceDownload,
        requestId,
        ignoreDocRefOnFHIRServer,
      },
    });
    throw error;
  }
}

/**
 * Query for doc refs @ CommonWell. Those are not the documents themselves, just
 * references to them.
 *
 * @returns document references with CW format
 */
export async function internalGetDocuments({
  patient,
  organization,
  facility,
}: {
  patient: PatientWithCWData;
  organization: Organization;
  facility: Facility;
}): Promise<Document[]> {
  const context = "cw.queryDocument";
  const { log } = Util.out(`CW internalGetDocuments - M patient ${patient.id}`);

  const cwData = patient.data.externalData.COMMONWELL;

  const reportDocQueryMetric = (queryStart: number) => {
    const queryDuration = Date.now() - queryStart;
    reportMetric({
      name: context,
      value: queryDuration,
      unit: "Milliseconds",
      additionalDimension: "CommonWell",
    });
  };

  const orgName = organization.data.name;
  const orgOID = organization.oid;
  const facilityNPI = facility.data["npi"] as string; // TODO #414 move to strong type - remove `as string`
  const commonWell = makeCommonWellAPI(orgName, oid(orgOID));
  const queryMeta = organizationQueryMeta(orgName, { npi: facilityNPI });

  const docs: Document[] = [];
  const cwErrs: OperationOutcome[] = [];
  const queryStart = Date.now();
  const queryResponse = await commonWell.queryDocumentsFull(queryMeta, cwData.patientId);
  reportDocQueryMetric(queryStart);
  log(`resp queryDocumentsFull: ${JSON.stringify(queryResponse)}`);

  for (const item of queryResponse.entry) {
    if (item.content?.resourceType === documentReferenceResourceType) {
      docs.push(item as Document);
    } else if (item.content?.resourceType === operationOutcomeResourceType) {
      cwErrs.push(item as OperationOutcome);
    } else {
      log(`Unexpected resource type: ${item.content?.resourceType}`);
    }
  }

  if (cwErrs.length > 0) {
    reportCWErrors({
      errors: cwErrs,
      context: {
        cwReference: commonWell.lastReferenceHeader,
        patientId: patient.id,
      },
      log,
    });
  }

  log(`Document query got ${docs.length} documents${docs.length ? ", processing" : ""}...`);
  const documents: Document[] = docs.flatMap(d => {
    if (d.content && d.content.masterIdentifier?.value && d.content.location) {
      return {
        id: d.content.masterIdentifier.value,
        content: { location: d.content.location, ...d.content },
        contained: d.content.contained,
        masterIdentifier: d.content.masterIdentifier,
        subject: d.content.subject,
        context: d.content.context,
        fileName: getFileName(patient, d),
        description: d.content.description,
        type: d.content.type,
        status: d.content.status,
        location: d.content.location,
        indexed: d.content.indexed,
        mimeType: d.content.mimeType,
        size: d.content.size, // bytes
      };
    }
    log(`content, master ID or location not present, skipping - ${JSON.stringify(d)}`);
    return [];
  });

  return documents;
}

function reportCWErrors({
  errors,
  context,
  log,
}: {
  errors: OperationOutcome[];
  context: Record<string, unknown>;
  log: ReturnType<typeof Util.out>["log"];
}): void {
  const errorsByCategory = groupCWErrors(errors);
  for (const [category, errors] of Object.entries(errorsByCategory)) {
    const msg = `Document query error - ${category}`;
    log(`${msg}: ${JSON.stringify(errors)}`);
    capture.error(new Error(msg), {
      extra: { ...context, errors },
    });
  }
}

function reportFHIRError({
  patientId,
  doc,
  error,
  context,
  log,
}: {
  patientId: string;
  doc: Document;
  error: unknown;
  context: string;
  log: ReturnType<typeof Util.out>["log"];
}) {
  const errorTitle = `CDA>FHIR ${context}`;
  const extra = {
    context: `cw.document-query.` + context,
    patientId: patientId,
    documentReference: doc,
    originalError: error,
  };
  const mappingError = tryDetermineFhirError(error);
  if (mappingError.type === "mapping") {
    const mappedErrors = mappingError.errors;
    const groupedErrors = groupFHIRErrors(mappedErrors);
    for (const [group, errors] of Object.entries(groupedErrors)) {
      const msg = `${errorTitle} - ${group}`;
      log(`${msg} (docId ${doc.id}): ${msg}, errors: `, errors);
      capture.error(new ConversionError(msg, error), {
        extra: {
          ...extra,
          errors,
        },
      });
    }
  } else {
    log(`${errorTitle} (docId ${doc.id}): ${error}`);
    capture.error(new ConversionError(errorTitle, error), { extra });
  }
}

async function initPatientDocQuery(
  patient: Patient,
  totalDocs: number,
  convertibleDocs: number,
  requestId: string
): Promise<Patient> {
  return appendDocQueryProgress({
    patient: { id: patient.id, cxId: patient.cxId },
    downloadProgress: {
      status: "processing",
      total: totalDocs,
    },
    convertProgress: {
      status: "processing",
      total: convertibleDocs,
    },
    requestId,
  });
}

// custom type guard, this is dangerous as the compiler can't tell whether we're checking or not - but either this or exclamation point
function isValidDoc(doc: DocumentWithMetriportId): doc is DocumentWithLocation {
  const docLocation = doc.content.location;
  if (!docLocation) {
    console.log(
      `Doc without location, skipping - fhirDocId ${doc.id}, originalDocId ${doc.originalId}`
    );
    return false;
  }
  return true;
}

function convertToNonExistingS3Info(
  patient: Patient
): (doc: DocumentWithMetriportId) => Promise<S3Info> {
  return async (doc: DocumentWithMetriportId): Promise<S3Info> => {
    const docToFile = getDocToFileFunction(patient);
    const simpleFile = await docToFile(doc);
    return {
      ...simpleFile,
      fileExists: false,
      fileSize: undefined,
    };
  };
}

function addMetriportDocRefId({ cxId, patientId }: { cxId: string; patientId: string }) {
  return async (document: Document): Promise<DocumentWithMetriportId> => {
    const { metriportId, originalId } = await mapDocRefToMetriport({
      cxId,
      patientId,
      document,
      source: MedicalDataSource.COMMONWELL,
    });
    return {
      ...document,
      originalId: originalId,
      id: metriportId,
    };
  };
}

/**
 * Downloads documents from CommonWell DocumentReferences, storing them on S3. Additionally,
 * converts them to FHIR resources if they're CCDA, stores the results on the FHIR server.
 *
 * @param patient - the patient to query for
 * @param facilityId - the facility to determine the NPI to be used for the query @ CW
 * @param documents - the CommonWell document references to download and convert
 * @param forceDownload - whether to force download the documents from CW, even if they are already
 * on S3 (optional) - defaults to `false`
 * @param ignoreDocRefOnFHIRServer - whether to ignore the doc refs on the FHIR server and re-query
 * CW for them (optional) - defaults to `false`
 * @returns Document References as they were stored on the FHIR server
 */
export async function downloadDocsAndUpsertFHIR({
  patient,
  facilityId,
  documents,
  forceDownload = false,
  ignoreDocRefOnFHIRServer = false,
  ignoreFhirConversionAndUpsert = false,
  requestId,
}: {
  patient: Patient;
  facilityId?: string;
  documents: Document[];
  forceDownload?: boolean;
  ignoreDocRefOnFHIRServer?: boolean;
  ignoreFhirConversionAndUpsert?: boolean;
  requestId: string;
}): Promise<DocumentReference[]> {
  const { log } = Util.out(
    `CW downloadDocsAndUpsertFHIR - requestId ${requestId}, M patient ${patient.id}`
  );
  forceDownload && log(`override=true, NOT checking whether docs exist`);

  const cxId = patient.cxId;
  const fhirApi = makeFhirApi(patient.cxId);
  const docsNewLocation: DocumentReference[] = [];
  let completedCount = 0;
  let errorCount = 0;
  let errorCountConvertible = 0;
  let increaseCountConvertible = 0;
  const shouldUpsertFHIR = !ignoreFhirConversionAndUpsert;

  const docsWithMetriportId = await Promise.all(
    documents.map(
      addMetriportDocRefId({
        cxId: patient.cxId,
        patientId: patient.id,
      })
    )
  );

  const validDocs = docsWithMetriportId.filter(isValidDoc);
  log(`I have ${validDocs.length} valid docs to process`);

  // Get File info from S3 (or from memory, if override = true)
  const getFilesWithStorageInfo = async () =>
    forceDownload
      ? await Promise.all(validDocs.map(convertToNonExistingS3Info(patient)))
      : await getS3Info(validDocs, patient);

  // Get all DocumentReferences for this patient + File info from S3
  const [foundOnFHIR, filesWithStorageInfo] = await Promise.all([
    ignoreDocRefOnFHIRServer
      ? []
      : getAllPages(() =>
          fhirApi.searchResourcePages("DocumentReference", `patient=${patient.id}`)
        ),
    getFilesWithStorageInfo(),
  ]);

  const [foundOnStorage, notFoundOnStorage] = partition(
    filesWithStorageInfo,
    (f: S3Info) => f.fileExists
  );
  // Make sure the found ones are on FHIR, otherwise also download them and store on FHIR
  const foundOnStorageButNotOnFHIR = foundOnStorage.filter(
    f => !foundOnFHIR.find(d => d.id === f.docId)
  );
  const filesToDownload = notFoundOnStorage.concat(foundOnStorageButNotOnFHIR);

  const docsToDownload = filesToDownload.flatMap(f => validDocs.find(d => d.id === f.docId) ?? []);

  const fileInfoByDocId = (docId: string) => filesWithStorageInfo.find(f => f.docId === docId);

  const convertibleDocCount = docsToDownload.filter(doc =>
    isConvertible(doc.content?.mimeType)
  ).length;
  log(`I have ${docsToDownload.length} docs to download (${convertibleDocCount} convertible)`);
  await initPatientDocQuery(patient, docsToDownload.length, convertibleDocCount, requestId);

  // TODO move to executeAsynchronously() from core
  // split the list in chunks
  const chunks = chunk(docsToDownload, DOC_DOWNLOAD_CHUNK_SIZE);
  for (const docChunk of chunks) {
    const s3Refs = await Promise.allSettled(
      docChunk.map(async doc => {
        let errorReported = false;
        let uploadToS3: () => Promise<File>;
        let file: Awaited<ReturnType<typeof uploadToS3>> | undefined = undefined;
        const isConvertibleDoc = isConvertible(doc.content?.mimeType);

        try {
          const fileInfo = fileInfoByDocId(doc.id);
          if (!fileInfo) {
            if (isConvertibleDoc && !ignoreFhirConversionAndUpsert) increaseCountConvertible--;
            throw new MetriportError("Missing file info", undefined, { docId: doc.id });
          }

          try {
            // add some randomness to avoid overloading the servers
            await jitterSingleDownload();

            if (!fileInfo.fileExists) {
              // Download from CW and upload to S3
              uploadToS3 = async () => {
                const { organization, facility } = await getPatientDataWithSingleFacility(
                  { id: patient.id, cxId },
                  facilityId
                );
                const facilityNPI = facility.data["npi"] as string; // TODO #414 move
                const newFile = triggerDownloadDocument({
                  doc,
                  fileInfo,
                  organization,
                  facilityNPI,
                  cxId,
                  requestId,
                });

                return newFile;
              };
            } else {
              // Get info from existing S3 file
              uploadToS3 = async () => {
                const signedUrl = getUrl(fileInfo.fileName, fileInfo.fileLocation);
                const url = new URL(signedUrl);
                const s3Location = url.origin + url.pathname;
                return {
                  bucket: fileInfo.fileLocation,
                  key: fileInfo.fileName,
                  location: s3Location,
                  contentType: fileInfo.fileContentType,
                  size: fileInfo.fileSize,
                  isNew: false,
                };
              };
            }
            file = await uploadToS3();
          } catch (error) {
            if (isConvertibleDoc && !ignoreFhirConversionAndUpsert) errorCountConvertible++;

            const isZeroLength = doc.content.size === 0;
            if (isZeroLength && error instanceof NotFoundError) {
              // we don't want to report errors when the file was originally flagged as empty
              errorReported = true;
              throw error;
            }
            const zeroLengthDetailsStr = isZeroLength ? "zero length document" : "";
            log(
              `Error downloading ${zeroLengthDetailsStr} from CW and upserting to FHIR (docId ${doc.id}): ${error}`
            );
            capture.error(error, {
              extra: {
                context: `s3.documentUpload`,
                patientId: patient.id,
                documentReference: doc,
                isZeroLength,
                requestId,
                error,
              },
            });
            errorReported = true;
            throw error;
          }

          // If an xml document contained b64 data, we will parse, convert and store it in s3 as the default downloaded document.
          // Because of this the document content type may not match the s3 file content type hence this check.
          // This will prevent us from converting non xml documents to FHIR.
          const isFileConvertible = fileIsConvertible(file);

          const shouldConvertCDA =
            file.isNew && !ignoreFhirConversionAndUpsert && isFileConvertible;

          const docWithFile: CWDocumentWithMetriportData = {
            ...doc,
            metriport: {
              fileName: file.key,
              location: file.location,
              fileSize: file.size,
              fileContentType: file.contentType,
            },
          };

          if (!shouldConvertCDA && isConvertibleDoc) {
            increaseCountConvertible--;
          } else if (shouldConvertCDA && !isConvertibleDoc) {
            increaseCountConvertible++;
          }

          if (shouldConvertCDA) {
            try {
              await convertCDAToFHIR({
                patient,
                document: doc,
                s3FileName: file.key,
                s3BucketName: file.bucket,
                requestId,
              });
            } catch (err) {
              // don't fail/throw or send to Sentry here, we already did that on the convertCDAToFHIR function
              log(
                `Error triggering conversion of doc ${doc.id}, just increasing errorCountConvertible - ${err}`
              );
              errorCountConvertible++;
            }
          }

          const FHIRDocRef = toFHIRDocRef(doc.id, docWithFile, patient);

          if (shouldUpsertFHIR) {
            const [fhir] = await Promise.allSettled([
              upsertDocumentToFHIRServer(cxId, FHIRDocRef, log).catch(error => {
                const context = "upsertDocumentToFHIRServer";
                reportFHIRError({ patientId: patient.id, doc, error, context, log });
                errorReported = true;
                throw error;
              }),
              ingestIntoSearchEngine(patient, FHIRDocRef, file, requestId, log),
            ]);
            processFhirAndSearchResponse(patient, doc, fhir);
          }

          completedCount++;

          return FHIRDocRef;
        } catch (error) {
          errorCount++;

          log(`Error processing doc: ${error}`, doc);
          if (!errorReported && !(error instanceof NotFoundError)) {
            capture.error(error, {
              extra: {
                context: `cw.downloadDocsAndUpsertFHIR`,
                patientId: patient.id,
                document: doc,
                requestId,
                error,
              },
            });
          }
          throw error;
        } finally {
          // TODO: eventually we will have to update this to support multiple HIEs
          try {
            await appendDocQueryProgress({
              patient: { id: patient.id, cxId: patient.cxId },
              downloadProgress: {
                status: "processing",
                successful: completedCount,
                errors: errorCount,
              },
              requestId,
            });
          } catch (error) {
            capture.error(error, {
              extra: { context: `cw.downloadDocsAndUpsertFHIR`, patient, requestId, error },
            });
          }
        }
      })
    );

    const docGroupLocations: DocumentReference[] = s3Refs.flatMap(ref =>
      ref.status === "fulfilled" && ref.value ? ref.value : []
    );
    docsNewLocation.push(...docGroupLocations);

    // take some time to avoid throttling other servers
    await sleepBetweenChunks();
  }

  const updatedPatient = await appendDocQueryProgress({
    patient: { id: patient.id, cxId: patient.cxId },
    downloadProgress: { status: "completed" },
    ...(convertibleDocCount <= 0
      ? {
          convertProgress: {
            status: "completed",
            total: 0,
          },
        }
      : undefined),
    convertibleDownloadErrors: errorCountConvertible,
    increaseCountConvertible,
    requestId,
  });
  // send webhook to CXs when docs are done downloading
  processPatientDocumentRequest(
    cxId,
    patient.id,
    "medical.document-download",
    MAPIWebhookStatus.completed,
    toDTO(docsNewLocation)
  );
  // send webhook to CXs if docs are done converting (at this point only if no conversions to be done)
  const patientFromDB = await getPatientOrFail({ cxId: patient.cxId, id: patient.id });
  const conversionStatusFromDB = patientFromDB.data.documentQueryProgress?.convert?.status;
  const conversionStatusFromAppend = updatedPatient.data.documentQueryProgress?.convert?.status;
  if (conversionStatusFromAppend === "completed" || conversionStatusFromDB === "completed") {
    processPatientDocumentRequest(
      cxId,
      patient.id,
      "medical.document-conversion",
      MAPIWebhookStatus.completed
    );
    if (conversionStatusFromAppend !== conversionStatusFromDB) {
      log(
        `Conversion status from DB and append are different! ` +
          `fromAppend: ${conversionStatusFromAppend}, ` +
          `fromDB: ${conversionStatusFromDB}`
      );
    }
  }

  return docsNewLocation;
}

function processFhirAndSearchResponse(
  patient: Patient,
  doc: DocumentWithLocation,
  fhir: PromiseSettledResult<void>
): void {
  const base = { patientId: patient.id, docId: doc.id };
  if (fhir.status === "rejected") {
    throw new MetriportError("Error upserting to FHIR", undefined, {
      ...base,
      failed: fhir.reason,
    });
  }
}

async function triggerDownloadDocument({
  doc,
  fileInfo,
  organization,
  facilityNPI,
  cxId,
  requestId,
}: {
  doc: DocumentWithLocation;
  fileInfo: S3Info;
  organization: Organization;
  facilityNPI: string;
  cxId: string;
  requestId: string;
}): Promise<File> {
  const docDownloader = makeDocumentDownloader({
    orgName: organization.data.name,
    orgOid: organization.oid,
    npi: facilityNPI,
  });
  const document = {
    id: doc.id,
    mimeType: doc.content.mimeType,
    location: doc.content.location,
  };
  const adjustedFileInfo = {
    name: fileInfo.fileName,
    location: fileInfo.fileLocation,
  };

  try {
    const result = await docDownloader.download({ document, fileInfo: adjustedFileInfo, cxId });
    return {
      ...result,
      isNew: true,
    };
    // eslint-disable-next-line @typescript-eslint/no-explicit-any
  } catch (error: any) {
    if (error.status === httpStatus.NOT_FOUND) {
      console.log(`Document not found on CW, skipping - requestId: ${requestId}. Error: ${error}`);
      throw new NotFoundError("Document not found on CW", error, { requestId });
    } else {
      throw error;
    }
  }
}

const fileIsConvertible = (f: File) => isConvertible(f.contentType);

async function sleepBetweenChunks(): Promise<void> {
  return Util.sleepRandom(DOC_DOWNLOAD_CHUNK_DELAY_MAX_MS, DOC_DOWNLOAD_CHUNK_DELAY_MIN_PCT / 100);
}
async function jitterSingleDownload(): Promise<void> {
  return Util.sleepRandom(
    DOC_DOWNLOAD_JITTER_DELAY_MAX_MS,
    DOC_DOWNLOAD_JITTER_DELAY_MIN_PCT / 100
  );
}

async function ingestIntoSearchEngine(
  patient: Patient,
  fhirDoc: DocumentReferenceWithId,
  file: File,
  requestId: string,
  log = console.log
): Promise<void> {
  const openSearch = makeSearchServiceIngest();
  if (!openSearch.isIngestible({ contentType: file.contentType, fileName: file.key })) {
    log(
      `Skipping ingestion of doc ${fhirDoc.id} / file ${file.key} into OpenSearch: not ingestible`
    );
    return;
  }
  try {
    await openSearch.ingest({
      cxId: patient.cxId,
      patientId: patient.id,
      entryId: fhirDoc.id,
      s3FileName: file.key,
      s3BucketName: file.bucket,
      requestId,
    });
  } catch (error) {
    log(
      `Error ingesting doc ${fhirDoc.id} / file ${file.key} into OpenSearch: ${errorToString(
        error
      )}`
    );
    capture.error(error, {
      extra: {
        context: `ingestIntoSearchEngine`,
        patientId: patient.id,
        file,
        requestId,
        error,
      },
    });
    // intentionally not throwing here, we don't want to fail b/c of search ingestion
  }
}

function reportDocQueryUsage(patient: Patient, docQuery = true): void {
  reportUsage({
    cxId: patient.cxId,
    entityId: patient.id,
    product: Product.medical,
    docQuery,
  });
}<|MERGE_RESOLUTION|>--- conflicted
+++ resolved
@@ -103,16 +103,10 @@
   const { log } = Util.out(`CW queryDocuments: ${requestId} - M patient ${patientParam.id}`);
 
   try {
-<<<<<<< HEAD
     // If we can get the CW linkins status, then we can continue with the DQ
     // If not, we will set statuses to failed and return a failed response.
-    const patient = await getPatientWithCWDataAndRetryLinking({
-      patient: patientParam,
-      facilityId,
-    });
-=======
     const [patient, isECEnabledForThisCx] = await Promise.all([
-      getPatientWithCWData(patientParam),
+      getPatientWithCWDataAndRetryLinking({ patient: patientParam, facilityId }),
       isEnhancedCoverageEnabledForCx(patientParam.cxId),
     ]);
 
@@ -127,7 +121,6 @@
         patientId: patientParam.id,
       });
     }
->>>>>>> 79f7a1b8
     const cwData = patient.data.externalData.COMMONWELL;
 
     const isWaitingForEnhancedCoverage =
