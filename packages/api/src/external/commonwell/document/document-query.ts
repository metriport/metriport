--- conflicted
+++ resolved
@@ -191,14 +191,10 @@
     });
     log(`Got ${cwDocuments.length} documents from CW`);
 
-<<<<<<< HEAD
-    const duration = elapsedTimeFromNow(startedAt);
-=======
     const docQueryStartedAt = patient.data.documentQueryProgress?.startedAt;
     const duration = elapsedTimeFromNow(docQueryStartedAt);
     const contentTypes = cwDocuments.map(getContentTypeOrUnknown);
     const contentTypeCounts = getDocumentReferenceContentTypeCounts(contentTypes);
->>>>>>> d8cf686d
 
     analytics({
       distinctId: cxId,
