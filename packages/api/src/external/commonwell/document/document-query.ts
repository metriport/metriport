--- conflicted
+++ resolved
@@ -131,16 +131,7 @@
       cwData.cqLinkStatus && // we're not waiting for EC if the patient was created before cqLinkStatus was introduced
       cwData.cqLinkStatus !== "linked";
 
-<<<<<<< HEAD
-    const isTriggerDQ = forceQuery || !isWaitingForEnhancedCoverage;
-=======
-    // if CQ direct is enabled, then even if we are waiting for EC, we should go ahead with DQ,
-    // since we don't trigger EC for cx's with CQ direct enabled
     const isTriggerDQ = forceQuery || !isWaitingForEnhancedCoverage || isCQDirectEnabledForThisCx;
-    if (!isTriggerDQ) return 0;
-
-    const { organization, facility } = await getPatientDataWithSingleFacility(patient, facilityId);
->>>>>>> ddaa1c2a
 
     if (!isTriggerDQ) return;
 
