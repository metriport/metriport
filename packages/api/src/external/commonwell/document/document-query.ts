import { DocumentReference } from "@medplum/fhirtypes";
import {
  Document,
  documentReferenceResourceType,
  OperationOutcome,
  operationOutcomeResourceType,
  organizationQueryMeta,
} from "@metriport/commonwell-sdk";
import { chunk, partition } from "lodash";
import {
  getDocToFileFunction,
  getS3Info,
  getUrl,
  S3Info,
} from "../../../command/medical/document/document-query-storage-info";
import {
  MAPIWebhookStatus,
  processPatientDocumentRequest,
} from "../../../command/medical/document/document-webhook";
import { appendDocQueryProgress } from "../../../command/medical/patient/append-doc-query-progress";
import { getPatientOrFail } from "../../../command/medical/patient/get-patient";
import { reportUsage } from "../../../command/usage/report-usage";
import { Product } from "../../../domain/product";
import ConversionError from "../../../errors/conversion-error";
import MetriportError from "../../../errors/metriport-error";
import NotFoundError from "../../../errors/not-found";
import { MedicalDataSource } from "../../../external";
import { Facility } from "../../../models/medical/facility";
import { Organization } from "../../../models/medical/organization";
import { Patient } from "../../../models/medical/patient";
import { toDTO } from "../../../routes/medical/dtos/documentDTO";
import { Config } from "../../../shared/config";
import { mapDocRefToMetriport } from "../../../shared/external";
import { errorToString } from "../../../shared/log";
import { capture } from "../../../shared/notifications";
import { oid } from "../../../shared/oid";
import { Util } from "../../../shared/util";
import { reportMetric } from "../../aws/cloudwatch";
import { convertCDAToFHIR, isConvertible } from "../../fhir-converter/converter";
import { makeFhirApi } from "../../fhir/api/api-factory";
import { toFHIR as toFHIRDocRef } from "../../fhir/document";
import { upsertDocumentToFHIRServer } from "../../fhir/document/save-document-reference";
import { groupFHIRErrors, tryDetermineFhirError } from "../../fhir/shared/error-mapping";
import { getAllPages } from "../../fhir/shared/paginated";
import { makeCommonWellAPI } from "../api";
import { groupCWErrors } from "../error-categories";
import { getPatientData, PatientDataCommonwell } from "../patient-shared";
import { makeLambdaClient } from "../../../external/aws/lambda";
import { sandboxGetDocRefsAndUpsert } from "./document-query-sandbox";
import {
  CWDocumentWithMetriportData,
  DocumentWithLocation,
  DocumentWithMetriportId,
  getFileName,
} from "./shared";

const DOC_DOWNLOAD_CHUNK_SIZE = 10;

const DOC_DOWNLOAD_JITTER_DELAY_MAX_MS = 3_000; // in milliseconds
const DOC_DOWNLOAD_JITTER_DELAY_MIN_PCT = 10; // 1-100% of max delay

const DOC_DOWNLOAD_CHUNK_DELAY_MAX_MS = 10_000; // in milliseconds
const DOC_DOWNLOAD_CHUNK_DELAY_MIN_PCT = 40; // 1-100% of max delay

const lambdaClient = makeLambdaClient();

/**
 * Query CommonWell for DocumentReferences, download and convert documents to FHIR,
 * and store the FHIR results (doc refs and resources from conversion) on the FHIR server.
 *
 * This is likely to be a long-running function, so it should likely be called asynchronously.
 *
 * @param patient - the patient to query for
 * @param facilityId - the facility to query for
 * @param forceDownload - whether to force download the documents from CW, even if they are already
 * on S3 (optional) - see `downloadDocsAndUpsertFHIR()` for the default value
 * @param ignoreDocRefOnFHIRServer - whether to ignore the doc refs on the FHIR server and re-query
 * CW for them (optional) - see `downloadDocsAndUpsertFHIR()` for the default value
 */
export async function queryAndProcessDocuments({
  patient,
  facilityId,
  forceDownload,
  ignoreDocRefOnFHIRServer,
<<<<<<< HEAD
  ignoreFhirConversion,
=======
  requestId,
>>>>>>> ae571ee2
}: {
  patient: Patient;
  facilityId: string;
  forceDownload?: boolean;
  ignoreDocRefOnFHIRServer?: boolean;
<<<<<<< HEAD
  ignoreFhirConversion?: boolean;
=======
  requestId: string;
>>>>>>> ae571ee2
}): Promise<number> {
  const { log } = Util.out(`CW queryDocuments: ${requestId} - M patient ${patient.id}`);

  const { organization, facility } = await getPatientData(patient, facilityId);

  try {
    if (Config.isSandbox()) {
      const documentsSandbox = await sandboxGetDocRefsAndUpsert({
        organization,
        facility,
        patient,
        requestId,
      });
      return documentsSandbox.length;
    } else {
      log(`Querying for documents of patient ${patient.id}...`);
      const cwDocuments = await internalGetDocuments({ patient, organization, facility });
      log(`Got ${cwDocuments.length} documents from CW`);

      const fhirDocRefs = await downloadDocsAndUpsertFHIR({
        patient,
        facilityId,
        documents: cwDocuments,
        forceDownload,
        ignoreDocRefOnFHIRServer,
<<<<<<< HEAD
        ignoreFhirConversion,
=======
        requestId,
>>>>>>> ae571ee2
      });

      if (
        fhirDocRefs.length &&
        forceDownload === undefined &&
        ignoreDocRefOnFHIRServer === undefined
      ) {
        reportDocQueryUsage(patient);
      }

      log(`Finished processing ${fhirDocRefs.length} documents.`);
      return fhirDocRefs.length;
    }
  } catch (error) {
    console.log(`Error: ${errorToString(error)}`);
    processPatientDocumentRequest(
      organization.cxId,
      patient.id,
      "medical.document-download",
      MAPIWebhookStatus.failed
    );
    await appendDocQueryProgress({
      patient: { id: patient.id, cxId: patient.cxId },
      downloadProgress: { status: "failed" },
      requestId,
    });
    capture.error(error, {
      extra: {
        context: `cw.queryAndProcessDocuments`,
        error,
        patientId: patient.id,
        facilityId,
        forceDownload,
        requestId,
        ignoreDocRefOnFHIRServer,
      },
    });
    throw error;
  }
}

/**
 * Query for doc refs @ CommonWell. Those are not the documents themselves, just
 * references to them.
 *
 * @returns document references with CW format
 */
export async function internalGetDocuments({
  patient,
  organization,
  facility,
}: {
  patient: Patient;
  organization: Organization;
  facility: Facility;
}): Promise<Document[]> {
  const context = "cw.queryDocument";
  const { log } = Util.out(`CW internalGetDocuments - M patient ${patient.id}`);

  const externalData = patient.data.externalData?.COMMONWELL;
  if (!externalData) {
    log(`No external data found for patient ${patient.id}, not querying for docs`);
    return [];
  }
  const cwData = externalData as PatientDataCommonwell;

  const reportDocQueryMetric = (queryStart: number) => {
    const queryDuration = Date.now() - queryStart;
    reportMetric({
      name: context,
      value: queryDuration,
      unit: "Milliseconds",
      additionalDimension: "CommonWell",
    });
  };

  const orgName = organization.data.name;
  const orgOID = organization.oid;
  const facilityNPI = facility.data["npi"] as string; // TODO #414 move to strong type - remove `as string`
  const commonWell = makeCommonWellAPI(orgName, oid(orgOID));
  const queryMeta = organizationQueryMeta(orgName, { npi: facilityNPI });

  const docs: Document[] = [];
  const cwErrs: OperationOutcome[] = [];
  const queryStart = Date.now();
  const queryResponse = await commonWell.queryDocumentsFull(queryMeta, cwData.patientId);
  reportDocQueryMetric(queryStart);
  log(`resp queryDocumentsFull: ${JSON.stringify(queryResponse)}`);

  for (const item of queryResponse.entry) {
    if (item.content?.resourceType === documentReferenceResourceType) {
      docs.push(item as Document);
    } else if (item.content?.resourceType === operationOutcomeResourceType) {
      cwErrs.push(item as OperationOutcome);
    } else {
      log(`Unexpected resource type: ${item.content?.resourceType}`);
    }
  }

  if (cwErrs.length > 0) {
    reportCWErrors({
      errors: cwErrs,
      context: {
        cwReference: commonWell.lastReferenceHeader,
        patientId: patient.id,
      },
      log,
    });
  }

  log(`Document query got ${docs.length} documents${docs.length ? ", processing" : ""}...`);
  const documents: Document[] = docs.flatMap(d => {
    if (d.content && d.content.masterIdentifier?.value && d.content.location) {
      return {
        id: d.content.masterIdentifier.value,
        content: { location: d.content.location, ...d.content },
        contained: d.content.contained,
        masterIdentifier: d.content.masterIdentifier,
        subject: d.content.subject,
        context: d.content.context,
        fileName: getFileName(patient, d),
        description: d.content.description,
        type: d.content.type,
        status: d.content.status,
        location: d.content.location,
        indexed: d.content.indexed,
        mimeType: d.content.mimeType,
        size: d.content.size, // bytes
      };
    }
    log(`content, master ID or location not present, skipping - ${JSON.stringify(d)}`);
    return [];
  });

  return documents;
}

function reportCWErrors({
  errors,
  context,
  log,
}: {
  errors: OperationOutcome[];
  context: Record<string, unknown>;
  log: ReturnType<typeof Util.out>["log"];
}): void {
  const errorsByCategory = groupCWErrors(errors);
  for (const [category, errors] of Object.entries(errorsByCategory)) {
    const msg = `Document query error - ${category}`;
    log(`${msg}: ${JSON.stringify(errors)}`);
    capture.error(new Error(msg), {
      extra: { ...context, errors },
    });
  }
}

function reportFHIRError({
  patientId,
  doc,
  error,
  log,
}: {
  patientId: string;
  doc: Document;
  error: unknown;
  log: ReturnType<typeof Util.out>["log"];
}) {
  const errorTitle = `CDA>FHIR ${ConversionError.prefix}`;
  const extra = {
    context: `cw.getDocuments.convertToFHIR`,
    patientId: patientId,
    documentReference: doc,
    originalError: error,
  };
  const mappingError = tryDetermineFhirError(error);
  if (mappingError.type === "mapping") {
    const mappedErrors = mappingError.errors;
    const groupedErrors = groupFHIRErrors(mappedErrors);
    for (const [group, errors] of Object.entries(groupedErrors)) {
      const msg = `${errorTitle} - ${group}`;
      log(`${msg} (docId ${doc.id}): ${msg}, errors: `, errors);
      capture.error(new ConversionError(msg, error), {
        extra: {
          ...extra,
          errors,
        },
      });
    }
  } else {
    log(`${errorTitle} (docId ${doc.id}): ${error}`);
    capture.error(new ConversionError(errorTitle, error), { extra });
  }
}

async function initPatientDocQuery(
  patient: Patient,
  totalDocs: number,
  convertibleDocs: number,
  requestId: string
): Promise<Patient> {
  return appendDocQueryProgress({
    patient: { id: patient.id, cxId: patient.cxId },
    downloadProgress: {
      status: "processing",
      total: totalDocs,
    },
    convertProgress: {
      status: "processing",
      total: convertibleDocs,
    },
    requestId,
  });
}

// custom type guard, this is dangerous as the compiler can't tell whether we're checking or not - but either this or exclamation point
function isValidDoc(doc: DocumentWithMetriportId): doc is DocumentWithLocation {
  const docLocation = doc.content.location;
  if (!docLocation) {
    console.log(
      `Doc without location, skipping - fhirDocId ${doc.id}, originalDocId ${doc.originalId}`
    );
    return false;
  }
  return true;
}

function convertToNonExistingS3Info(
  patient: Patient
): (doc: DocumentWithMetriportId) => Promise<S3Info> {
  return async (doc: DocumentWithMetriportId): Promise<S3Info> => {
    const docToFile = getDocToFileFunction(patient);
    const simpleFile = await docToFile(doc);
    return {
      ...simpleFile,
      fileExists: false,
      fileSize: undefined,
      fileContentType: undefined,
    };
  };
}

function addMetriportDocRefId({ cxId, patientId }: { cxId: string; patientId: string }) {
  return async (document: Document): Promise<DocumentWithMetriportId> => {
    const { metriportId, originalId } = await mapDocRefToMetriport({
      cxId,
      patientId,
      document,
      source: MedicalDataSource.COMMONWELL,
    });
    return {
      ...document,
      originalId: originalId,
      id: metriportId,
    };
  };
}

/**
 * Downloads documents from CommonWell DocumentReferences, storing them on S3. Additionally,
 * converts them to FHIR resources if they're CCDA, stores the results on the FHIR server.
 *
 * @param patient - the patient to query for
 * @param facilityId - the facility to determine the NPI to be used for the query @ CW
 * @param documents - the CommonWell document references to download and convert
 * @param forceDownload - whether to force download the documents from CW, even if they are already
 * on S3 (optional) - defaults to `false`
 * @param ignoreDocRefOnFHIRServer - whether to ignore the doc refs on the FHIR server and re-query
 * CW for them (optional) - defaults to `false`
 * @returns Document References as they were stored on the FHIR server
 */
export async function downloadDocsAndUpsertFHIR({
  patient,
  facilityId,
  documents,
  forceDownload = false,
  ignoreDocRefOnFHIRServer = false,
<<<<<<< HEAD
  ignoreFhirConversion = false,
=======
  requestId,
>>>>>>> ae571ee2
}: {
  patient: Patient;
  facilityId: string;
  documents: Document[];
  forceDownload?: boolean;
  ignoreDocRefOnFHIRServer?: boolean;
<<<<<<< HEAD
  ignoreFhirConversion?: boolean;
=======
  requestId: string;
>>>>>>> ae571ee2
}): Promise<DocumentReference[]> {
  const { log } = Util.out(
    `CW downloadDocsAndUpsertFHIR - requestId ${requestId}, M patient ${patient.id}`
  );
  forceDownload && log(`override=true, NOT checking whether docs exist`);

  const cxId = patient.cxId;
  const fhirApi = makeFhirApi(patient.cxId);
  const docsNewLocation: DocumentReference[] = [];
  let completedCount = 0;
  let errorCount = 0;
  let errorCountConvertible = 0;

  const docsWithMetriportId = await Promise.all(
    documents.map(
      addMetriportDocRefId({
        cxId: patient.cxId,
        patientId: patient.id,
      })
    )
  );

  const validDocs = docsWithMetriportId.filter(isValidDoc);
  log(`I have ${validDocs.length} valid docs to process`);

  // Get File info from S3 (or from memory, if override = true)
  const getFilesWithStorageInfo = async () =>
    forceDownload
      ? await Promise.all(validDocs.map(convertToNonExistingS3Info(patient)))
      : await getS3Info(validDocs, patient);

  // Get all DocumentReferences for this patient + File info from S3
  const [foundOnFHIR, filesWithStorageInfo] = await Promise.all([
    ignoreDocRefOnFHIRServer
      ? []
      : getAllPages(() =>
          fhirApi.searchResourcePages("DocumentReference", `patient=${patient.id}`)
        ),
    getFilesWithStorageInfo(),
  ]);

  const [foundOnStorage, notFoundOnStorage] = partition(
    filesWithStorageInfo,
    (f: S3Info) => f.fileExists
  );
  // Make sure the found ones are on FHIR, otherwise also download them and store on FHIR
  const foundOnStorageButNotOnFHIR = foundOnStorage.filter(
    f => !foundOnFHIR.find(d => d.id === f.docId)
  );
  const filesToDownload = notFoundOnStorage.concat(foundOnStorageButNotOnFHIR);

  const docsToDownload = filesToDownload.flatMap(f => validDocs.find(d => d.id === f.docId) ?? []);

  const fileInfoByDocId = (docId: string) => filesWithStorageInfo.find(f => f.docId === docId);

  const convertibleDocCount = docsToDownload.filter(isConvertible).length;
  log(`I have ${docsToDownload.length} docs to download (${convertibleDocCount} convertible)`);
  await initPatientDocQuery(patient, docsToDownload.length, convertibleDocCount, requestId);

  // split the list in chunks
  const chunks = chunk(docsToDownload, DOC_DOWNLOAD_CHUNK_SIZE);
  for (const docChunk of chunks) {
    const s3Refs = await Promise.allSettled(
      docChunk.map(async doc => {
        let errorReported = false;
        const isConvertibleDoc = isConvertible(doc);
        try {
          const fileInfo = fileInfoByDocId(doc.id);
          if (!fileInfo) {
            throw new MetriportError("Missing file info", undefined, { docId: doc.id });
          }

          let uploadToS3: () => Promise<File>;
          let file: Awaited<ReturnType<typeof uploadToS3>>;

          try {
            // add some randomness to avoid overloading the servers
            await jitterSingleDownload();

            if (!fileInfo.fileExists) {
              uploadToS3 = async () => {
                const { organization, facility } = await getPatientData(
                  { id: patient.id, cxId },
                  facilityId
                );
                const facilityNPI = facility.data["npi"] as string; // TODO #414 move

                const newFile = triggerDownloadDocument({
                  doc,
                  fileInfo,
                  organization,
                  facilityNPI,
                  cxId,
                });

                return newFile;
              };
            } else {
              // Get info from existing S3 file
              uploadToS3 = async () => {
                const signedUrl = getUrl(fileInfo.fileName, fileInfo.fileLocation);
                const url = new URL(signedUrl);
                const s3Location = url.origin + url.pathname;
                return {
                  bucket: fileInfo.fileLocation,
                  key: fileInfo.fileName,
                  location: s3Location,
                  contentType: fileInfo.fileContentType,
                  size: fileInfo.fileSize,
                  isNew: false,
                };
              };
            }
            file = await uploadToS3();
          } catch (error) {
            const isZeroLength = doc.content.size === 0;
            if (isZeroLength && error instanceof NotFoundError) {
              // we don't want to report errors when the file was originally flagged as empty
              errorReported = true;
              throw error;
            }
            const zeroLengthDetailsStr = isZeroLength ? "zero length document" : "";
            log(
              `Error downloading ${zeroLengthDetailsStr} from CW and upserting to FHIR (docId ${doc.id}): ${error}`
            );
            capture.error(error, {
              extra: {
                context: `s3.documentUpload`,
                patientId: patient.id,
                documentReference: doc,
                isZeroLength,
                requestId,
                error,
              },
            });
            errorReported = true;
            throw error;
          }

          const docWithFile: CWDocumentWithMetriportData = {
            ...doc,
            metriport: {
              fileName: file.key,
              location: file.location,
              fileSize: file.size,
              fileContentType: file.contentType,
            },
          };

          if (file.isNew && !ignoreFhirConversion) {
            try {
              await convertCDAToFHIR({
                patient,
                document: doc,
                s3FileName: file.key,
                s3BucketName: file.bucket,
                requestId,
              });
            } catch (err) {
              // don't fail/throw or send to Sentry here, we already did that on the convertCDAToFHIR function
              log(
                `Error triggering conversion of doc ${doc.id}, just increasing errorCountConvertible - ${err}`
              );
              errorCountConvertible++;
            }
          } else {
            // count this doc as an error so we can decrement the total to be converted in the query status
            errorCountConvertible++;
          }

          const FHIRDocRef = toFHIRDocRef(doc.id, docWithFile, patient);

          if (!ignoreFhirConversion) {
            try {
              await upsertDocumentToFHIRServer(cxId, FHIRDocRef);
            } catch (error) {
              reportFHIRError({ patientId: patient.id, doc, error, log });
              errorReported = true;
              throw error;
            }
          }

          completedCount++;

          return FHIRDocRef;
        } catch (error) {
          errorCount++;
          if (isConvertibleDoc) errorCountConvertible++;

          log(`Error processing doc: ${error}`, doc);
          if (!errorReported) {
            capture.error(error, {
              extra: {
                context: `cw.downloadDocsAndUpsertFHIR`,
                patientId: patient.id,
                document: doc,
                requestId,
              },
            });
          }
          throw error;
        } finally {
          // TODO: eventually we will have to update this to support multiple HIEs
          try {
            await appendDocQueryProgress({
              patient: { id: patient.id, cxId: patient.cxId },
              downloadProgress: {
                status: "processing",
                successful: completedCount,
                errors: errorCount,
              },
              requestId,
            });
          } catch (err) {
            capture.error(err, {
              extra: { context: `cw.downloadDocsAndUpsertFHIR`, patient, requestId },
            });
          }
        }
      })
    );

    const docGroupLocations: DocumentReference[] = s3Refs.flatMap(ref =>
      ref.status === "fulfilled" && ref.value ? ref.value : []
    );
    docsNewLocation.push(...docGroupLocations);

    // take some time to avoid throttling other servers
    await sleepBetweenChunks();
  }

  const updatedPatient = await appendDocQueryProgress({
    patient: { id: patient.id, cxId: patient.cxId },
    downloadProgress: { status: "completed" },
    ...(convertibleDocCount <= 0
      ? {
          convertProgress: {
            status: "completed",
            total: 0,
          },
        }
      : undefined),
    convertibleDownloadErrors: errorCountConvertible,
    requestId,
  });
  // send webhook to CXs when docs are done downloading
  processPatientDocumentRequest(
    cxId,
    patient.id,
    "medical.document-download",
    MAPIWebhookStatus.completed,
    toDTO(docsNewLocation)
  );
  // send webhook to CXs if docs are done converting (at this point only if no conversions to be done)
  const patientFromDB = await getPatientOrFail({ cxId: patient.cxId, id: patient.id });
  const conversionStatusFromDB = patientFromDB.data.documentQueryProgress?.convert?.status;
  const conversionStatusFromAppend = updatedPatient.data.documentQueryProgress?.convert?.status;
  if (conversionStatusFromAppend === "completed" || conversionStatusFromDB === "completed") {
    processPatientDocumentRequest(
      cxId,
      patient.id,
      "medical.document-conversion",
      MAPIWebhookStatus.completed
    );
    if (conversionStatusFromAppend !== conversionStatusFromDB) {
      log(
        `Conversion status from DB and append are different! ` +
          `fromAppend: ${conversionStatusFromAppend}, ` +
          `fromDB: ${conversionStatusFromDB}`
      );
    }
  }

  return docsNewLocation;
}

type File = {
  bucket: string;
  key: string;
  location: string;
  contentType: string | undefined;
  size: number | undefined;
  isNew: boolean;
};

async function triggerDownloadDocument({
  doc,
  fileInfo,
  organization,
  facilityNPI,
  cxId,
}: {
  doc: DocumentWithMetriportId;
  fileInfo: S3Info;
  organization: Organization;
  facilityNPI: string;
  cxId: string;
}): Promise<File> {
  const lambdaName = Config.getDocumentDownloaderLambdaName();
  const payload = {
    document: {
      id: doc.id,
      mimeType: doc.content.mimeType,
      location: doc.content.location,
    },
    fileInfo,
    orgName: organization.data.name,
    orgOid: organization.oid,
    npi: facilityNPI,
    cxId,
  };
  const lambdaResult = await lambdaClient
    .invoke({
      FunctionName: lambdaName,
      InvocationType: "RequestResponse",
      Payload: JSON.stringify(payload),
    })
    .promise();

  if (lambdaResult.StatusCode !== 200)
    throw new MetriportError("Lambda invocation failed", undefined, { lambdaName, docId: doc.id });

  if (lambdaResult.Payload === undefined)
    throw new MetriportError("Payload is undefined", undefined, { lambdaName, docId: doc.id });

  const newFile = JSON.parse(lambdaResult.Payload.toString());

  return newFile;
}

async function sleepBetweenChunks(): Promise<void> {
  return Util.sleepRandom(DOC_DOWNLOAD_CHUNK_DELAY_MAX_MS, DOC_DOWNLOAD_CHUNK_DELAY_MIN_PCT / 100);
}
async function jitterSingleDownload(): Promise<void> {
  return Util.sleepRandom(
    DOC_DOWNLOAD_JITTER_DELAY_MAX_MS,
    DOC_DOWNLOAD_JITTER_DELAY_MIN_PCT / 100
  );
}

function reportDocQueryUsage(patient: Patient, docQuery = true): void {
  reportUsage({
    cxId: patient.cxId,
    entityId: patient.id,
    product: Product.medical,
    docQuery,
  });
}<|MERGE_RESOLUTION|>--- conflicted
+++ resolved
@@ -82,21 +82,15 @@
   facilityId,
   forceDownload,
   ignoreDocRefOnFHIRServer,
-<<<<<<< HEAD
   ignoreFhirConversion,
-=======
   requestId,
->>>>>>> ae571ee2
 }: {
   patient: Patient;
   facilityId: string;
   forceDownload?: boolean;
   ignoreDocRefOnFHIRServer?: boolean;
-<<<<<<< HEAD
   ignoreFhirConversion?: boolean;
-=======
   requestId: string;
->>>>>>> ae571ee2
 }): Promise<number> {
   const { log } = Util.out(`CW queryDocuments: ${requestId} - M patient ${patient.id}`);
 
@@ -122,11 +116,8 @@
         documents: cwDocuments,
         forceDownload,
         ignoreDocRefOnFHIRServer,
-<<<<<<< HEAD
         ignoreFhirConversion,
-=======
         requestId,
->>>>>>> ae571ee2
       });
 
       if (
@@ -403,22 +394,16 @@
   documents,
   forceDownload = false,
   ignoreDocRefOnFHIRServer = false,
-<<<<<<< HEAD
   ignoreFhirConversion = false,
-=======
   requestId,
->>>>>>> ae571ee2
 }: {
   patient: Patient;
   facilityId: string;
   documents: Document[];
   forceDownload?: boolean;
   ignoreDocRefOnFHIRServer?: boolean;
-<<<<<<< HEAD
   ignoreFhirConversion?: boolean;
-=======
   requestId: string;
->>>>>>> ae571ee2
 }): Promise<DocumentReference[]> {
   const { log } = Util.out(
     `CW downloadDocsAndUpsertFHIR - requestId ${requestId}, M patient ${patient.id}`
