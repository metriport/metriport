import { Contact } from "@metriport/commonwell-sdk";
import { Patient } from "@metriport/core/domain/patient";
import { MedicalDataSource } from "@metriport/core/external/index";
import z from "zod";
import { getHieInitiator, HieInitiator, isHieEnabledToQuery } from "../hie/get-hie-initiator";

export async function getCwInitiator(
  patient: Pick<Patient, "id" | "cxId">,
  facilityId?: string
): Promise<HieInitiator> {
  return getHieInitiator(patient, facilityId);
}

export async function isFacilityEnabledToQueryCW(
  facilityId: string | undefined,
  patient: Pick<Patient, "id" | "cxId">
): Promise<boolean> {
  return await isHieEnabledToQuery(facilityId, patient, MedicalDataSource.COMMONWELL);
}

export function buildCwOrgNameForFacility({
  vendorName,
  orgName,
  oboOid,
}: {
  vendorName: string;
  orgName: string;
  oboOid?: string | null;
}): string {
  if (oboOid) {
    return `${vendorName} - ${orgName} -OBO- ${oboOid}`;
  }
  return `${vendorName} - ${orgName}`;
}

<<<<<<< HEAD
export function getCwPatientContactType(
  telecom: Contact[] | null | undefined,
  system: "phone" | "email"
): string[] {
  const contacts: string[] = [];

  if (telecom && telecom.length > 0) {
    for (const contact of telecom) {
      if (contact.system === system && contact.value) {
        contacts.push(contact.value);
      }
    }
  }

  return [];
}
=======
export const cwOrgActiveSchema = z.object({
  active: z.boolean(),
});
>>>>>>> b10b68ed
<|MERGE_RESOLUTION|>--- conflicted
+++ resolved
@@ -1,4 +1,3 @@
-import { Contact } from "@metriport/commonwell-sdk";
 import { Patient } from "@metriport/core/domain/patient";
 import { MedicalDataSource } from "@metriport/core/external/index";
 import z from "zod";
@@ -33,25 +32,6 @@
   return `${vendorName} - ${orgName}`;
 }
 
-<<<<<<< HEAD
-export function getCwPatientContactType(
-  telecom: Contact[] | null | undefined,
-  system: "phone" | "email"
-): string[] {
-  const contacts: string[] = [];
-
-  if (telecom && telecom.length > 0) {
-    for (const contact of telecom) {
-      if (contact.system === system && contact.value) {
-        contacts.push(contact.value);
-      }
-    }
-  }
-
-  return [];
-}
-=======
 export const cwOrgActiveSchema = z.object({
   active: z.boolean(),
-});
->>>>>>> b10b68ed
+});