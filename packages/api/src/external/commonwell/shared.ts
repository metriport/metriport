--- conflicted
+++ resolved
@@ -2,7 +2,6 @@
 import { MedicalDataSource } from "@metriport/core/external/index";
 import { getHieInitiator, HieInitiator, isHieEnabledToQuery } from "../hie/get-hie-initiator";
 
-<<<<<<< HEAD
 export async function getCwInitiator({
   patient,
   facilityId,
@@ -10,12 +9,6 @@
   patient: Pick<Patient, "id" | "cxId">;
   facilityId?: string;
 }): Promise<HieInitiator> {
-  return getHieInitiator(patient, facilityId, MedicalDataSource.COMMONWELL);
-=======
-export async function getCwInitiator(
-  patient: Pick<Patient, "id" | "cxId">,
-  facilityId?: string
-): Promise<HieInitiator> {
   return getHieInitiator(patient, facilityId);
 }
 
@@ -41,5 +34,4 @@
     return `${vendorName} - ${orgName} -OBO- ${oboOid}`;
   }
   return `${vendorName} - ${orgName}`;
->>>>>>> 83e21733
 }