--- conflicted
+++ resolved
@@ -11,7 +11,7 @@
 import { PatientModel } from "../../models/medical/patient";
 import { executeOnDBTx } from "../../models/transaction-wrapper";
 import { LinkStatus } from "../patient-link";
-import { getCWData, getLinkStatusCQ } from "./patient";
+import { getLinkStatusCQ, getLinkStatusCW } from "./patient";
 import { CQLinkStatus, PatientDataCommonwell } from "./patient-shared";
 import cwCommands from "./index";
 import { Util } from "../..//shared/util";
@@ -19,26 +19,20 @@
 
 dayjs.extend(duration);
 
-<<<<<<< HEAD
 const maxAttemptsToGetPatientCWData = 4;
 const waitTimeBetweenAttemptsToGetPatientCWData = dayjs.duration(3, "seconds");
-=======
-const maxAttemptsToGetPatientCWData = 5;
-const waitTimeBetweenAttemptsToGetPatientCWData = dayjs.duration(2, "seconds");
->>>>>>> 79f7a1b8
 
 export type PatientWithCWData = Patient & {
   data: { externalData: { COMMONWELL: PatientDataCommonwell } };
 };
 
-<<<<<<< HEAD
 export async function getPatientWithCWDataAndRetryLinking({
   patient: { id, cxId },
   facilityId,
 }: {
   patient: Patient;
   facilityId?: string;
-}): Promise<PatientWithCWData> {
+}): Promise<PatientWithCWData | undefined> {
   const { log } = Util.out(`queryDocumentsAcrossHIEs - M patient ${id}`);
   const processLinkingStatus = async (): Promise<PatientWithCWData> => {
     const patient: Patient = await getPatientOrFail({ id, cxId });
@@ -80,38 +74,15 @@
     // not ideal but ok since we verified it has cw data above
     return patient as PatientWithCWData;
   };
-=======
-const _getPatientWithCWData = async ({
-  id,
-  cxId,
-}: Pick<Patient, "id" | "cxId">): Promise<PatientWithCWData | undefined> => {
-  const patientDB: Patient = await getPatientOrFail({
-    id,
-    cxId,
-  });
 
-  const cwData = getCWData(patientDB.data.externalData);
-  if (!cwData) throw new MetriportError(`Missing CW data on patient`);
-  if (!cwData.patientId) throw new MetriportError(`Missing CW patientId`);
-
-  return patientDB as PatientWithCWData;
-};
->>>>>>> 79f7a1b8
-
-export async function getPatientWithCWData(
-  patient: Patient
-): Promise<PatientWithCWData | undefined> {
   return executeWithRetries(
-<<<<<<< HEAD
     processLinkingStatus,
-=======
-    () => _getPatientWithCWData(patient),
->>>>>>> 79f7a1b8
     maxAttemptsToGetPatientCWData - 1,
     waitTimeBetweenAttemptsToGetPatientCWData.asMilliseconds()
   ).catch(async () => {
     await setCommonwellLinkStatusToFailed({ patientId: id, cxId });
     throw new Error(`Retry linking failed after ${maxAttemptsToGetPatientCWData}`);
+    // typescript thinks the return type is PatientWithCWData | undefined
   });
 }
 
