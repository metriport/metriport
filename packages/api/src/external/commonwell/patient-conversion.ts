import {
  AddressUseCodes,
  Contact,
  ContactSystemCodes,
  Identifier,
  NameUseCodes,
  Patient as CommonwellPatient,
  Person as CommonwellPerson,
  StrongId,
  GenderCodes,
} from "@metriport/commonwell-sdk";
import { addOidPrefix, driversLicenseURIs } from "@metriport/core/domain/oid";
import { GenderAtBirth, Patient, splitName } from "@metriport/core/domain/patient";
import { normalizePhoneNumber } from "@metriport/shared";

const genderMapping: { [k in GenderAtBirth]: string } = {
<<<<<<< HEAD
  F: GenderCodes.F,
  M: GenderCodes.M,
  UN: GenderCodes.UN,
  UNK: GenderCodes.UNK,
=======
  F: "F",
  M: "M",
>>>>>>> 5254de35
};

export function mapGenderAtBirthToCw(k: GenderAtBirth): string {
  return genderMapping[k];
}

export function makePersonForPatient(cwPatient: CommonwellPatient): CommonwellPerson {
  return {
    details: cwPatient.details,
  };
}

export function patientToCommonwell({
  patient,
  orgName,
  orgOID,
}: {
  patient: Patient;
  orgName: string;
  orgOID: string;
}): CommonwellPatient {
  const identifier: Identifier = {
    use: "usual",
    label: orgName,
    system: addOidPrefix(orgOID),
    key: patient.id,
    assigner: orgName,
  };
  const strongIds = getCwStrongIdsFromPatient(patient);
  let addedAddress = false;
  return {
    identifier: [identifier],
    details: {
      address: patient.data.address.map(address => {
        const line: string[] = [];
        if (address.addressLine1) line.push(address.addressLine1);
        if (address.addressLine2) line.push(address.addressLine2);
        const use = addedAddress ? AddressUseCodes.unspecified : AddressUseCodes.home;
        addedAddress = true;
        return {
          use,
          zip: address.zip,
          state: address.state,
          line,
          city: address.city,
        };
      }),
      name: [
        {
          use: NameUseCodes.usual,
          given: splitName(patient.data.firstName),
          family: splitName(patient.data.lastName),
        },
      ],
      gender: {
        code: mapGenderAtBirthToCw(patient.data.genderAtBirth),
      },
      telecom: patient.data.contact?.flatMap(contact => {
        const contacts: Contact[] = [];
        if (contact.email) {
          contacts.push({
            system: ContactSystemCodes.email,
            value: contact.email,
          });
        }
        if (contact.phone) {
          contacts.push({
            system: ContactSystemCodes.phone,
            value: normalizePhoneNumber(contact.phone),
          });
        }
        return contacts;
      }),
      birthDate: patient.data.dob,
      identifier: strongIds,
    },
  };
}

export function getCwStrongIdsFromPatient(patient: Patient): StrongId[] {
  return (patient.data.personalIdentifiers ?? []).flatMap(id => {
    const base = {
      use: "usual" as StrongId["use"],
      period: id.period,
      assigner: id.assigner,
    };
    if (id.type === "driversLicense") {
      return { ...base, key: id.value, system: driversLicenseURIs[id.state] };
    }
    return []; // { ...base, key: id.value, system: identifierSytemByType[id.type] }
  });
}<|MERGE_RESOLUTION|>--- conflicted
+++ resolved
@@ -14,15 +14,10 @@
 import { normalizePhoneNumber } from "@metriport/shared";
 
 const genderMapping: { [k in GenderAtBirth]: string } = {
-<<<<<<< HEAD
   F: GenderCodes.F,
   M: GenderCodes.M,
   UN: GenderCodes.UN,
   UNK: GenderCodes.UNK,
-=======
-  F: "F",
-  M: "M",
->>>>>>> 5254de35
 };
 
 export function mapGenderAtBirthToCw(k: GenderAtBirth): string {
