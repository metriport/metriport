<<<<<<< HEAD
import {
  normalizeDateSafe,
  normalizeGenderSafe,
  normalizeEmailSafe,
  normalizePhoneSafe,
} from "@metriport/shared";
=======
import { normalizePhoneNumberSafe } from "@metriport/shared";
>>>>>>> 67120fd3
import { LinkDemographics } from "@metriport/core/domain/patient-demographics";
import { PatientNetworkLink } from "@metriport/commonwell-sdk";
import {
  normalizeAndStringifyNames,
<<<<<<< HEAD
  normalizeAndStringfyAddress,
=======
  normalizeAddress,
  stringifyAddress,
  normalizeEmail,
>>>>>>> 67120fd3
} from "../../domain/medical/patient-demographics";
import { mapMetriportGenderToFhirGender } from "@metriport/core/external/fhir/patient/conversion";
import { CwLink } from "./cw-patient-data";

export function patientNetworkLinkToNormalizedLinkDemographics(
  patientNetworkLink: PatientNetworkLink
): LinkDemographics {
  const dob = normalizeDateSafe(patientNetworkLink.details.birthDate);
  const gender = mapMetriportGenderToFhirGender(
    normalizeGenderSafe(patientNetworkLink.details.gender.code)
  );
  const names = patientNetworkLink.details.name.flatMap(name => {
    return name.family.flatMap(lastName => {
      return (name.given ?? []).flatMap(firstName => {
        const normalizedNames = normalizeAndStringifyNames({ firstName, lastName });
        if (!normalizedNames) return [];
        return [normalizedNames];
      });
    });
  });
  const addresses = patientNetworkLink.details.address.flatMap(address => {
    const normalizedAddress = normalizeAndStringfyAddress({
      line: address.line ?? undefined,
      city: address.city ?? undefined,
      state: address.state ?? undefined,
      zip: address.zip ?? undefined,
      country: address.country ?? undefined,
    });
    if (!normalizedAddress) return [];
    return [normalizedAddress];
  });
  const telephoneNumbers = (patientNetworkLink.details.telecom ?? []).flatMap(tc => {
    if (!tc.value || !tc.system) return [];
    if (tc.system !== "phone") return [];
<<<<<<< HEAD
    const normalizedPhone = normalizePhoneSafe(tc.value);
    if (!normalizedPhone) return [];
    return [normalizedPhone];
=======
    const phone = normalizePhoneNumberSafe(tc.value);
    if (!phone) return [];
    return [phone];
>>>>>>> 67120fd3
  });
  const emails = (patientNetworkLink.details.telecom ?? []).flatMap(tc => {
    if (!tc.value || !tc.system) return [];
    if (tc.system !== "email") return [];
    const normalizedEmail = normalizeEmailSafe(tc.value);
    if (!normalizedEmail) return [];
    return [normalizedEmail];
  });
  /* TODO
  const driversLicenses = (patientNetworkLink.details.identifiers ?? []).flatMap(p => {
  });
  const ssns = (patientNetworkLink.details.identifiers ?? []).flatMap(p => {
  });
  */
  return {
    dob,
    gender,
    names,
    addresses,
    telephoneNumbers,
    emails,
    driversLicenses: [],
    ssns: [],
  };
}

export function getPatientNetworkLinks(linkResults: CwLink[]): PatientNetworkLink[] {
  return linkResults.flatMap(lr => {
    const patientNetworkLink = lr.patient;
    if (!patientNetworkLink) return [];
    return patientNetworkLink;
  });
}<|MERGE_RESOLUTION|>--- conflicted
+++ resolved
@@ -1,24 +1,14 @@
-<<<<<<< HEAD
 import {
   normalizeDateSafe,
   normalizeGenderSafe,
   normalizeEmailSafe,
   normalizePhoneSafe,
 } from "@metriport/shared";
-=======
-import { normalizePhoneNumberSafe } from "@metriport/shared";
->>>>>>> 67120fd3
 import { LinkDemographics } from "@metriport/core/domain/patient-demographics";
 import { PatientNetworkLink } from "@metriport/commonwell-sdk";
 import {
   normalizeAndStringifyNames,
-<<<<<<< HEAD
   normalizeAndStringfyAddress,
-=======
-  normalizeAddress,
-  stringifyAddress,
-  normalizeEmail,
->>>>>>> 67120fd3
 } from "../../domain/medical/patient-demographics";
 import { mapMetriportGenderToFhirGender } from "@metriport/core/external/fhir/patient/conversion";
 import { CwLink } from "./cw-patient-data";
@@ -53,22 +43,16 @@
   const telephoneNumbers = (patientNetworkLink.details.telecom ?? []).flatMap(tc => {
     if (!tc.value || !tc.system) return [];
     if (tc.system !== "phone") return [];
-<<<<<<< HEAD
-    const normalizedPhone = normalizePhoneSafe(tc.value);
-    if (!normalizedPhone) return [];
-    return [normalizedPhone];
-=======
-    const phone = normalizePhoneNumberSafe(tc.value);
+    const phone = normalizePhoneSafe(tc.value);
     if (!phone) return [];
     return [phone];
->>>>>>> 67120fd3
   });
   const emails = (patientNetworkLink.details.telecom ?? []).flatMap(tc => {
     if (!tc.value || !tc.system) return [];
     if (tc.system !== "email") return [];
-    const normalizedEmail = normalizeEmailSafe(tc.value);
-    if (!normalizedEmail) return [];
-    return [normalizedEmail];
+    const email = normalizeEmailSafe(tc.value);
+    if (!email) return [];
+    return [email];
   });
   /* TODO
   const driversLicenses = (patientNetworkLink.details.identifiers ?? []).flatMap(p => {
