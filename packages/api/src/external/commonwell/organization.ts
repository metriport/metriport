import { Organization as CWOrganization } from "@metriport/commonwell-sdk";
import { Organization } from "../../models/medical/organization";
import { Config, getEnvVarOrFail } from "../../shared/config";
import { capture } from "../../shared/notifications";
import { OID_PREFIX } from "../../shared/oid";
import { Util } from "../../shared/util";
import { getCertificate, makeCommonWellAPI, metriportQueryMeta } from "./api";

const technicalContact = {
  name: getEnvVarOrFail("CW_TECHNICAL_CONTACT_NAME"),
  title: getEnvVarOrFail("CW_TECHNICAL_CONTACT_TITLE"),
  email: getEnvVarOrFail("CW_TECHNICAL_CONTACT_EMAIL"),
  phone: getEnvVarOrFail("CW_TECHNICAL_CONTACT_PHONE"),
};

type CWOrganizationWithOrgId = Omit<CWOrganization, "organizationId"> &
  Required<Pick<CWOrganization, "organizationId">>;

export async function organizationToCommonwell(
  org: Organization
): Promise<CWOrganizationWithOrgId> {
  const cwId = OID_PREFIX.concat(org.oid);
  return {
    name: org.data.name,
    type: org.data.type,
    locations: [
      {
        address1: org.data.location.addressLine1,
        ...(org.data.location.addressLine2
          ? { address2: org.data.location.addressLine2 }
          : undefined),
        city: org.data.location.city,
        state: org.data.location.state,
        postalCode: org.data.location.zip,
        country: org.data.location.country,
      },
    ],
    // NOTE: IN STAGING IF THE ID ALREADY EXISTS IT WILL SAY INVALID ORG WHEN CREATING
    organizationId: cwId,
    homeCommunityId: cwId,
    patientIdAssignAuthority: cwId,
    displayName: org.data.name,
    memberName: Config.getCWMemberOrgName(),
    securityTokenKeyType: "BearerKey",
    isActive: true,
    gateways: [
      {
        serviceType: "XCA_Query",
        gatewayType: "R4",
        endpointLocation: Config.getGatewayEndpoint(),
      },
    ],
    authorizationInformation: {
      authorizationServerEndpoint: Config.getGatewayAuthorizationServerEndpoint(),
      clientId: Config.getGatewayAuthorizationClientId(),
      clientSecret: Config.getGatewayAuthorizationClientSecret(),
      documentReferenceScope: "fhir/document",
      binaryScope: "fhir/document",
    },
    technicalContacts: [technicalContact],
  };
}

const commonWell = makeCommonWellAPI(Config.getMetriportOrgName(), Config.getMemberManagementOID());

export const create = async (org: Organization): Promise<void> => {
  const { log, debug } = Util.out(`CW create - M oid ${org.oid}, id ${org.id}`);
  const cwOrg = await organizationToCommonwell(org);
<<<<<<< HEAD

=======
  const commonWell = makeCommonWellAPI(Config.getCWMemberOrgName(), Config.getCWMemberOID());
>>>>>>> 86b737f6
  try {
    const respCreate = await commonWell.createOrg(metriportQueryMeta, cwOrg);
    debug(`resp respCreate: ${JSON.stringify(respCreate, null, 2)}`);
    const respAddCert = await commonWell.addCertificateToOrg(
      metriportQueryMeta,
      getCertificate(),
      org.oid
    );
    debug(`resp respAddCert: ${JSON.stringify(respAddCert, null, 2)}`);
  } catch (error) {
    const msg = `Failure creating Org @ CW`;
    log(msg, error);
    capture.error(error, {
      extra: {
        orgId: org.id,
        orgOID: org.oid,
        cwReference: commonWell.lastReferenceHeader,
        context: `cw.org.create`,
        payload: cwOrg,
      },
    });
    throw error;
  }
};

export const update = async (org: Organization): Promise<void> => {
  const { log, debug } = Util.out(`CW update - M oid ${org.oid}, id ${org.id}`);
  const cwOrg = await organizationToCommonwell(org);
<<<<<<< HEAD

=======
  const commonWell = makeCommonWellAPI(Config.getCWMemberOrgName(), Config.getCWMemberOID());
>>>>>>> 86b737f6
  try {
    const respUpdate = await commonWell.updateOrg(metriportQueryMeta, cwOrg, cwOrg.organizationId);
    debug(`resp respUpdate: `, () => JSON.stringify(respUpdate, null, 2));

    //eslint-disable-next-line @typescript-eslint/no-explicit-any
  } catch (error: any) {
    const extra = {
      orgId: org.id,
      orgOID: org.oid,
      cwReference: commonWell.lastReferenceHeader,
      context: `cw.org.update`,
    };
    // Try to create the org if it doesn't exist
    if (error.response?.status === 404) {
      capture.message("Got 404 when updating Org @ CW, creating it", { extra });
      return create(org);
    }
    // General error handling
    const msg = `Failure updating Org @ CW`;
    log(msg, error);
    capture.error(error, { extra: { ...extra, payload: cwOrg } });
    throw error;
  }
};<|MERGE_RESOLUTION|>--- conflicted
+++ resolved
@@ -61,16 +61,10 @@
   };
 }
 
-const commonWell = makeCommonWellAPI(Config.getMetriportOrgName(), Config.getMemberManagementOID());
-
 export const create = async (org: Organization): Promise<void> => {
   const { log, debug } = Util.out(`CW create - M oid ${org.oid}, id ${org.id}`);
   const cwOrg = await organizationToCommonwell(org);
-<<<<<<< HEAD
-
-=======
   const commonWell = makeCommonWellAPI(Config.getCWMemberOrgName(), Config.getCWMemberOID());
->>>>>>> 86b737f6
   try {
     const respCreate = await commonWell.createOrg(metriportQueryMeta, cwOrg);
     debug(`resp respCreate: ${JSON.stringify(respCreate, null, 2)}`);
@@ -99,11 +93,7 @@
 export const update = async (org: Organization): Promise<void> => {
   const { log, debug } = Util.out(`CW update - M oid ${org.oid}, id ${org.id}`);
   const cwOrg = await organizationToCommonwell(org);
-<<<<<<< HEAD
-
-=======
   const commonWell = makeCommonWellAPI(Config.getCWMemberOrgName(), Config.getCWMemberOID());
->>>>>>> 86b737f6
   try {
     const respUpdate = await commonWell.updateOrg(metriportQueryMeta, cwOrg, cwOrg.organizationId);
     debug(`resp respUpdate: `, () => JSON.stringify(respUpdate, null, 2));
