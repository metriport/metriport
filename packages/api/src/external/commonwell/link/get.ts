import {
  CommonWellAPI,
  CommonwellError,
  isLOLA1,
  isLOLA2,
  isLOLA3,
  LOLA,
  NetworkLink,
  organizationQueryMeta,
  PatientLinkResp,
  PatientNetworkLink,
  Person,
  RequestMetadata,
} from "@metriport/commonwell-sdk";
import { AdditionalInfo } from "@metriport/commonwell-sdk/common/commonwell-error";
import { addOidPrefix } from "@metriport/core/domain/oid";
import { Patient } from "@metriport/core/domain/patient";
import { errorToString } from "@metriport/core/util/error/shared";
import { out } from "@metriport/core/util/log";
import { capture } from "@metriport/core/util/notifications";
import { uniqBy } from "lodash";
import { getPatientOrFail } from "../../../command/medical/patient/get-patient";
import { filterTruthy } from "../../../shared/filter-map-utils";
import { isCWEnabledForCx } from "../../aws/appConfig";
import { makeCommonWellAPI } from "../api";
import { getCWData } from "../patient";
<<<<<<< HEAD
import { updatePatientAndPersonIds } from "../command/update-patient-and-person-ids";
import { clearPersonId } from "../command/clear-person-id";
import { updatePatientDiscoveryStatus } from "../command/update-patient-discovery-status";
import { updateCqLinkStatus } from "../command/update-cq-link-status";
import {
  getPersonalIdentifiersFromPatient,
  PatientDataCommonwell,
  searchPersons,
} from "../patient-shared";
=======
import { setCommonwellIdsAndStatus } from "../patient-external-data";
import { PatientDataCommonwell, searchPersons } from "../patient-shared";
import { getCwStrongIdsFromPatient } from "../patient-conversion";
>>>>>>> 3c51d326
import { getCwInitiator } from "../shared";
import { commonwellPersonLinks } from "./shared";

type NetworkLinks = {
  lola1: PatientNetworkLink[];
  lola2: PatientNetworkLink[];
  lola3: PatientNetworkLink[];
};
type CWPersonLinks = {
  currentLinks: Person[];
  potentialLinks: Person[];
  networkLinks: NetworkLinks | undefined;
};

export async function get(
  patientId: string,
  cxId: string,
  facilityId: string
): Promise<CWPersonLinks> {
  const context = "cw.link.get";
  const { log } = out(context);

  if (!(await isCWEnabledForCx(cxId))) {
    log(`CW is disabled for cxId: ${cxId}`);
    return {
      currentLinks: [],
      potentialLinks: [],
      networkLinks: undefined,
    };
  }

  const patient = await getPatientOrFail({ id: patientId, cxId });
  const initiator = await getCwInitiator(patient, facilityId);

  const commonWell = makeCommonWellAPI(initiator.name, addOidPrefix(initiator.oid));
  const queryMeta = organizationQueryMeta(initiator.name, { npi: initiator.npi });

  const patientCWData = getCWData(patient.data.externalData);

  try {
    const cwLink = await findCurrentLink(patient, patientCWData, commonWell, queryMeta);

    const potentialLinks = await findAllPotentialLinks(patient, commonWell, queryMeta);

    const networkLinks = await findNetworkLinks(patientCWData, commonWell, queryMeta);

    const links: CWPersonLinks = {
      currentLinks: cwLink ? [cwLink] : [],
      potentialLinks,
      networkLinks,
    };
    return links;
  } catch (error) {
    const cwReference = commonWell.lastReferenceHeader;
    log(`Error getting CW links: ${errorToString(error)}; cwReference ${cwReference}`);
    throw new CommonwellError("Error getting CommonWell links", error, {
      cwReference,
      context,
    });
  }
}

export const findCurrentLink = async (
  patient: Pick<Patient, "id" | "cxId">,
  patientCWData: PatientDataCommonwell | undefined,
  commonWell: CommonWellAPI,
  queryMeta: RequestMetadata
): Promise<Person | undefined> => {
  const { log } = out("cw.findCurrentLink");
  if (!patientCWData) {
    log(`No CW data for patient`, patient.id);
    return undefined;
  }

  const personId = patientCWData.personId;
  if (!personId) {
    log(`No CW person ID patient`, patient.id);
    return undefined;
  }

  const patientCWId = patientCWData.patientId;
  const captureExtra: AdditionalInfo = {
    patientId: patient.id,
    cwPatientId: patientCWId,
    personId,
    context: `cw.findCurrentLink`,
    cwReference: undefined,
  };
  try {
    let patientLinkToPerson: PatientLinkResp;
    try {
      patientLinkToPerson = await commonWell.getPatientLink(queryMeta, personId, patientCWId);
      // eslint-disable-next-line @typescript-eslint/no-explicit-any
    } catch (err: any) {
      if (err.response?.status !== 404) throw err;
      const msg =
        "Got 404 when trying to query person's patient links @ CW - Removing person ID from DB.";
      log(msg);
      captureExtra.cwReference = commonWell.lastReferenceHeader;
      capture.message(msg, { extra: captureExtra });
      // Why are we calling this? patientCWId is not updated.
      await updatePatientAndPersonIds({ patient, commonwellPatientId: patientCWId });
      // The error message talks abut
      await clearPersonId({ patient });
      await updatePatientDiscoveryStatus({ patient, status: "failed" });
      await updateCqLinkStatus({ patient, cqLinkStatus: undefined });
      return;
    }

    if (!patientLinkToPerson._embedded?.patientLink?.length) {
      log(`No patient linked to person`, patientLinkToPerson);

      // Why are we calling this? patientCWId is not updated.
      await updatePatientAndPersonIds({ patient, commonwellPatientId: patientCWId });
      await updatePatientDiscoveryStatus({ patient, status: "failed" });
      await updateCqLinkStatus({ patient, cqLinkStatus: undefined });
      return;
    }

    const correctLink = patientLinkToPerson._embedded.patientLink[0];

    if (!correctLink?.assuranceLevel) {
      log(`Link has no assurance level`, patientCWId);
      return;
    }

    const assuranceLevel = parseInt(correctLink.assuranceLevel);

    if (assuranceLevel >= parseInt(LOLA.level_2)) {
      const cwPerson = await commonWell.getPersonById(queryMeta, personId);

      if (!cwPerson) {
        log(`No person id for cw person`);
        return;
      }

      return cwPerson;
    }
  } catch (error) {
    const msg = `Failure retrieving link`;
    log(`${msg} - for person id:`, personId);
    captureExtra.cwReference = commonWell.lastReferenceHeader;
    capture.error(msg, { extra: { ...captureExtra, error } });
    throw new Error(msg, { cause: error });
  }
};

export const findAllPotentialLinks = async (
  patient: Patient,
  commonWell: CommonWellAPI,
  queryMeta: RequestMetadata
): Promise<Person[]> => {
  const personResultsStrongId = await findAllPersonsStrongId(patient, commonWell, queryMeta);
  const personResultsByDemo = await findAllPersons(patient, commonWell, queryMeta);

  const uniqueResults = uniqBy(
    [...personResultsStrongId, ...personResultsByDemo],
    "_links.self.href"
  );

  return uniqueResults;
};

const findAllPersons = async (
  patient: Patient,
  commonWell: CommonWellAPI,
  queryMeta: RequestMetadata
): Promise<Person[]> => {
  const { log } = out("cw.findAllPersons");
  try {
    if (!patient.data.externalData?.COMMONWELL) {
      return [];
    }

    const patientCWExternalData = patient.data.externalData.COMMONWELL as PatientDataCommonwell;
    const cwPatientId = patientCWExternalData.patientId;

    const personsResp = await commonWell.searchPersonByPatientDemo(queryMeta, cwPatientId);

    if (
      personsResp &&
      personsResp._embedded &&
      personsResp._embedded.person &&
      personsResp._embedded.person.length
    ) {
      return commonwellPersonLinks(personsResp._embedded.person);
    }

    return [];
  } catch (error) {
    const msg = `Failure retrieving persons`;
    log(`${msg} - patient id:`, patient.id);
    throw new Error(msg, { cause: error });
  }
};

const findAllPersonsStrongId = async (
  patient: Patient,
  commonWell: CommonWellAPI,
  queryMeta: RequestMetadata
): Promise<Person[]> => {
  const { log } = out("cw.findAllPersonsStrongId");
  const strongIds = getCwStrongIdsFromPatient(patient);
  if (!strongIds.length) {
    return [];
  }

  try {
    const persons = await searchPersons({
      commonWell,
      queryMeta,
      strongIds,
    });

    if (persons.length) {
      return commonwellPersonLinks(persons);
    }

    return [];
  } catch (error) {
    const msg = `Failure retrieving persons`;
    log(`${msg} - patient:`, patient.id);
    throw new Error(msg, { cause: error });
  }
};

async function findNetworkLinks(
  patientCWData: PatientDataCommonwell | undefined,
  commonWell: CommonWellAPI,
  queryMeta: RequestMetadata
): Promise<NetworkLinks | undefined> {
  if (!patientCWData) return undefined;
  const { log } = out("cw.findNetworkLinks");

  const respLinks = await commonWell.getNetworkLinks(queryMeta, patientCWData.patientId);
  const allLinks = respLinks._embedded.networkLink
    ? respLinks._embedded.networkLink.flatMap(filterTruthy)
    : [];
  const toPatient = (l: NetworkLink): PatientNetworkLink | undefined => {
    return l?.patient ?? undefined;
  };
  const lola1 = allLinks.filter(isLOLA1).map(toPatient).flatMap(filterTruthy);
  const lola2 = allLinks.filter(isLOLA2).map(toPatient).flatMap(filterTruthy);
  const lola3 = allLinks.filter(isLOLA3).map(toPatient).flatMap(filterTruthy);
  log(
    `Found ${allLinks.length} network links, ${lola1.length} are LOLA 1` +
      `, ${lola2.length} are LOLA 2, ${lola3.length} are LOLA 3`
  );
  return { lola1, lola2, lola3 };
}<|MERGE_RESOLUTION|>--- conflicted
+++ resolved
@@ -24,21 +24,12 @@
 import { isCWEnabledForCx } from "../../aws/appConfig";
 import { makeCommonWellAPI } from "../api";
 import { getCWData } from "../patient";
-<<<<<<< HEAD
 import { updatePatientAndPersonIds } from "../command/update-patient-and-person-ids";
 import { clearPersonId } from "../command/clear-person-id";
 import { updatePatientDiscoveryStatus } from "../command/update-patient-discovery-status";
 import { updateCqLinkStatus } from "../command/update-cq-link-status";
-import {
-  getPersonalIdentifiersFromPatient,
-  PatientDataCommonwell,
-  searchPersons,
-} from "../patient-shared";
-=======
-import { setCommonwellIdsAndStatus } from "../patient-external-data";
 import { PatientDataCommonwell, searchPersons } from "../patient-shared";
 import { getCwStrongIdsFromPatient } from "../patient-conversion";
->>>>>>> 3c51d326
 import { getCwInitiator } from "../shared";
 import { commonwellPersonLinks } from "./shared";
 
