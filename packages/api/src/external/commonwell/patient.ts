--- conflicted
+++ resolved
@@ -40,7 +40,6 @@
 import { updatePatientDiscoveryStatus } from "./command/update-patient-discovery-status";
 import { getMatchingStrongIds } from "./patient-shared";
 import { getCwInitiator } from "./shared";
-<<<<<<< HEAD
 import { updateDemographics } from "./patient-demographics";
 import { PatientDataCommonwell } from "./patient-shared";
 import {
@@ -50,9 +49,7 @@
   singlePersonWithId as singleCommonwellPersonWithId,
   multiplePersonWithId as multipleCommonwellPersonWithId,
 } from "./person-shared";
-=======
 import { isFacilityEnabledToQueryCW } from "../commonwell/shared";
->>>>>>> 83e21733
 
 const createContext = "cw.patient.create";
 const updateContext = "cw.patient.update";
@@ -94,10 +91,10 @@
 }
 
 export async function create(cwCreateProps: cwCreateProps): Promise<void> {
-  const { patient, forceCw, requestId } = cwCreateProps;
+  const { patient, requestId } = cwCreateProps;
   const { debug, log } = out(`CW create - M patientId ${patient.id}`);
 
-  const cwEnabled = await validateCWEnabled({ cxId: patient.cxId, forceCw, debug });
+  const cwEnabled = await validateCWEnabled({ ...cwCreateProps, debug });
   if (cwEnabled) {
     // intentionally async
     runCreateFlow({
@@ -111,11 +108,10 @@
 }
 
 export async function update(cwUpdateProps: cwUpdateProps): Promise<void> {
-  const { patient, forceCw, requestId } = cwUpdateProps;
+  const { patient, requestId } = cwUpdateProps;
   const { debug, log } = out(`CW update - M patientId ${patient.id}`);
 
-<<<<<<< HEAD
-  const cwEnabled = await validateCWEnabled({ cxId: patient.cxId, forceCw, debug });
+  const cwEnabled = await validateCWEnabled({ ...cwUpdateProps, debug });
   if (cwEnabled) {
     // intentionally async
     runUpdateFlow({
@@ -127,20 +123,12 @@
     }).catch(processAsyncError(updateContext));
   }
 }
-=======
-  const cwCreateEnabled = await validateCWEnabled({
-    patient,
-    facilityId,
-    forceCW: forceCWCreate,
-    debug,
-  });
->>>>>>> 83e21733
 
 export async function remove(cwRemoveProps: cwRemoveProps): Promise<void> {
-  const { patient, forceCw } = cwRemoveProps;
+  const { patient } = cwRemoveProps;
   const { debug, log } = out(`CW delete - M patientId ${patient.id}`);
 
-  const cwEnabled = await validateCWEnabled({ cxId: patient.cxId, forceCw, debug });
+  const cwEnabled = await validateCWEnabled({ ...cwRemoveProps, debug });
   if (cwEnabled) {
     // intentionally async
     runRemoveFlow({
@@ -349,18 +337,10 @@
 }): Promise<{ commonwellPatientId: string; patientRefLink: string }> {
   debug(`Registering CommonwellPatient: `, () => JSON.stringify(commonwellPatient, null, 2));
 
-<<<<<<< HEAD
   const { commonwellPatientId, patientRefLink } = await registerCommonwellPatient({
     commonWell,
     queryMeta,
     commonwellPatient,
-=======
-  const cwUpdateEnabled = await validateCWEnabled({
-    patient,
-    facilityId,
-    forceCW: forceCWUpdate,
-    debug,
->>>>>>> 83e21733
   });
 
   await updateCommonwellPatientAndPersonIds({
@@ -658,29 +638,18 @@
 
 // General Helpers
 async function validateCWEnabled({
-<<<<<<< HEAD
-  cxId,
+  patient,
+  facilityId,
   forceCw,
   debug,
 }: {
-  cxId: string;
+  patient: Patient;
+  facilityId: string;
   forceCw: boolean;
   debug: typeof console.log;
 }): Promise<boolean> {
   const fnName = `CW validateCWEnabled`;
-=======
-  patient,
-  facilityId,
-  forceCW,
-  debug,
-}: {
-  patient: Patient;
-  facilityId: string;
-  forceCW: boolean;
-  debug: typeof console.log;
-}): Promise<boolean> {
   const { cxId } = patient;
->>>>>>> 83e21733
   const isSandbox = Config.isSandbox();
 
   if (forceCw || isSandbox) {
