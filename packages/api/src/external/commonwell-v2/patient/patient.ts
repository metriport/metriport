import {
  CommonWellAPI,
  Patient as CommonwellPatient,
  CwLinkV2,
  getCwPatientIdFromLinks,
  PatientExistingLink,
  PatientExistingLinks,
  PatientIdentifier,
  PatientProbableLink,
  PatientProbableLinks,
  StatusResponse,
} from "@metriport/commonwell-sdk";
import { decodeCwPatientIdV1, encodeCwPatientId } from "@metriport/commonwell-sdk/common/util";
import {
  DriversLicense,
  Patient,
  PatientData,
  PatientExternalData,
} from "@metriport/core/domain/patient";
import { LinkDemographics } from "@metriport/core/domain/patient-demographics";
import { analytics, EventTypes } from "@metriport/core/external/analytics/posthog";
import { fhirIdentifierToDriversLicense } from "@metriport/core/external/fhir/patient/conversion";
import { MedicalDataSource } from "@metriport/core/external/index";
import { processAsyncError } from "@metriport/core/util/error/shared";
import { out } from "@metriport/core/util/log";
import { capture } from "@metriport/core/util/notifications";
import { errorToString, MetriportError, sleep, USStateForAddress } from "@metriport/shared";
import { buildDayjs, elapsedTimeFromNow, ISO_DATE } from "@metriport/shared/common/date";
import dayjs from "dayjs";
import duration from "dayjs/plugin/duration";
import httpStatus from "http-status";
import { partition } from "lodash";
import { createOrUpdateInvalidLinks } from "../../../command/medical/invalid-links/create-invalid-links";
import { getPatientOrFail } from "../../../command/medical/patient/get-patient";
import { getNewDemographics } from "../../../domain/medical/patient-demographics";
import { UpdatePatientCmd } from "../../commonwell/patient/command-types";
import { createOrUpdateCwPatientData } from "../../commonwell/patient/cw-patient-data/create-cw-data";
import { deleteCwPatientData } from "../../commonwell/patient/cw-patient-data/delete-cw-data";
import { updateCwPatientData } from "../../commonwell/patient/cw-patient-data/update-cw-data";
import {
  updateCommonwellIdsAndStatus,
  updatePatientDiscoveryStatus,
} from "../../commonwell/patient/patient-external-data";
import {
  cwGenderToPatientGender,
  PatientDataCommonwell,
} from "../../commonwell/patient/patient-shared";
import { getCwInitiator } from "../../commonwell/shared";
import { checkLinkDemographicsAcrossHies } from "../../hie/check-patient-link-demographics";
import { HieInitiator } from "../../hie/get-hie-initiator";
import { resetPatientScheduledDocQueryRequestId } from "../../hie/reset-scheduled-doc-query-request-id";
import { resetScheduledPatientDiscovery } from "../../hie/reset-scheduled-patient-discovery-request";
import { setDocQueryProgress } from "../../hie/set-doc-query-progress";
import { updatePatientLinkDemographics } from "../../hie/update-patient-link-demographics";
import { validateCwLinksBelongToPatient } from "../../hie/validate-patient-links";
import { makeCommonWellAPI } from "../api";
import { queryAndProcessDocuments } from "../document/document-query";
import { patientToCommonwell } from "./patient-conversion";
import { networkLinkToLinkDemographics } from "./patient-demographics";
import { NetworkLink } from "./types";

dayjs.extend(duration);

const waitTimeAfterRegisterPatientAndBeforeGetLinks = dayjs.duration(15, "seconds");
const MAX_ATTEMPTS_PATIENT_LINKING = 3;

const createContext = "cw.patient.create";
const updateContext = "cw.patient.update";
const deleteContext = "cw.patient.delete";

function getCWData(data: PatientExternalData | undefined): PatientDataCommonwell | undefined {
  if (!data) return undefined;
  return data[MedicalDataSource.COMMONWELL] as PatientDataCommonwell;
}

export async function registerAndLinkPatientInCwV2({
  patient,
  facilityId,
  getOrgIdExcludeList,
  rerunPdOnNewDemographics,
  requestId,
  startedAt,
  debug,
  initiator,
  update,
}: {
  patient: Patient;
  facilityId: string;
  getOrgIdExcludeList: () => Promise<string[]>;
  rerunPdOnNewDemographics: boolean;
  requestId: string;
  startedAt: Date;
  debug: typeof console.log;
  initiator?: HieInitiator;
  update: (params: UpdatePatientCmd) => Promise<void>;
}): Promise<{ commonwellPatientId: string } | void> {
  const { log } = out(`registerAndLinkPatientInCW.v2 - patientId ${patient.id}`);
  let commonWell: CommonWellAPI | undefined;
  try {
    const { commonWellAPI, commonwellPatient } = await setupApiAndCwPatient({
      patient,
      facilityId,
      initiator,
    });
    commonWell = commonWellAPI;

<<<<<<< HEAD
=======
    await updateCommonwellIdsAndStatus({ patient, cqLinkStatus: undefined });

>>>>>>> 383b8c5a
    debug(`Registering this Patient: `, () => JSON.stringify(commonwellPatient, null, 2));

    const { commonwellPatientId } = await registerPatient({
      commonWell,
      commonwellPatient,
      patient,
    });

    const { validLinks, invalidLinks } = await runPatientLinkingWithRetries({
      commonWell,
      patient,
      commonwellPatientId,
      context: createContext,
      getOrgIdExcludeList,
    });

    if (rerunPdOnNewDemographics) {
      const startedNewPd = await runNextPdOnNewDemographics({
        patient,
        facilityId,
        getOrgIdExcludeList,
        requestId,
        cwLinks: validLinks,
        update,
      });
      if (startedNewPd) return;
    }

    analytics({
      distinctId: patient.cxId,
      event: EventTypes.patientDiscovery,
      properties: {
        hie: MedicalDataSource.COMMONWELL,
        patientId: patient.id,
        requestId,
        pdLinks: validLinks.length,
        pdLinksInvalid: invalidLinks.length,
        duration: elapsedTimeFromNow(startedAt),
      },
    });
    const startedNewPd = await runNextPdIfScheduled({
      patient,
      requestId,
      update,
    });
    if (startedNewPd) return;

    await updatePatientDiscoveryStatus({ patient, status: "completed" });
    await queryDocsIfScheduled({ patientIds: patient, getOrgIdExcludeList });

    debug("Completed.");
    return { commonwellPatientId };
  } catch (error) {
    // TODO 1646 Move to a single hit to the DB

    await resetScheduledPatientDiscovery({
      patient,
      source: MedicalDataSource.COMMONWELL,
    });
    await updatePatientDiscoveryStatus({ patient, status: "failed" });
    await queryDocsIfScheduled({ patientIds: patient, getOrgIdExcludeList, isFailed: true });

    const msg = `Failure while creating patient @ CW`;
    const cwRef = commonWell?.lastTransactionId;
    log(
      `${msg}. Patient ID: ${patient.id}. Cause: ${errorToString(error)}. CW Reference: ${cwRef}`
    );
    capture.error(msg, {
      extra: {
        cxId: patient.cxId,
        facilityId,
        patientId: patient.id,
        cwReference: cwRef,
        context: createContext,
        error: errorToString(error),
      },
    });
    throw error;
  }
}

async function getExistingLinks({
  commonWell,
  commonwellPatientId,
}: {
  commonWell: CommonWellAPI;
  commonwellPatientId: string;
}): Promise<PatientExistingLinks> {
  const links = await commonWell.getPatientLinksByPatientId(commonwellPatientId);
  return links;
}

async function getProbableLinks({
  commonWell,
  commonwellPatientId,
}: {
  commonWell: CommonWellAPI;
  commonwellPatientId: string;
}): Promise<PatientProbableLinks> {
  const probableLinks = await commonWell.getProbableLinksById(commonwellPatientId);
  return probableLinks;
}

export async function updatePatientAndLinksInCwV2({
  patient,
  facilityId,
  getOrgIdExcludeList,
  rerunPdOnNewDemographics,
  requestId,
  startedAt,
  debug,
  update,
}: {
  patient: Patient;
  facilityId: string;
  getOrgIdExcludeList: () => Promise<string[]>;
  rerunPdOnNewDemographics: boolean;
  requestId: string;
  startedAt: Date;
  debug: typeof console.log;
  update: (params: UpdatePatientCmd) => Promise<void>;
}): Promise<void> {
  const { log } = out(`updatePatientAndLinksInCw.v2 - patientId ${patient.id}`);
  let commonWell: CommonWellAPI | undefined;

  try {
    const commonwellPatientId = await getCommonwellPatientId(patient);
    if (!commonwellPatientId) {
      log(`Could not find external data on Patient, creating it @ CW`);
      await registerAndLinkPatientInCwV2({
        patient,
        facilityId,
        getOrgIdExcludeList,
        rerunPdOnNewDemographics,
        requestId,
        startedAt,
        debug,
        update,
      });
      return;
    }

    const { commonWellAPI, commonwellPatient } = await setupApiAndCwPatient({
      patient,
      facilityId,
    });
    commonWell = commonWellAPI;

    debug(`Updating this Patient: `, () => JSON.stringify(commonwellPatient, null, 2));
    await updatePatient({
      commonWell,
      commonwellPatient,
      commonwellPatientId,
    });

    const { validLinks, invalidLinks } = await runPatientLinkingWithRetries({
      commonWell,
      patient,
      commonwellPatientId,
      context: updateContext,
      getOrgIdExcludeList,
    });

    if (rerunPdOnNewDemographics) {
      const startedNewPd = await runNextPdOnNewDemographics({
        patient,
        facilityId,
        getOrgIdExcludeList,
        requestId,
        cwLinks: validLinks,
        update,
      });
      if (startedNewPd) return;
    }

    analytics({
      distinctId: patient.cxId,
      event: EventTypes.patientDiscovery,
      properties: {
        hie: MedicalDataSource.COMMONWELL,
        patientId: patient.id,
        requestId,
        pdLinks: validLinks.length,
        pdLinksInvalid: invalidLinks.length,
        duration: elapsedTimeFromNow(startedAt),
      },
    });

    const startedNewPd = await runNextPdIfScheduled({
      patient,
      requestId,
      update,
    });

    if (startedNewPd) return;

    await updatePatientDiscoveryStatus({ patient, status: "completed" });
    await queryDocsIfScheduled({ patientIds: patient, getOrgIdExcludeList });

    debug("Completed.");
  } catch (error) {
    // TODO 1646 Move to a single hit to the DB
    await resetScheduledPatientDiscovery({
      patient,
      source: MedicalDataSource.COMMONWELL,
    });
    await updatePatientDiscoveryStatus({ patient, status: "failed" });
    await queryDocsIfScheduled({ patientIds: patient, getOrgIdExcludeList, isFailed: true });
    const msg = `Failed to update patient @ CW`;
    const cwRef = commonWell?.lastTransactionId;
    log(`${msg} ${patient.id}:. Cause: ${errorToString(error)}. CW Reference: ${cwRef}`);
    capture.error(msg, {
      extra: {
        cxId: patient.cxId,
        facilityId,
        patientId: patient.id,
        cwReference: cwRef,
        context: updateContext,
        error: errorToString(error),
      },
    });
    throw error;
  }
}

async function runNextPdOnNewDemographics({
  patient,
  facilityId,
  getOrgIdExcludeList,
  requestId,
  cwLinks,
  update,
}: {
  patient: Patient;
  facilityId: string;
  getOrgIdExcludeList: () => Promise<string[]>;
  requestId: string;
  cwLinks: NetworkLink[];
  update: (params: UpdatePatientCmd) => Promise<void>;
}): Promise<boolean> {
  const updatedPatient = await getPatientOrFail(patient);

  const linksDemographics: LinkDemographics[] = cwLinks.map(networkLinkToLinkDemographics);
  const newDemographicsHere = getNewDemographics(updatedPatient, linksDemographics);
  const foundNewDemographicsHere = newDemographicsHere.length > 0;
  const foundNewDemographicsAcrossHies = await checkLinkDemographicsAcrossHies({
    patient: updatedPatient,
    requestId,
  });
  if (!foundNewDemographicsHere && !foundNewDemographicsAcrossHies) {
    return false;
  }

  if (foundNewDemographicsHere) {
    await Promise.all([
      updateCwPatientData({
        id: updatedPatient.id,
        cxId: updatedPatient.cxId,
        requestLinksDemographics: {
          requestId,
          linksDemographics: newDemographicsHere,
        },
      }),
      updatePatientLinkDemographics({
        requestId,
        patient: updatedPatient,
        source: MedicalDataSource.COMMONWELL,
        links: newDemographicsHere,
      }),
    ]);
  }
  update({
    patient: updatedPatient,
    facilityId,
    getOrgIdExcludeList,
    rerunPdOnNewDemographics: false,
  }).catch(processAsyncError("CW update"));
  analytics({
    distinctId: updatedPatient.cxId,
    event: EventTypes.rerunOnNewDemographics,
    properties: {
      hie: MedicalDataSource.COMMONWELL,
      patientId: updatedPatient.id,
      requestId,
      foundNewDemographicsHere,
      foundNewDemographicsAcrossHies,
    },
  });

  return true;
}

async function runNextPdIfScheduled({
  patient,
  requestId,
  update,
}: {
  patient: Patient;
  requestId: string;
  update: (params: UpdatePatientCmd) => Promise<void>;
}): Promise<boolean> {
  const updatedPatient = await getPatientOrFail(patient);

  const scheduledPdRequest = getCWData(updatedPatient.data.externalData)?.scheduledPdRequest;
  if (!scheduledPdRequest) {
    return false;
  }

  await resetScheduledPatientDiscovery({
    patient,
    source: MedicalDataSource.COMMONWELL,
  });
  update({
    patient: updatedPatient,
    facilityId: scheduledPdRequest.facilityId,
    getOrgIdExcludeList: () =>
      new Promise(resolve => {
        resolve(scheduledPdRequest.orgIdExcludeList ?? []);
      }),
    requestId: scheduledPdRequest.requestId,
    forceCWUpdate: scheduledPdRequest.forceCommonwell,
    rerunPdOnNewDemographics: scheduledPdRequest.rerunPdOnNewDemographics,
  }).catch(processAsyncError("CW update"));
  analytics({
    distinctId: updatedPatient.cxId,
    event: EventTypes.runScheduledPatientDiscovery,
    properties: {
      hie: MedicalDataSource.COMMONWELL,
      patientId: updatedPatient.id,
      requestId,
      scheduledPdRequestId: scheduledPdRequest.requestId,
    },
  });
  return true;
}

async function queryDocsIfScheduled({
  patientIds,
  getOrgIdExcludeList,
  isFailed = false,
}: {
  patientIds: Pick<Patient, "id" | "cxId">;
  getOrgIdExcludeList: () => Promise<string[]>;
  isFailed?: boolean;
}): Promise<void> {
  const patient = await getPatientOrFail(patientIds);

  const cwData = getCWData(patient.data.externalData);
  const scheduledDocQueryRequestId = cwData?.scheduledDocQueryRequestId;
  const scheduledDocQueryRequestTriggerConsolidated =
    cwData?.scheduledDocQueryRequestTriggerConsolidated;
  if (!scheduledDocQueryRequestId) {
    return;
  }

  await resetPatientScheduledDocQueryRequestId({
    patient,
    source: MedicalDataSource.COMMONWELL,
  });
  if (isFailed) {
    await setDocQueryProgress({
      patient,
      requestId: scheduledDocQueryRequestId,
      source: MedicalDataSource.COMMONWELL,
      downloadProgress: { status: "failed", total: 0 },
      convertProgress: { status: "failed", total: 0 },
    });
  } else {
    queryAndProcessDocuments({
      patient,
      requestId: scheduledDocQueryRequestId,
      triggerConsolidated: scheduledDocQueryRequestTriggerConsolidated,
      getOrgIdExcludeList,
    }).catch(processAsyncError("CW queryAndProcessDocuments"));
  }
}

export async function removeInCwV2(patient: Patient, facilityId: string): Promise<void> {
  const { log } = out(`CW.v2 delete - M patientId ${patient.id}`);
  let commonWell: CommonWellAPI | undefined;
  try {
    const commonwellPatientId = await getCommonwellPatientId(patient);
    if (!commonwellPatientId) return;

    const { commonWellAPI } = await setupApiAndCwPatient({ patient, facilityId });
    commonWell = commonWellAPI;

    await Promise.all([
      commonWell.deletePatient(commonwellPatientId),
      deleteCwPatientData({ id: patient.id, cxId: patient.cxId }),
    ]);
  } catch (error) {
    const msg = `Failed to delete patient @ CW`;
    const cwRef = commonWell?.lastTransactionId;
    log(
      `${msg}. Patient ID: ${patient.id}. Cause: ${errorToString(error)}. CW Reference: ${cwRef}`
    );
    capture.error(msg, {
      extra: {
        cxId: patient.cxId,
        facilityId,
        patientId: patient.id,
        cwReference: cwRef,
        context: deleteContext,
        error: errorToString(error),
      },
    });
    throw error;
  }
}

async function getCommonwellPatientId(patient: Patient): Promise<string | undefined> {
  const commonwellData = getCWData(patient.data.externalData);
  if (!commonwellData || !commonwellData.patientId) return undefined;
  return getCwV2PatientId(commonwellData.patientId);
}

function getCwV2PatientId(patientId: string): string {
  if (!patientId.includes("urn")) return patientId;

  const decoded = decodeCwPatientIdV1(patientId);
  if (!decoded.value || !decoded.assignAuthority) throw new MetriportError("Invalid patient ID");
  return encodeCwPatientId({
    patientId: decoded.value,
    assignAuthority: decoded.assignAuthority.replace("urn:oid:", ""),
  });
}

async function setupApiAndCwPatient({
  patient,
  facilityId,
  initiator,
}: {
  patient: Patient;
  facilityId: string;
  initiator?: HieInitiator;
}): Promise<{
  commonWellAPI: CommonWellAPI;
  commonwellPatient: CommonwellPatient;
}> {
  const _initiator = initiator ?? (await getCwInitiator(patient, facilityId));
  const initiatorName = _initiator.name;
  const initiatorOid = _initiator.oid;
  const initiatorNpi = _initiator.npi;

  const commonwellPatient = patientToCommonwell({
    patient,
    orgName: initiatorName,
    orgOID: initiatorOid,
  });

  const commonWellAPI = makeCommonWellAPI(initiatorName, initiatorOid, initiatorNpi);
  return { commonWellAPI, commonwellPatient };
}

async function registerPatient({
  commonWell,
  commonwellPatient,
  patient,
}: {
  commonWell: CommonWellAPI;
  commonwellPatient: CommonwellPatient;
  patient: Patient;
}): Promise<{ commonwellPatientId: string }> {
  const fnName = `CW.v2 registerPatient`;
  const { log, debug } = out(fnName);

  const respPatient = await commonWell.createOrUpdatePatient(commonwellPatient);
  debug(`resp registerPatient: `, () => JSON.stringify(respPatient));
  log(`respPatient: `, JSON.stringify(respPatient));
  const commonwellPatientId = getCwPatientIdFromLinks(respPatient.Links);
  if (!commonwellPatientId) {
    const msg = `Could not determine the patient ID from CW`;
    log(
      `ERR - ${msg} - Patient created @ CW but not the Person - ` +
        `Patient @ Commonwell: ${JSON.stringify(respPatient)}`
    );
    throw new Error(msg);
  }

  await updateCommonwellIdsAndStatus({ patient, commonwellPatientId });

  return { commonwellPatientId };
}

async function updatePatient({
  commonWell,
  commonwellPatient,
  commonwellPatientId,
}: {
  commonWell: CommonWellAPI;
  commonwellPatient: CommonwellPatient;
  commonwellPatientId: string;
}): Promise<string> {
  const { debug } = out(`CW.v2 updatePatient - CW patientId ${commonwellPatientId}`);

  const respUpdate = await commonWell.createOrUpdatePatient(commonwellPatient);
  debug(`resp updatePatient: `, JSON.stringify(respUpdate));

  const updatedId = getCwPatientIdFromLinks(respUpdate.Links);
  if (!updatedId) {
    throw new MetriportError("Could not determine the patient ID from CW after update");
  }
  return updatedId;
}

/**
 * Runs the patient linking flow with retries.
 *
 * As we upgrade links, the search fans out to find more potential links.
 */
async function runPatientLinkingWithRetries({
  commonWell,
  patient,
  commonwellPatientId,
  context,
  getOrgIdExcludeList,
}: {
  commonWell: CommonWellAPI;
  patient: Patient;
  commonwellPatientId: string;
  context: string;
  getOrgIdExcludeList: () => Promise<string[]>;
}): Promise<{
  validLinks: NetworkLink[];
  invalidLinks: NetworkLink[];
}> {
  const { log } = out(`runPatientLinkingWithRetries: pt: ${patient.id}`);
  let validLinks: NetworkLink[] = [];
  let invalidLinks: NetworkLink[] = [];
  let attempt = 0;

  while (attempt < MAX_ATTEMPTS_PATIENT_LINKING) {
    attempt++;
    // CW v2 does not return links immediately after registering a patient yet, so we need to wait.
    const waitTime = waitTimeAfterRegisterPatientAndBeforeGetLinks.asMilliseconds();
    log(`Attempt ${attempt}/${MAX_ATTEMPTS_PATIENT_LINKING} - waiting ${waitTime}ms...`);
    await sleep(waitTime);

    const existingLinks = await getExistingLinks({
      commonWell,
      commonwellPatientId,
    });
    const existingLinksCount = existingLinks?.Patients?.length ?? 0;

    const probableLinks = await getProbableLinks({
      commonWell,
      commonwellPatientId,
    });
    const probableLinksCount = probableLinks?.Patients?.length ?? 0;

    log(
      `Found ${existingLinksCount} existing links, and ${probableLinksCount} probable links on attempt ${attempt}`
    );

    const result = await tryToImproveLinks({
      commonWell,
      patient,
      commonwellPatientId,
      existingLinks,
      probableLinks,
      context,
      getOrgIdExcludeList,
    });

    validLinks = result.validLinks;
    invalidLinks = result.invalidLinks;

    if (probableLinksCount < 1) {
      log(`No probable links found, stopping retry loop after attempt ${attempt}`);
      break;
    }
  }

  if (attempt >= MAX_ATTEMPTS_PATIENT_LINKING) {
    log(`Reached maximum retry attempts (${MAX_ATTEMPTS_PATIENT_LINKING}), stopping retry loop`);
  }

  return { validLinks, invalidLinks };
}

async function tryToImproveLinks({
  commonWell,
  commonwellPatientId,
  existingLinks: existingLinksParam,
  probableLinks: probableLinksParam,
  context,
  patient,
  getOrgIdExcludeList,
}: {
  commonWell: CommonWellAPI;
  commonwellPatientId: string;
  existingLinks: PatientExistingLinks;
  probableLinks: PatientProbableLinks;
  context: string;
  patient: Patient;
  getOrgIdExcludeList: () => Promise<string[]>;
}): Promise<{
  validLinks: NetworkLink[];
  invalidLinks: NetworkLink[];
}> {
  const existingLinks: PatientExistingLink[] = existingLinksParam?.Patients ?? [];
  const probableLinks: PatientProbableLink[] = probableLinksParam?.Patients ?? [];

  const networkLinks = [
    ...existingLinks.map(l => ({ ...l, type: "existing" as const })),
    ...probableLinks.map(l => ({ ...l, type: "probable" as const })),
  ];

  let validLinks: NetworkLink[] = [];
  let invalidLinks: NetworkLink[] = [];
  if (networkLinks && networkLinks.length > 0) {
    const resp = await validateAndStoreCwLinks(patient, networkLinks, getOrgIdExcludeList);
    validLinks = resp.validLinks;
    invalidLinks = resp.invalidLinks;
  }

  await autoUpgradeProbableLinks({
    commonWell,
    validLinks,
    invalidLinks,
    commonwellPatientId,
    executionContext: context,
    getOrgIdExcludeList,
  });

  return { validLinks, invalidLinks: invalidLinks };
}

async function autoUpgradeProbableLinks({
  commonWell,
  validLinks,
  invalidLinks,
  commonwellPatientId,
  executionContext,
  getOrgIdExcludeList,
}: {
  commonWell: CommonWellAPI;
  validLinks: NetworkLink[];
  invalidLinks: NetworkLink[];
  commonwellPatientId: string;
  executionContext: string;
  getOrgIdExcludeList: () => Promise<string[]>;
}): Promise<void> {
  const { log, debug } = out("CW.v2 autoUpgradeProbableLinks");

  const orgIdExcludeList = await getOrgIdExcludeList();
  debug(`validLinks: `, () => JSON.stringify(validLinks));
  debug(`invalidLinks: `, () => JSON.stringify(invalidLinks));

  const validProbableLinks = validLinks.filter(l => l.type === "probable");
  const validExistingLinks = validLinks.filter(l => l.type === "existing");
  const invalidExistingLinks = invalidLinks.filter(l => l.type === "existing");

  const validExistingToDowngrade = validExistingLinks.filter(link =>
    isInsideOrgExcludeList(link, orgIdExcludeList)
  );
  const existingToDowngrade = [...validExistingToDowngrade, ...invalidExistingLinks];
  const downgradeRequests: Promise<StatusResponse>[] = [];
  const failedDowngradeRequests: {
    url?: string;
    link?: string;
    msg: string;
    txId?: string | undefined;
  }[] = [];
  existingToDowngrade.forEach(async link => {
    const downgradeUrl = link.Links.Unlink;
    if (downgradeUrl) {
      downgradeRequests.push(
        commonWell.unlinkPatients(downgradeUrl).catch(error => {
          failedDowngradeRequests.push({
            msg: "Failed to downgrade link",
            url: downgradeUrl,
            txId: commonWell.lastTransactionId,
          });
          throw error;
        })
      );
    } else {
      failedDowngradeRequests.push({
        msg: "Missing downgrade link for existing link",
        link: JSON.stringify(link),
      });
    }
  });
  await Promise.allSettled(downgradeRequests);
  if (failedDowngradeRequests.length > 0) {
    const msg = "Failed to downgrade links";
    log(`${msg}: `, JSON.stringify(failedDowngradeRequests));
    capture.error(msg, {
      extra: {
        commonwellPatientId,
        cwReference: commonWell.lastTransactionId,
        context: executionContext,
      },
    });
  }
  const totalDowngraded = existingToDowngrade.length - failedDowngradeRequests.length;
  log(`Downgraded ${totalDowngraded} links (out of ${existingToDowngrade.length})`);

  const probableToUpgrade = validProbableLinks.filter(
    link => !isInsideOrgExcludeList(link, orgIdExcludeList)
  );
  const failedUpgradeRequests: {
    url?: string;
    link?: string;
    msg: string;
    txId?: string | undefined;
    status?: number;
  }[] = [];
  const upgradeRequests: Promise<StatusResponse>[] = [];
  probableToUpgrade.forEach(async link => {
    const upgradeUrl = link.type === "probable" ? link.Links.Link : undefined;
    if (upgradeUrl) {
      upgradeRequests.push(
        commonWell.linkPatients(upgradeUrl).catch(error => {
          if (error.response?.status === httpStatus.CONFLICT) {
            return {
              status: { code: httpStatus.CONFLICT, message: "Link already exists - not an error" },
            };
          }
          failedUpgradeRequests.push({
            msg: "Failed to upgrade link",
            url: upgradeUrl,
            txId: commonWell.lastTransactionId,
            status: error.response?.status,
          });
          throw error;
        })
      );
    } else {
      failedUpgradeRequests.push({
        msg: "Missing upgrade link for probable link",
        link: JSON.stringify(link),
      });
    }
  });
  await Promise.allSettled(upgradeRequests);
  if (failedUpgradeRequests.length > 0) {
    const msg = "Failed to upgrade links";
    log(`${msg}: `, JSON.stringify(failedUpgradeRequests));
    capture.error(msg, {
      extra: {
        commonwellPatientId,
        cwReference: commonWell.lastTransactionId,
        context: executionContext,
      },
    });
  }
  const totalUpgraded = probableToUpgrade.length - failedUpgradeRequests.length;
  log(`Upgraded ${totalUpgraded} links (out of ${probableToUpgrade.length})`);
}

function isInsideOrgExcludeList(link: NetworkLink, orgIdExcludeList: string[]): boolean {
  const urnOidRegex = /^urn:oid:/;
  const identifiers = link.Patient?.identifier || [];
  return identifiers.some(id => {
    const idSystem = id.system?.replace(urnOidRegex, "");
    if (idSystem && orgIdExcludeList.includes(idSystem)) {
      return true;
    }
    return false;
  });
}

async function validateAndStoreCwLinks(
  patient: Patient,
  networkLinks: NetworkLink[],
  getOrgIdExcludeList: () => Promise<string[]>
): Promise<{
  validLinks: NetworkLink[];
  invalidLinks: NetworkLink[];
}> {
  const { id, cxId } = patient;

  const { validNetworkLinks: validLinks, invalidLinks } = await validateCwLinksBelongToPatient(
    cxId,
    networkLinks,
    patient.data,
    probableLinkToPatientData
  );

  const orgIdExcludeList = await getOrgIdExcludeList();
  const [validLinksToDowngrade, validLinksToUpgrade] = partition(validLinks, (link: NetworkLink) =>
    isInsideOrgExcludeList(link, orgIdExcludeList)
  );

  const finalValidLinks = validLinksToUpgrade;
  const finalInvalidLinks = [...validLinksToDowngrade, ...invalidLinks];

  const validLinksV2: CwLinkV2[] = finalValidLinks.map(patientCollectionItemToCwLinkV2);
  if (validLinksV2.length > 0) {
    await createOrUpdateCwPatientData({ id, cxId, cwLinks: validLinksV2 });
  }

  const invalidLinksV2: CwLinkV2[] = finalInvalidLinks.map(patientCollectionItemToCwLinkV2);
  if (invalidLinksV2.length > 0) {
    await createOrUpdateInvalidLinks({
      id,
      cxId,
      invalidLinks: { commonwell: invalidLinksV2 },
    });
  }

  return { validLinks: finalValidLinks, invalidLinks: finalInvalidLinks };
}

function probableLinkToPatientData(networkLink: NetworkLink): PatientData {
  const patient = networkLink.Patient;
  if (!patient) throw new MetriportError("Patient data is missing");

  const firstName = patient.name.flatMap(name => name.given).join(" ") ?? "";
  const lastName = patient.name.flatMap(name => name.family).join(" ") ?? "";
  const dob = patient.birthDate ? buildDayjs(patient.birthDate).format(ISO_DATE) : "";

  const genderCode = patient.gender;
  const genderAtBirth = cwGenderToPatientGender(genderCode ?? undefined);

  const address = patient.address.map(addr => ({
    zip: addr.postalCode ?? "",
    city: addr.city ?? "",
    state: addr.state as USStateForAddress,
    country: addr.country ?? "USA",
    addressLine1: addr.line?.[0] ?? "",
    addressLine2: addr.line?.[1] ?? "",
  }));
  const phone = patient.telecom?.find(telecom => telecom.system === "phone")?.value ?? "";
  const email = patient.telecom?.find(telecom => telecom.system === "email")?.value ?? "";

  const personalIdentifiers = patient.identifier.flatMap(id => {
    if (id.type === "SS") {
      return {
        type: "ssn" as const,
        value: id.value,
        ...(id.assigner ? { assigner: id.assigner } : {}),
      };
    }
    if (id.type === "DL") {
      const dl = identifierToDriversLicense(id);
      if (dl) return dl;
    }
    return [];
  });

  return {
    firstName,
    lastName,
    dob,
    genderAtBirth,
    address,
    contact: [
      {
        phone,
        email,
      },
    ],
    personalIdentifiers,
  };
}

function identifierToDriversLicense(id: PatientIdentifier): DriversLicense | undefined {
  return fhirIdentifierToDriversLicense({
    system: id.system,
    value: id.value,
  });
}

function patientCollectionItemToCwLinkV2(networkLink: NetworkLink): CwLinkV2 {
  return {
    ...networkLink,
    version: 2,
  };
}<|MERGE_RESOLUTION|>--- conflicted
+++ resolved
@@ -104,11 +104,6 @@
     });
     commonWell = commonWellAPI;
 
-<<<<<<< HEAD
-=======
-    await updateCommonwellIdsAndStatus({ patient, cqLinkStatus: undefined });
-
->>>>>>> 383b8c5a
     debug(`Registering this Patient: `, () => JSON.stringify(commonwellPatient, null, 2));
 
     const { commonwellPatientId } = await registerPatient({
