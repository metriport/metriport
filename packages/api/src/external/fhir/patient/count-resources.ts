--- conflicted
+++ resolved
@@ -1,11 +1,6 @@
 import { ResourceTypeForConsolidation } from "@metriport/api-sdk";
-<<<<<<< HEAD
-import { Patient } from "../../../domain/medical/patient";
 import { capture } from "@metriport/core/util/capture";
-=======
 import { Patient } from "@metriport/core/domain/patient";
-import { capture } from "../../../shared/notifications";
->>>>>>> 79ad48e8
 import { Util } from "../../../shared/util";
 import { makeFhirApi } from "../api/api-factory";
 import { fullDateQueryForResource, getPatientFilter } from "./resource-filter";
