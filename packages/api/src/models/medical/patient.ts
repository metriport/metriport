--- conflicted
+++ resolved
@@ -2,11 +2,8 @@
 import { Sequelize } from "sequelize";
 import { BaseModel, ModelSetup } from "../_default";
 import { initModel, patientTableName } from "./patient-shared";
-<<<<<<< HEAD
 import { PatientCohortModel } from "./patient-cohort";
-=======
 import { TcmEncounterModel } from "./tcm-encounter";
->>>>>>> 25a34b35
 
 export class PatientModel extends BaseModel<PatientModel> implements Patient {
   static NAME = patientTableName;
@@ -21,18 +18,18 @@
     PatientModel.init(model.attributes, model.options);
   };
 
-<<<<<<< HEAD
-  static associate = (models: { PatientCohortModel: typeof PatientCohortModel }) => {
+  static associate = (models: {
+    PatientCohortModel: typeof PatientCohortModel;
+    TcmEncounterModel: typeof TcmEncounterModel;
+  }) => {
     PatientModel.hasMany(models.PatientCohortModel, {
       foreignKey: "patientId",
       sourceKey: "id",
       as: "PatientCohort",
-=======
-  static associate = (models: { TcmEncounterModel: typeof TcmEncounterModel }) => {
+    });
     PatientModel.hasMany(models.TcmEncounterModel, {
       foreignKey: "patientId",
       sourceKey: "id",
->>>>>>> 25a34b35
     });
   };
 }