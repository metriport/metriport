--- conflicted
+++ resolved
@@ -15,11 +15,8 @@
   declare data: OrganizationData;
   declare cqActive: boolean;
   declare cwActive: boolean;
-<<<<<<< HEAD
-=======
   declare cqApproved: boolean;
   declare cwApproved: boolean;
->>>>>>> 08549a71
 
   static setup: ModelSetup = (sequelize: Sequelize) => {
     OrganizationModel.init(
@@ -45,16 +42,11 @@
         cqActive: {
           type: DataTypes.BOOLEAN,
           defaultValue: false,
-<<<<<<< HEAD
-=======
           allowNull: false,
->>>>>>> 08549a71
         },
         cwActive: {
           type: DataTypes.BOOLEAN,
           defaultValue: false,
-<<<<<<< HEAD
-=======
           allowNull: false,
         },
         cqApproved: {
@@ -66,7 +58,6 @@
           type: DataTypes.BOOLEAN,
           defaultValue: false,
           allowNull: false,
->>>>>>> 08549a71
         },
       },
       {
