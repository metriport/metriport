import { JobParamsCx, JobParamsOps, JobStatus, PatientJob } from "@metriport/shared";
import { DataTypes, Sequelize } from "sequelize";
import { BaseModel, ModelSetup } from "./_default";

export class PatientJobModel extends BaseModel<PatientJobModel> implements PatientJob {
  static NAME = "patient_job";
  declare cxId: string;
  declare patientId: string;
  declare jobType: string;
  declare jobGroupId: string;
  declare requestId: string | undefined;
  declare status: JobStatus;
  declare statusReason: string | undefined;
<<<<<<< HEAD
=======
  declare runUrl: string | undefined;
>>>>>>> f4ce4573
  declare scheduledAt: Date | undefined;
  declare startedAt: Date | undefined;
  declare finishedAt: Date | undefined;
  declare cancelledAt: Date | undefined;
  declare failedAt: Date | undefined;
  declare total: number;
  declare successful: number;
  declare failed: number;
  declare paramsCx: JobParamsCx | undefined;
  declare paramsOps: JobParamsOps | undefined;
  declare data: unknown;
  declare runtimeData: unknown;

  static setup: ModelSetup = (sequelize: Sequelize) => {
    PatientJobModel.init(
      {
        ...BaseModel.attributes(),
        cxId: {
          type: DataTypes.UUID,
        },
        patientId: {
          type: DataTypes.STRING,
        },
        jobType: {
          type: DataTypes.STRING,
        },
        jobGroupId: {
          type: DataTypes.STRING,
        },
        requestId: {
          type: DataTypes.STRING,
        },
        status: {
          type: DataTypes.STRING,
        },
        statusReason: {
          type: DataTypes.STRING,
        },
<<<<<<< HEAD
=======
        runUrl: {
          type: DataTypes.STRING,
        },
>>>>>>> f4ce4573
        scheduledAt: {
          type: DataTypes.DATE,
        },
        startedAt: {
          type: DataTypes.DATE,
        },
        finishedAt: {
          type: DataTypes.DATE,
        },
        cancelledAt: {
          type: DataTypes.DATE,
        },
        failedAt: {
          type: DataTypes.DATE,
        },
        total: {
          type: DataTypes.INTEGER,
        },
        successful: {
          type: DataTypes.INTEGER,
        },
        failed: {
          type: DataTypes.INTEGER,
        },
        paramsCx: {
          type: DataTypes.JSONB,
        },
        paramsOps: {
          type: DataTypes.JSONB,
        },
        data: {
          type: DataTypes.JSONB,
        },
        runtimeData: {
          type: DataTypes.JSONB,
        },
      },
      {
        ...BaseModel.modelOptions(sequelize),
        tableName: PatientJobModel.NAME,
      }
    );
  };
}<|MERGE_RESOLUTION|>--- conflicted
+++ resolved
@@ -11,10 +11,7 @@
   declare requestId: string | undefined;
   declare status: JobStatus;
   declare statusReason: string | undefined;
-<<<<<<< HEAD
-=======
   declare runUrl: string | undefined;
->>>>>>> f4ce4573
   declare scheduledAt: Date | undefined;
   declare startedAt: Date | undefined;
   declare finishedAt: Date | undefined;
@@ -53,12 +50,9 @@
         statusReason: {
           type: DataTypes.STRING,
         },
-<<<<<<< HEAD
-=======
         runUrl: {
           type: DataTypes.STRING,
         },
->>>>>>> f4ce4573
         scheduledAt: {
           type: DataTypes.DATE,
         },
