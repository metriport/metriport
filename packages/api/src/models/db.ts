import { Config as ConfigCore } from "@metriport/core/util/config";
import {
  DbCreds,
  DbCredsReadOnly,
  dbCredsSchema,
  dbCredsSchemaReadOnly,
  DbPoolSettings,
  dbPoolSettingsSchema,
} from "@metriport/shared";
import * as AWS from "aws-sdk";
import { Sequelize } from "sequelize";
import { CQDirectoryEntryViewModel } from "../external/carequality/models/cq-directory-view";
import { CQPatientDataModel } from "../external/carequality/models/cq-patient-data";
import { OutboundDocumentQueryRespModel } from "../external/carequality/models/outbound-document-query-resp";
import { OutboundDocumentRetrievalRespModel } from "../external/carequality/models/outbound-document-retrieval-resp";
import { OutboundPatientDiscoveryRespModel } from "../external/carequality/models/outbound-patient-discovery-resp";
import { CwPatientDataModel } from "../external/commonwell/models/cw-patient-data";
import { HIEDirectoryEntryViewModel } from "../external/hie/models/hie-directory-view";
import { FacilityModel } from "../models/medical/facility";
import { OrganizationModel } from "../models/medical/organization";
import updateDB from "../sequelize";
import { Config } from "../shared/config";
import { ModelSetup } from "./_default";
import { ConnectedUser } from "./connected-user";
import { CxMappingModel } from "./cx-mapping";
import { initDDBDev, initLocalCxAccount } from "./db-dev";
import { FacilityMappingModel } from "./facility-mapping";
import { FeedbackModel } from "./feedback";
import { FeedbackEntryModel } from "./feedback-entry";
import { InvalidLinksModel } from "./invalid-links";
import { JwtTokenModel } from "./jwt-token";
import { CohortModel } from "./medical/cohort";
import { CoverageEnhancementModel } from "./medical/coverage-enhancement";
import { DocRefMappingModel } from "./medical/docref-mapping";
import { MAPIAccess } from "./medical/mapi-access";
import { PatientModel } from "./medical/patient";
import { PatientCohortModel } from "./medical/patient-cohort";
import { PatientImportJobModel } from "./medical/patient-import";
import { PatientImportMappingModel } from "./medical/patient-import-mapping";
import { PatientModelReadOnly } from "./medical/patient-readonly";
import { TcmEncounterModel } from "./medical/tcm-encounter";
import { PatientJobModel } from "./patient-job";
import { PatientMappingModel } from "./patient-mapping";
import { PatientSettingsModel } from "./patient-settings";
import { Settings } from "./settings";
import { WebhookRequest } from "./webhook-request";

// models to setup with sequelize
const models: ModelSetup[] = [
  ConnectedUser.setup,
  Settings.setup,
  WebhookRequest.setup,
  OrganizationModel.setup,
  CQDirectoryEntryViewModel.setup,
  CQPatientDataModel.setup,
  CwPatientDataModel.setup,
  FacilityModel.setup,
  PatientModel.setup,
  PatientImportJobModel.setup,
  PatientImportMappingModel.setup,
  HIEDirectoryEntryViewModel.setup,
  MAPIAccess.setup,
  DocRefMappingModel.setup,
  OutboundPatientDiscoveryRespModel.setup,
  OutboundDocumentQueryRespModel.setup,
  OutboundDocumentRetrievalRespModel.setup,
  CoverageEnhancementModel.setup,
  FeedbackModel.setup,
  FeedbackEntryModel.setup,
  CxMappingModel.setup,
  PatientMappingModel.setup,
  PatientSettingsModel.setup,
  FacilityMappingModel.setup,
  JwtTokenModel.setup,
  InvalidLinksModel.setup,
  PatientJobModel.setup,
  CohortModel.setup,
  PatientCohortModel.setup,
  TcmEncounterModel.setup,
];

const modelsReadOnly: ModelSetup[] = [PatientModelReadOnly.setup];

export type MetriportDB = {
  sequelize: Sequelize;
  sequelizeReadOnly: Sequelize;
  doc: AWS.DynamoDB.DocumentClient;
};

let db: MetriportDB | undefined;
export const getDB = (): MetriportDB => {
  if (!db) throw new Error("DB not initialized");
  return db;
};

export interface DocTableNames {
  token: string;
  rateLimit?: string;
  featureFlags: string;
}
export let docTableNames: DocTableNames;

async function initDB(): Promise<void> {
  // make sure we have the env vars we need
  const tokenTableName = Config.getTokenTableName();
  const rateLimitTableName = Config.getRateLimitTableName();
  const featureFlagsTableName = ConfigCore.getFeatureFlagsTableName();
  const logDBOperations = Config.isCloudEnv() ? false : true;
  const dbPoolSettings = getDbPoolSettings();

  docTableNames = {
    token: tokenTableName,
    rateLimit: rateLimitTableName,
    featureFlags: featureFlagsTableName,
  };

  // get database creds
  const dbCreds = getDbCreds();
  console.log("[server]: connecting to db...");
  const sequelize = new Sequelize(dbCreds.dbname, dbCreds.username, dbCreds.password, {
    host: dbCreds.host,
    port: dbCreds.port,
    dialect: dbCreds.engine,
    pool: dbPoolSettings,
    logging: logDBOperations,
    logQueryParameters: logDBOperations,
  });
  const readerEndpoint = getDbReadReplicaEndpoint();
  console.log("[server]: connecting to db read replica...");
  const sequelizeReadOnly = Config.isCloudEnv()
    ? new Sequelize(dbCreds.dbname, dbCreds.username, dbCreds.password, {
        host: readerEndpoint.host,
        port: readerEndpoint.port,
        dialect: dbCreds.engine,
        pool: dbPoolSettings,
        logging: logDBOperations,
        logQueryParameters: logDBOperations,
      })
    : sequelize;
  try {
    await Promise.all([sequelize.authenticate(), sequelizeReadOnly.authenticate()]);

    // run DB migrations - update the DB to the expected state
    await updateDB(sequelize);

    // define all models
    for (const setup of models) setup(sequelize);
    for (const setup of modelsReadOnly) setup(sequelizeReadOnly);

    // Set up model associations
    PatientModelReadOnly.associate({ PatientSettingsModel });
    PatientSettingsModel.associate({ PatientModelReadOnly });
<<<<<<< HEAD
    CohortModel.associate({ PatientCohortModel });
    PatientCohortModel.associate({ CohortModel });
    PatientModel.associate({ PatientCohortModel });
=======
    TcmEncounterModel.associate({ PatientModel, OrganizationModel });
    PatientModel.associate({ TcmEncounterModel });
    OrganizationModel.associate({ TcmEncounterModel });
>>>>>>> 25a34b35

    let doc: AWS.DynamoDB.DocumentClient;
    // init dynamo db doc client
    if (Config.isCloudEnv()) {
      doc = new AWS.DynamoDB.DocumentClient({
        apiVersion: "2012-08-10",
      });
    } else {
      doc = await initDDBDev();
      await initLocalCxAccount();
    }
    // set db object for external references
    db = { sequelize, sequelizeReadOnly, doc };
    console.log("[server]: connecting to db success!");
  } catch (err) {
    console.log("[server]: connecting to db failed :(");
    console.log(err);
    throw err;
  }
}

function getDbPoolSettings(): DbPoolSettings {
  function getAndParseSettings(): Partial<Record<keyof DbPoolSettings, string>> {
    try {
      const rawProps = Config.getDbPoolSettings();
      const parsedProps = rawProps ? dbPoolSettingsSchema.parse(JSON.parse(rawProps)) : {};
      return parsedProps;
    } catch (error) {
      console.log("Error parsing db pool settings", error);
      return {};
    }
  }
  const parsedProps = getAndParseSettings();
  // https://docs.aws.amazon.com/AmazonRDS/latest/AuroraUserGuide/aurora-serverless-v2.setting-capacity.html#aurora-serverless-v2.max-connections
  const max = getOptionalInteger(parsedProps.max) ?? 500;
  const min = getOptionalInteger(parsedProps.min) ?? 50;
  const acquire = getOptionalInteger(parsedProps.acquire) ?? 10_000;
  const idle = getOptionalInteger(parsedProps.idle) ?? 10_000;
  return {
    max,
    min,
    acquire,
    idle,
  };
}

function getOptionalInteger(prop: string | undefined): number | undefined {
  if (!prop) return undefined;
  const resp = parseInt(prop);
  if (isNaN(resp)) return undefined;
  return resp;
}

function getDbCreds(): DbCreds {
  function getAndParseDbCreds(): DbCreds {
    try {
      const rawProps = Config.getDBCreds();
      const parsedProps = dbCredsSchema.parse(JSON.parse(rawProps));
      return parsedProps;
    } catch (error) {
      console.log("Error parsing db creds", error);
      throw error;
    }
  }
  const parsedProps = getAndParseDbCreds();
  return parsedProps;
}

function getDbReadReplicaEndpoint(): DbCredsReadOnly {
  function getAndParseReaderEndpoint(): DbCredsReadOnly {
    try {
      const rawProps = Config.getDbReadReplicaEndpoint();
      const parsedProps = dbCredsSchemaReadOnly.parse(JSON.parse(rawProps));
      return parsedProps;
    } catch (error) {
      console.log("Error parsing db read replica endpoint", error);
      throw error;
    }
  }
  const parsedProps = getAndParseReaderEndpoint();
  return parsedProps;
}

export default initDB;<|MERGE_RESOLUTION|>--- conflicted
+++ resolved
@@ -150,15 +150,11 @@
     // Set up model associations
     PatientModelReadOnly.associate({ PatientSettingsModel });
     PatientSettingsModel.associate({ PatientModelReadOnly });
-<<<<<<< HEAD
     CohortModel.associate({ PatientCohortModel });
     PatientCohortModel.associate({ CohortModel });
-    PatientModel.associate({ PatientCohortModel });
-=======
+    PatientModel.associate({ PatientCohortModel, TcmEncounterModel });
     TcmEncounterModel.associate({ PatientModel, OrganizationModel });
-    PatientModel.associate({ TcmEncounterModel });
     OrganizationModel.associate({ TcmEncounterModel });
->>>>>>> 25a34b35
 
     let doc: AWS.DynamoDB.DocumentClient;
     // init dynamo db doc client
