import { Config as ConfigCore } from "@metriport/core/util/config";
import {
  DbCreds,
  DbCredsReadOnly,
  dbCredsSchema,
  dbCredsSchemaReadOnly,
  DbPoolSettings,
  dbPoolSettingsSchema,
} from "@metriport/shared";
import * as AWS from "aws-sdk";
import { Sequelize } from "sequelize";
import { CQDirectoryEntryViewModel } from "../external/carequality/models/cq-directory-view";
import { CQPatientDataModel } from "../external/carequality/models/cq-patient-data";
import { OutboundDocumentQueryRespModel } from "../external/carequality/models/outbound-document-query-resp";
import { OutboundDocumentRetrievalRespModel } from "../external/carequality/models/outbound-document-retrieval-resp";
import { OutboundPatientDiscoveryRespModel } from "../external/carequality/models/outbound-patient-discovery-resp";
import { CwPatientDataModel } from "../external/commonwell/models/cw-patient-data";
import { HIEDirectoryEntryViewModel } from "../external/hie/models/hie-directory-view";
import { FacilityModel } from "../models/medical/facility";
import { OrganizationModel } from "../models/medical/organization";
import updateDB from "../sequelize";
import { Config } from "../shared/config";
import { ModelSetup } from "./_default";
import { ConnectedUser } from "./connected-user";
import { CxMappingModel } from "./cx-mapping";
import { initDDBDev, initLocalCxAccount } from "./db-dev";
import { FacilityMappingModel } from "./facility-mapping";
import { FeedbackModel } from "./feedback";
import { FeedbackEntryModel } from "./feedback-entry";
import { InvalidLinksModel } from "./invalid-links";
import { JwtTokenModel } from "./jwt-token";
import { CohortModel } from "./medical/cohort";
import { CoverageEnhancementModel } from "./medical/coverage-enhancement";
import { DocRefMappingModel } from "./medical/docref-mapping";
import { MAPIAccess } from "./medical/mapi-access";
import { PatientModel } from "./medical/patient";
import { PatientCohortModel } from "./medical/patient-cohort";
import { PatientImportJobModel } from "./medical/patient-import";
import { PatientImportMappingModel } from "./medical/patient-import-mapping";
import { PatientModelReadOnly } from "./medical/patient-readonly";
import { PatientJobModel } from "./patient-job";
import { PatientMappingModel } from "./patient-mapping";
import { PatientSettingsModel } from "./patient-settings";
import { Settings } from "./settings";
import { WebhookRequest } from "./webhook-request";
<<<<<<< HEAD
=======
import { ModelSetup } from "./_default";
import { PatientJobModel } from "./patient-job";
import { TcmEncounterModel } from "./medical/tcm-encounter";
>>>>>>> a0393c2b

// models to setup with sequelize
const models: ModelSetup[] = [
  ConnectedUser.setup,
  Settings.setup,
  WebhookRequest.setup,
  OrganizationModel.setup,
  CQDirectoryEntryViewModel.setup,
  CQPatientDataModel.setup,
  CwPatientDataModel.setup,
  FacilityModel.setup,
  PatientModel.setup,
  PatientImportJobModel.setup,
  PatientImportMappingModel.setup,
  HIEDirectoryEntryViewModel.setup,
  MAPIAccess.setup,
  DocRefMappingModel.setup,
  OutboundPatientDiscoveryRespModel.setup,
  OutboundDocumentQueryRespModel.setup,
  OutboundDocumentRetrievalRespModel.setup,
  CoverageEnhancementModel.setup,
  FeedbackModel.setup,
  FeedbackEntryModel.setup,
  CxMappingModel.setup,
  PatientMappingModel.setup,
  PatientSettingsModel.setup,
  FacilityMappingModel.setup,
  JwtTokenModel.setup,
  InvalidLinksModel.setup,
  PatientJobModel.setup,
<<<<<<< HEAD
  CohortModel.setup,
  PatientCohortModel.setup,
=======
  TcmEncounterModel.setup,
>>>>>>> a0393c2b
];

const modelsReadOnly: ModelSetup[] = [PatientModelReadOnly.setup];

export type MetriportDB = {
  sequelize: Sequelize;
  sequelizeReadOnly: Sequelize;
  doc: AWS.DynamoDB.DocumentClient;
};

let db: MetriportDB | undefined;
export const getDB = (): MetriportDB => {
  if (!db) throw new Error("DB not initialized");
  return db;
};

export interface DocTableNames {
  token: string;
  rateLimit?: string;
  featureFlags: string;
}
export let docTableNames: DocTableNames;

async function initDB(): Promise<void> {
  // make sure we have the env vars we need
  const tokenTableName = Config.getTokenTableName();
  const rateLimitTableName = Config.getRateLimitTableName();
  const featureFlagsTableName = ConfigCore.getFeatureFlagsTableName();
  const logDBOperations = Config.isCloudEnv() ? false : true;
  const dbPoolSettings = getDbPoolSettings();

  docTableNames = {
    token: tokenTableName,
    rateLimit: rateLimitTableName,
    featureFlags: featureFlagsTableName,
  };

  // get database creds
  const dbCreds = getDbCreds();
  console.log("[server]: connecting to db...");
  const sequelize = new Sequelize(dbCreds.dbname, dbCreds.username, dbCreds.password, {
    host: dbCreds.host,
    port: dbCreds.port,
    dialect: dbCreds.engine,
    pool: dbPoolSettings,
    logging: logDBOperations,
    logQueryParameters: logDBOperations,
  });
  const readerEndpoint = getDbReadReplicaEndpoint();
  console.log("[server]: connecting to db read replica...");
  const sequelizeReadOnly = Config.isCloudEnv()
    ? new Sequelize(dbCreds.dbname, dbCreds.username, dbCreds.password, {
        host: readerEndpoint.host,
        port: readerEndpoint.port,
        dialect: dbCreds.engine,
        pool: dbPoolSettings,
        logging: logDBOperations,
        logQueryParameters: logDBOperations,
      })
    : sequelize;
  try {
    await Promise.all([sequelize.authenticate(), sequelizeReadOnly.authenticate()]);

    // run DB migrations - update the DB to the expected state
    await updateDB(sequelize);

    // define all models
    for (const setup of models) setup(sequelize);
    for (const setup of modelsReadOnly) setup(sequelizeReadOnly);

    // Set up model associations
    PatientModelReadOnly.associate({ PatientSettingsModel });
    PatientSettingsModel.associate({ PatientModelReadOnly });
    TcmEncounterModel.associate({ PatientModel, OrganizationModel });
    PatientModel.associate({ TcmEncounterModel });
    OrganizationModel.associate({ TcmEncounterModel });

    let doc: AWS.DynamoDB.DocumentClient;
    // init dynamo db doc client
    if (Config.isCloudEnv()) {
      doc = new AWS.DynamoDB.DocumentClient({
        apiVersion: "2012-08-10",
      });
    } else {
      doc = await initDDBDev();
      await initLocalCxAccount();
    }
    // set db object for external references
    db = { sequelize, sequelizeReadOnly, doc };
    console.log("[server]: connecting to db success!");
  } catch (err) {
    console.log("[server]: connecting to db failed :(");
    console.log(err);
    throw err;
  }
}

function getDbPoolSettings(): DbPoolSettings {
  function getAndParseSettings(): Partial<Record<keyof DbPoolSettings, string>> {
    try {
      const rawProps = Config.getDbPoolSettings();
      const parsedProps = rawProps ? dbPoolSettingsSchema.parse(JSON.parse(rawProps)) : {};
      return parsedProps;
    } catch (error) {
      console.log("Error parsing db pool settings", error);
      return {};
    }
  }
  const parsedProps = getAndParseSettings();
  // https://docs.aws.amazon.com/AmazonRDS/latest/AuroraUserGuide/aurora-serverless-v2.setting-capacity.html#aurora-serverless-v2.max-connections
  const max = getOptionalInteger(parsedProps.max) ?? 500;
  const min = getOptionalInteger(parsedProps.min) ?? 50;
  const acquire = getOptionalInteger(parsedProps.acquire) ?? 10_000;
  const idle = getOptionalInteger(parsedProps.idle) ?? 10_000;
  return {
    max,
    min,
    acquire,
    idle,
  };
}

function getOptionalInteger(prop: string | undefined): number | undefined {
  if (!prop) return undefined;
  const resp = parseInt(prop);
  if (isNaN(resp)) return undefined;
  return resp;
}

function getDbCreds(): DbCreds {
  function getAndParseDbCreds(): DbCreds {
    try {
      const rawProps = Config.getDBCreds();
      const parsedProps = dbCredsSchema.parse(JSON.parse(rawProps));
      return parsedProps;
    } catch (error) {
      console.log("Error parsing db creds", error);
      throw error;
    }
  }
  const parsedProps = getAndParseDbCreds();
  return parsedProps;
}

function getDbReadReplicaEndpoint(): DbCredsReadOnly {
  function getAndParseReaderEndpoint(): DbCredsReadOnly {
    try {
      const rawProps = Config.getDbReadReplicaEndpoint();
      const parsedProps = dbCredsSchemaReadOnly.parse(JSON.parse(rawProps));
      return parsedProps;
    } catch (error) {
      console.log("Error parsing db read replica endpoint", error);
      throw error;
    }
  }
  const parsedProps = getAndParseReaderEndpoint();
  return parsedProps;
}

export default initDB;<|MERGE_RESOLUTION|>--- conflicted
+++ resolved
@@ -38,17 +38,12 @@
 import { PatientImportJobModel } from "./medical/patient-import";
 import { PatientImportMappingModel } from "./medical/patient-import-mapping";
 import { PatientModelReadOnly } from "./medical/patient-readonly";
+import { TcmEncounterModel } from "./medical/tcm-encounter";
 import { PatientJobModel } from "./patient-job";
 import { PatientMappingModel } from "./patient-mapping";
 import { PatientSettingsModel } from "./patient-settings";
 import { Settings } from "./settings";
 import { WebhookRequest } from "./webhook-request";
-<<<<<<< HEAD
-=======
-import { ModelSetup } from "./_default";
-import { PatientJobModel } from "./patient-job";
-import { TcmEncounterModel } from "./medical/tcm-encounter";
->>>>>>> a0393c2b
 
 // models to setup with sequelize
 const models: ModelSetup[] = [
@@ -79,12 +74,9 @@
   JwtTokenModel.setup,
   InvalidLinksModel.setup,
   PatientJobModel.setup,
-<<<<<<< HEAD
   CohortModel.setup,
   PatientCohortModel.setup,
-=======
   TcmEncounterModel.setup,
->>>>>>> a0393c2b
 ];
 
 const modelsReadOnly: ModelSetup[] = [PatientModelReadOnly.setup];
