--- conflicted
+++ resolved
@@ -64,12 +64,8 @@
 /**
  * POST /ehr/canvas/patient/:id/metriport-only-bundle
  *
-<<<<<<< HEAD
- * Starts the resource diff workflow for producing a Metriport only bundle
-=======
- * Starts the resource diff workflow to generate the Metriport only bundle for the patient.
- * The workflow is started asynchronously.
->>>>>>> 7444ce8d
+ * Starts the resource diff workflow to generate the Metriport only bundle.
+ * The workflow is started asynchronously and requestId is returned.
  * @param req.params.id The ID of Canvas Patient.
  * @param req.query.practiceId The ID of Canvas Practice.
  * @returns the requestId of the workflow
@@ -90,9 +86,10 @@
 /**
  * GET /ehr/canvas/patient/:id/metriport-only-bundle/:requestId
  *
- * Retrieves the resource diff workflow status and Metriport only bundle if completed
+ * Retrieves the resource diff workflow workflow and Metriport only bundle if completed
  * @param req.params.id The ID of Canvas Patient.
  * @param req.params.requestId The request ID of the workflow
+ * @param req.query.practiceId The ID of Canvas Practice.
  * @returns Resource diff workflow and Metriport only bundle if completed
  */
 router.get(
@@ -119,6 +116,7 @@
  *
  * Retrieves the latest resource diff workflow and Metriport only bundle if completed
  * @param req.params.id The ID of Canvas Patient.
+ * @param req.query.practiceId The ID of Canvas Practice.
  * @returns Resource diff workflow and Metriport only bundle if completed
  */
 router.get(
