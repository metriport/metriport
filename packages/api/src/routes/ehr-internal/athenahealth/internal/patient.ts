--- conflicted
+++ resolved
@@ -2,16 +2,12 @@
 import { Request, Response } from "express";
 import Router from "express-promise-router";
 import httpStatus from "http-status";
-<<<<<<< HEAD
-import { processPatientsFromAppointmentsSub } from "../../../../external/ehr/athenahealth/command/process-patients-from-appointments-sub";
+import { processPatientsFromAppointments } from "../../../../external/ehr/athenahealth/command/process-patients-from-appointments";
 import { syncAthenaPatientIntoMetriport } from "../../../../external/ehr/athenahealth/command/sync-patient";
-=======
-import { processPatientsFromAppointments } from "../../../../external/ehr/athenahealth/command/process-patients-from-appointments";
 import { LookupModes } from "../../../../external/ehr/athenahealth/shared";
->>>>>>> c8a30833
 import { requestLogger } from "../../../helpers/request-logger";
 import { getUUIDFrom } from "../../../schemas/uuid";
-import { asyncHandler, getFrom, getFromQueryAsBoolean, getFromQueryOrFail } from "../../../util";
+import { asyncHandler, getFromQueryAsBoolean, getFromQueryOrFail } from "../../../util";
 
 const router = Router();
 
@@ -83,26 +79,27 @@
 );
 
 /**
- * GET /internal/ehr/athenahealth/patient/:id
+ * POST /internal/ehr/athenahealth/patient
  *
  * Tries to retrieve the matching Metriport patient
  * @param req.params.id The ID of AthenaHealth Patient.
  * @returns Metriport Patient if found.
  */
-router.get(
+router.post(
   "/:id",
   requestLogger,
   asyncHandler(async (req: Request, res: Response) => {
     const cxId = getUUIDFrom("query", req, "cxId").orFail();
-    const athenaPatientId = getFrom("params").orFail("id", req);
+    const athenaPatientId = getFromQueryOrFail("patientId", req);
     const athenaPracticeId = getFromQueryOrFail("practiceId", req);
-    const patientId = await syncAthenaPatientIntoMetriport({
+    const triggerDq = getFromQueryAsBoolean("triggerDq", req);
+    syncAthenaPatientIntoMetriport({
       cxId,
       athenaPracticeId,
       athenaPatientId,
-      triggerDq: true,
-    });
-    return res.status(httpStatus.OK).json(patientId);
+      triggerDq,
+    }).catch(processAsyncError("AthenaHealth syncAthenaPatientIntoMetriport"));
+    return res.sendStatus(httpStatus.OK);
   })
 );
 
