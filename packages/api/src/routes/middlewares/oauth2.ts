import { updateProviderData } from "../../command/connected-user/save-connected-user";
import { getUserToken } from "../../command/cx-user/get-user-token";
import UnauthorizedError from "../../errors/unauthorized";
import { ConnectedUser } from "../../models/connected-user";
import { Config } from "../../shared/config";
import { Constants, ProviderOAuth2Options } from "../../shared/constants";

export const processOAuth2 = async (
  provider: ProviderOAuth2Options,
  state: string,
  authCode: string | undefined,
  cxId: string | undefined,
  userId: string | undefined
): Promise<ConnectedUser> => {
  // get the cx/user ids from DDB if this isn't cloud mode
  if (!Config.isCloudEnv()) {
    const useToken = await getUserToken({ token: state });
    cxId = useToken.cxId;
    userId = useToken.userId;
  }
  if (!provider || !authCode || !cxId || !userId) {
    throw new UnauthorizedError();
  }
  // get access token based on the provided auth code
  const token = await Constants.PROVIDER_OAUTH2_MAP[provider].getTokenFromAuthCode(authCode);
  if (!token) throw new UnauthorizedError();

  // save the access token in the provider map
  const connectedUser = await updateProviderData({
    id: userId,
    cxId,
    provider,
    providerItem: {
      token: token,
    },
  });

<<<<<<< HEAD
  Constants.PROVIDER_OAUTH2_MAP[provider].postAuth?.(token);

  return connectedUser;
=======
  Constants.PROVIDER_OAUTH2_MAP[provider].postAuth?.(token, userId);
>>>>>>> b939a32e
};<|MERGE_RESOLUTION|>--- conflicted
+++ resolved
@@ -35,11 +35,7 @@
     },
   });
 
-<<<<<<< HEAD
-  Constants.PROVIDER_OAUTH2_MAP[provider].postAuth?.(token);
+  Constants.PROVIDER_OAUTH2_MAP[provider].postAuth?.(token, userId);
 
   return connectedUser;
-=======
-  Constants.PROVIDER_OAUTH2_MAP[provider].postAuth?.(token, userId);
->>>>>>> b939a32e
 };