--- conflicted
+++ resolved
@@ -403,17 +403,8 @@
   const requestId = getRequestId();
   const { cxId, patient } = getPatientInfoOrFail(req);
   const bundle = bundleSchema.parse(req.body);
-<<<<<<< HEAD
-  const results = await handleDataContribution({ requestId, patientId, cxId, bundle });
-
-  return res
-    .setHeader(REQUEST_ID_HEADER_NAME, requestId)
-    .status(results.status)
-    .json(results.bundle);
-=======
   const results = await handleDataContribution({ requestId, patient, cxId, bundle });
   return res.setHeader(REQUEST_ID_HEADER_NAME, requestId).status(status.OK).json(results);
->>>>>>> e88548ff
 }
 
 /** ---------------------------------------------------------------------------
