--- conflicted
+++ resolved
@@ -1,4 +1,3 @@
-import { Bundle, Resource } from "@medplum/fhirtypes";
 import { patientCreateSchema } from "@metriport/api-sdk";
 import { QueryProgress as QueryProgressFromSDK } from "@metriport/api-sdk/medical/models/patient";
 import {
@@ -7,11 +6,7 @@
 } from "@metriport/core/domain/conversion/fhir-to-medical-record";
 import { MAXIMUM_UPLOAD_FILE_SIZE } from "@metriport/core/external/aws/lambda-logic/document-uploader";
 import { toFHIR } from "@metriport/core/external/fhir/patient/index";
-<<<<<<< HEAD
-import { uploadCdaDocuments, uploadFhirBundleToS3 } from "@metriport/core/fhir-to-cda/upload";
-=======
 import { uploadFhirBundleToS3 } from "@metriport/core/fhir-to-cda/upload";
->>>>>>> 97880f70
 import { uuidv7 } from "@metriport/core/util/uuid-v7";
 import { stringToBoolean } from "@metriport/shared";
 import { Request, Response } from "express";
@@ -19,7 +14,6 @@
 import status from "http-status";
 import { z } from "zod";
 import { areDocumentsProcessing } from "../../command/medical/document/document-status";
-import { getOrganizationOrFail } from "../../command/medical/organization/get-organization";
 import { createOrUpdateConsolidatedPatientData } from "../../command/medical/patient/consolidated-create";
 import {
   getConsolidatedPatientData,
@@ -38,7 +32,6 @@
 import { getFacilityIdOrFail } from "../../domain/medical/patient-facility";
 import BadRequestError from "../../errors/bad-request";
 import NotFoundError from "../../errors/not-found";
-import { toFHIR as toFHIROrganization } from "../../external/fhir/organization";
 import { countResources } from "../../external/fhir/patient/count-resources";
 import { upsertPatientToFHIRServer } from "../../external/fhir/patient/upsert-patient";
 import { validateFhirEntries } from "../../external/fhir/shared/json-validator";
@@ -414,10 +407,6 @@
   const cxId = getCxIdOrFail(req);
   const patientId = getFrom("params").orFail("id", req);
   const patient = await getPatientOrFail({ id: patientId, cxId });
-<<<<<<< HEAD
-  const organization = await getOrganizationOrFail({ cxId });
-=======
->>>>>>> 97880f70
   const fhirBundle = bundleSchema.parse(req.body);
   const validatedBundle = validateFhirEntries(fhirBundle);
   const incomingAmount = validatedBundle.entry.length;
@@ -426,37 +415,11 @@
 
   const docId = uuidv7();
   await uploadFhirBundleToS3({ cxId, patientId, fhirBundle: validatedBundle, docId });
-<<<<<<< HEAD
-
-  const fhirOrganization = toFHIROrganization(organization);
-  const promises: Promise<Bundle<Resource> | undefined | void>[] = [
-=======
   const patientDataPromise = async () => {
->>>>>>> 97880f70
     createOrUpdateConsolidatedPatientData({
       cxId,
       patientId: patient.id,
       fhirBundle: validatedBundle,
-<<<<<<< HEAD
-    }),
-  ];
-
-  const isValidForCdaConversion = hasCompositionResource(validatedBundle);
-  if (isValidForCdaConversion) {
-    const converted = await convertFhirToCda(cxId, patientId, validatedBundle);
-    promises.push(
-      uploadCdaDocuments({
-        cxId,
-        patientId,
-        cdaBundles: converted,
-        organization: fhirOrganization,
-        docId,
-      })
-    );
-  }
-
-  await Promise.all(promises);
-=======
     });
   };
   const convertAndUploadCdaPromise = async () => {
@@ -467,7 +430,6 @@
   };
 
   await Promise.all([patientDataPromise(), convertAndUploadCdaPromise()]);
->>>>>>> 97880f70
   return res.sendStatus(status.OK);
 }
 
