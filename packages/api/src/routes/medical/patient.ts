import { patientCreateSchema } from "@metriport/api-sdk";
import { consolidationConversionType } from "@metriport/core/domain/conversion/fhir-to-medical-record";
import { Request, Response } from "express";
import Router from "express-promise-router";
import status from "http-status";
import { z } from "zod";
import { areDocumentsProcessing } from "../../command/medical/document/document-status";
import { createOrUpdateConsolidatedPatientData } from "../../command/medical/patient/consolidated-create";
import {
  getConsolidatedPatientData,
  startConsolidatedQuery,
} from "../../command/medical/patient/consolidated-get";
import { createPatient, PatientCreateCmd } from "../../command/medical/patient/create-patient";
import { deletePatient } from "../../command/medical/patient/delete-patient";
import { getPatientOrFail, getPatients } from "../../command/medical/patient/get-patient";
import { PatientUpdateCmd, updatePatient } from "../../command/medical/patient/update-patient";
import { processAsyncError } from "../../errors";
import BadRequestError from "../../errors/bad-request";
import cwCommands from "../../external/commonwell";
import { toFHIR } from "../../external/fhir/patient";
import { countResources } from "../../external/fhir/patient/count-resources";
import { upsertPatientToFHIRServer } from "../../external/fhir/patient/upsert-patient";
import { validateFhirEntries } from "../../external/fhir/shared/json-validator";
import { PatientModel as Patient } from "../../models/medical/patient";
import { Config } from "../../shared/config";
import { parseISODate } from "../../shared/date";
import { getETag } from "../../shared/http";
import {
  asyncHandler,
  getCxIdOrFail,
  getFrom,
  getFromParamsOrFail,
  getFromQueryOrFail,
} from "../util";
import { dtoFromModel } from "./dtos/patientDTO";
import { bundleSchema, getResourcesQueryParam } from "./schemas/fhir";
import {
  patientUpdateSchema,
  schemaCreateToPatient,
  schemaUpdateToPatient,
} from "./schemas/patient";
<<<<<<< HEAD
import { z } from "zod";
import { cxWebhookPayloadSchemaOptional } from "../../domain/webhook";
=======
>>>>>>> 1a8f8be6

const router = Router();
const MAX_RESOURCE_POST_COUNT = 50;
const MAX_RESOURCE_STORED_LIMIT = 1000;
const MAX_CONTENT_LENGTH_BYTES = 1_000_000;

/** ---------------------------------------------------------------------------
 * POST /patient
 *
 * Creates the patient corresponding to the specified facility at the
 * customer's organization if it doesn't exist already.
 *
 * @param  req.query.facilityId The ID of the Facility the Patient should be associated with.
 * @return The newly created patient.
 */
router.post(
  "/",
  asyncHandler(async (req: Request, res: Response) => {
    const cxId = getCxIdOrFail(req);
    const facilityId = getFromQueryOrFail("facilityId", req);
    const payload = patientCreateSchema.parse(req.body);

    if (Config.isSandbox()) {
      // limit the amount of patients that can be created in sandbox mode
      const numPatients = await Patient.count({ where: { cxId } });
      if (numPatients >= Config.SANDBOX_PATIENT_LIMIT) {
        return res.status(status.BAD_REQUEST).json({
          message: `Cannot create more than ${Config.SANDBOX_PATIENT_LIMIT} patients in Sandbox mode!`,
        });
      }
    }

    const patientCreate: PatientCreateCmd = {
      ...schemaCreateToPatient(payload, cxId),
      facilityId,
    };

    const patient = await createPatient(patientCreate);

    // temp solution until we migrate to FHIR
    const fhirPatient = toFHIR(patient);
    await upsertPatientToFHIRServer(patient.cxId, fhirPatient);

    return res.status(status.CREATED).json(dtoFromModel(patient));
  })
);

/** ---------------------------------------------------------------------------
 * PUT /patient/:id
 *
 * Updates the patient corresponding to the specified facility at the customer's organization.
 * Note: this is not a PATCH, so requests must include all patient data in the payload.
 *
 * @param req.query.facilityId The facility providing NPI for the patient update
 * @return The patient to be updated
 */
router.put(
  "/:id",
  asyncHandler(async (req: Request, res: Response) => {
    const cxId = getCxIdOrFail(req);
    const id = getFromParamsOrFail("id", req);
    const facilityId = getFromQueryOrFail("facilityId", req);
    const payload = patientUpdateSchema.parse(req.body);

    const patient = await getPatientOrFail({ id, cxId });
    if (areDocumentsProcessing(patient)) {
      return res.status(status.LOCKED).json("Document querying currently in progress");
    }

    const patientUpdate: PatientUpdateCmd = {
      ...schemaUpdateToPatient(payload, cxId),
      ...getETag(req),
      id,
    };

    const updatedPatient = await updatePatient(patientUpdate);

    // temp solution until we migrate to FHIR
    const fhirPatient = toFHIR(updatedPatient);
    await upsertPatientToFHIRServer(updatedPatient.cxId, fhirPatient);

    // TODO: #393 declarative, event-based integration
    // Intentionally asynchronous - it takes too long to perform
    cwCommands.patient
      .update(updatedPatient, facilityId)
      .catch(processAsyncError(`cw.patient.update`));

    return res.status(status.OK).json(dtoFromModel(updatedPatient));
  })
);

/** ---------------------------------------------------------------------------
 * GET /patient/:id
 *
 * Returns a patient corresponding to the specified facility at the customer's organization.
 *
 * @param   req.cxId      The customer ID.
 * @param   req.param.id  The ID of the patient to be returned.
 * @return  The customer's patients associated with the given facility.
 */
router.get(
  "/:id",
  asyncHandler(async (req: Request, res: Response) => {
    const cxId = getCxIdOrFail(req);
    const patientId = getFromParamsOrFail("id", req);

    const patient = await getPatientOrFail({ id: patientId, cxId });

    return res.status(status.OK).json(dtoFromModel(patient));
  })
);

/** ---------------------------------------------------------------------------
 * DELETE /patient/:id
 *
 * Deletes a patient from our DB and HIEs.
 *
 * @param req.query.facilityId The facility providing NPI for the patient delete
 * @return 204 No Content
 */
router.delete(
  "/:id",
  asyncHandler(async (req: Request, res: Response) => {
    const cxId = getCxIdOrFail(req);
    const id = getFromParamsOrFail("id", req);
    const facilityId = getFromQueryOrFail("facilityId", req);

    const patientDeleteCmd = {
      ...getETag(req),
      id,
      cxId,
      facilityId,
    };
    await deletePatient(patientDeleteCmd);

    return res.sendStatus(status.NO_CONTENT);
  })
);

/** ---------------------------------------------------------------------------
 * GET /patient
 *
 * Gets all patients corresponding to the specified facility at the customer's organization.
 *
 * @param   req.cxId              The customer ID.
 * @param   req.query.facilityId  The ID of the facility the user patient is associated with (optional).
 * @return  The customer's patients associated with the given facility.
 */
router.get(
  "/",
  asyncHandler(async (req: Request, res: Response) => {
    const cxId = getCxIdOrFail(req);
    const facilityId = getFrom("query").optional("facilityId", req);

    const patients = await getPatients({ cxId, facilityId: facilityId });

    const patientsData = patients.map(dtoFromModel);
    return res.status(status.OK).json({ patients: patientsData });
  })
);

// TODO #870 move this to internal
/** ---------------------------------------------------------------------------
 * GET /patient/:id/consolidated
 * @deprecated use /patient/:id/consolidated/query instead
 *
 * Returns a patient's consolidated data.
 *
 * @param req.cxId The customer ID.
 * @param req.param.id The ID of the patient whose data is to be returned.
 * @param req.query.resources Optional comma-separated list of resources to be returned.
 * @param req.query.dateFrom Optional start date that resources will be filtered by (inclusive).
 * @param req.query.dateTo Optional end date that resources will be filtered by (inclusive).
 * @return Patient's consolidated data.
 */
router.get(
  "/:id/consolidated",
  asyncHandler(async (req: Request, res: Response) => {
    const cxId = getCxIdOrFail(req);
    const patientId = getFrom("params").orFail("id", req);
    const resources = getResourcesQueryParam(req);
    const dateFrom = parseISODate(getFrom("query").optional("dateFrom", req));
    const dateTo = parseISODate(getFrom("query").optional("dateTo", req));
    const patient = await getPatientOrFail({ id: patientId, cxId });

    const data = await getConsolidatedPatientData({
      patient,
      resources,
      dateFrom,
      dateTo,
    });

    return res.json(data);
  })
);

/** ---------------------------------------------------------------------------
 * GET /patient/:id/consolidated/query
 *
 * Triggers a patient's consolidated data query. Results are sent through Webhook.
 * If the query is already in progress, just return the current status.
 *
 * @param req.cxId The customer ID.
 * @param req.param.id The ID of the patient whose data is to be returned.
 * @return status of querying for the Patient's consolidated data.
 */
router.get(
  "/:id/consolidated/query",
  asyncHandler(async (req: Request, res: Response) => {
    const cxId = getCxIdOrFail(req);
    const patientId = getFrom("params").orFail("id", req);
    const patient = await getPatientOrFail({ cxId, id: patientId });
    return res.json({
      status: patient.data.consolidatedQuery?.status ?? "not-started",
      message:
        "Trigger a new query by POST /patient/:id/consolidated/query; data will be sent through Webhook",
    });
  })
);

const consolidationConversionTypeSchema = z.enum(consolidationConversionType);

/** ---------------------------------------------------------------------------
 * POST /patient/:id/consolidated/query
 *
 * Triggers a patient's consolidated data query. Results are sent through Webhook.
 * If the query is already in progress, just return the current status.
 *
 * @param req.cxId The customer ID.
 * @param req.param.id The ID of the patient whose data is to be returned.
 * @param req.query.resources Optional comma-separated list of resources to be returned.
 * @param req.query.dateFrom Optional start date that resources will be filtered by (inclusive).
 * @param req.query.dateTo Optional end date that resources will be filtered by (inclusive).
 * @param req.query.conversionType Optional to indicate how the medical record should be rendered.
 * @return status of querying for the Patient's consolidated data.
 */
router.post(
  "/:id/consolidated/query",
  asyncHandler(async (req: Request, res: Response) => {
    const cxId = getCxIdOrFail(req);
    const patientId = getFrom("params").orFail("id", req);
    const resources = getResourcesQueryParam(req);
    const dateFrom = parseISODate(getFrom("query").optional("dateFrom", req));
    const dateTo = parseISODate(getFrom("query").optional("dateTo", req));
    const type = getFrom("query").optional("conversionType", req);
    const conversionType = type ? consolidationConversionTypeSchema.parse(type) : undefined;
    const cxPayload = cxWebhookPayloadSchemaOptional.parse(req.body);

    const data = await startConsolidatedQuery({
      cxId,
      patientId,
      resources,
      dateFrom,
      dateTo,
      conversionType,
      cxPayload,
    });
    return res.json(data);
  })
);

/** ---------------------------------------------------------------------------
 * POST /patient/:id/consolidated
 * @deprecated use the PUT version of this endpoint
 */
router.post("/:id/consolidated", asyncHandler(putConsolidated));
/** ---------------------------------------------------------------------------
 * PUT /patient/:id/consolidated
 *
 * Adds or updates resources from a FHIR bundle to/into the FHIR server.
 *
 * @param req.cxId The customer ID.
 * @param req.param.id The ID of the patient to associate resources to.
 * @param req.body The FHIR Bundle to create or update resources.
 * @return FHIR Bundle with operation outcome.
 */
router.put("/:id/consolidated", asyncHandler(putConsolidated));
async function putConsolidated(req: Request, res: Response) {
  // Limit the payload size that can be created
  const contentLength = req.headers["content-length"];
  if (contentLength && parseInt(contentLength) >= MAX_CONTENT_LENGTH_BYTES) {
    throw new BadRequestError(
      `Cannot create bundle with size greater than ${MAX_CONTENT_LENGTH_BYTES} bytes.`
    );
  }

  const cxId = getCxIdOrFail(req);
  const patientId = getFrom("params").orFail("id", req);
  const patient = await getPatientOrFail({ id: patientId, cxId });

  const fhirBundle = bundleSchema.parse(req.body);
  const validatedBundle = validateFhirEntries(fhirBundle);
  const incomingAmount = validatedBundle.entry.length;

  // Limit the amount of resources per patient
  if (!Config.isCloudEnv() || Config.isSandbox()) {
    const { total: currentAmount } = await countResources({
      patient: { id: patientId, cxId },
    });
    if (currentAmount + incomingAmount > MAX_RESOURCE_STORED_LIMIT) {
      throw new BadRequestError(
        `Reached maximum number of resources per patient in Sandbox mode ` +
          `(current: ${currentAmount}, incoming: ${incomingAmount}, max: ${MAX_RESOURCE_STORED_LIMIT})`
      );
    }
    // Limit the amount of resources that can be created at once
    if (incomingAmount > MAX_RESOURCE_POST_COUNT) {
      throw new BadRequestError(
        `Cannot create more than ${MAX_RESOURCE_POST_COUNT} resources at a time ` +
          `(incoming: ${incomingAmount})`
      );
    }
  }
  console.log(
    `[PUT /consolidated] cxId ${cxId}, patientId ${patientId}] ` +
      `${incomingAmount} resources, ${contentLength} bytes`
  );
  const data = await createOrUpdateConsolidatedPatientData({
    cxId,
    patientId: patient.id,
    fhirBundle: validatedBundle,
  });
  return res.json(data);
}

/** ---------------------------------------------------------------------------
 * GET /patient/:id/consolidated/count
 *
 * Returns the amount of resources a patient has on the FHIR server, total and per resource.
 *
 * @param req.cxId The customer ID.
 * @param req.query.patientId The ID of the patient whose data is to be returned.
 * @param req.query.resources Optional comma-separated list of resources to be returned.
 * @param req.query.dateFrom Optional start date that resources will be filtered by (inclusive).
 * @param req.query.dateTo Optional end date that resources will be filtered by (inclusive).
 */
router.get(
  "/:id/consolidated/count",
  asyncHandler(async (req: Request, res: Response) => {
    const cxId = getCxIdOrFail(req);
    const patientId = getFrom("params").orFail("id", req);
    const resources = getResourcesQueryParam(req);
    const dateFrom = parseISODate(getFrom("query").optional("dateFrom", req));
    const dateTo = parseISODate(getFrom("query").optional("dateTo", req));

    const resourceCount = await countResources({
      patient: { id: patientId, cxId },
      resources,
      dateFrom,
      dateTo,
    });

    return res.json({
      ...resourceCount,
      filter: {
        resources: resources.length ? resources : "all",
        dateFrom,
        dateTo,
      },
    });
  })
);

export default router;<|MERGE_RESOLUTION|>--- conflicted
+++ resolved
@@ -39,11 +39,8 @@
   schemaCreateToPatient,
   schemaUpdateToPatient,
 } from "./schemas/patient";
-<<<<<<< HEAD
+import { cxWebhookPayloadSchemaOptional } from "../../domain/webhook";
 import { z } from "zod";
-import { cxWebhookPayloadSchemaOptional } from "../../domain/webhook";
-=======
->>>>>>> 1a8f8be6
 
 const router = Router();
 const MAX_RESOURCE_POST_COUNT = 50;
