import { Carequality } from "@metriport/carequality-sdk/client/carequality";
import { patientDiscoveryResponseSchema } from "@metriport/ihe-gateway-sdk";
import NotFoundError from "@metriport/core/util/error/not-found";
import { documentQueryResponseSchema } from "@metriport/ihe-gateway-sdk";
import dayjs from "dayjs";
import duration from "dayjs/plugin/duration";
import { Request, Response } from "express";
import Router from "express-promise-router";
import httpStatus from "http-status";
import { parseCQDirectoryEntries } from "../../command/medical/cq-directory/parse-cq-directory-entry";
import { handlePatientDiscoveryResponse } from "../../command/medical/patient-discovery-result/create-patient-discovery-result";
import { rebuildCQDirectory } from "../../command/medical/cq-directory/rebuild-cq-directory";
import {
  DEFAULT_RADIUS_IN_MILES,
  searchNearbyCQOrganizations,
} from "../../command/medical/cq-directory/search-cq-directory";
import { createOrUpdateCQOrganization } from "../../external/carequality/organization";
import { Config } from "../../shared/config";
import { capture } from "../../shared/notifications";
import { asyncHandler, getFrom } from "../util";
import { handleDocQueryResponse } from "../../external/carequality/document";

dayjs.extend(duration);

const router = Router();

/**
 * POST /internal/carequality/directory/rebuild
 *
 * Retrieves organizations from the Carequality Directory and uploads them into our database.
 */
router.post(
  "/directory/rebuild",
  asyncHandler(async (req: Request, res: Response) => {
    if (Config.isSandbox()) return res.sendStatus(httpStatus.NOT_IMPLEMENTED);
    await rebuildCQDirectory();
    return res.sendStatus(httpStatus.OK);
  })
);

/**
 * GET /internal/carequality/directory/organization/:oid
 *
 * Retrieves the organization with the specified OID from the Carequality Directory.
 * @param req.params.oid The OID of the organization to retrieve.
 * @returns Returns the organization with the specified OID.
 */
router.get(
  "/directory/organization/:oid",
  asyncHandler(async (req: Request, res: Response) => {
    if (Config.isSandbox()) return res.sendStatus(httpStatus.NOT_IMPLEMENTED);
    const apiKey = Config.getCQApiKey();
    const cq = new Carequality(apiKey);
    const oid = getFrom("params").orFail("oid", req);
    const resp = await cq.listOrganizations({ count: 1, oid });
    const org = parseCQDirectoryEntries(resp);

    if (org.length > 1) {
      const msg = "More than one organization with the same OID found in the CQ directory";
      console.log(msg, oid);
      capture.message(msg, {
        extra: { context: `carequality.directory`, oid, organizations: org, level: "info" },
      });
    }

    const matchingOrg = org[0];
    if (!matchingOrg) throw new NotFoundError("Organization not found");

    return res.status(httpStatus.OK).json(matchingOrg);
  })
);

/**
 * POST /internal/carequality/directory/organization
 *
 * Creates or updates the organization in the Carequality Directory.
 */
router.post(
  "/directory/organization",
  asyncHandler(async (req: Request, res: Response) => {
    await createOrUpdateCQOrganization();
    return res.sendStatus(httpStatus.OK);
  })
);

/**
 * GET /internal/carequality/directory/nearby-organizations
<<<<<<< HEAD

=======
>>>>>>> a9303395
 *
 * Retrieves the organizations within a specified radius from the patient's address.
 * @param req.query.cxId The ID of the customer organization.
 * @param req.query.patientId The ID of the patient.
 * @param req.query.radius Optional, the radius in miles within which to search for organizations. Defaults to 50 miles.
 *
 * @returns Returns the CQ organizations within a radius of the patient's address.
 */
router.get(
  "/directory/nearby-organizations",
  asyncHandler(async (req: Request, res: Response) => {
    const cxId = getFrom("query").orFail("cxId", req);
    const patientId = getFrom("query").orFail("patientId", req);
    const radiusQuery = getFrom("query").optional("radius", req);
    const radius = radiusQuery ? parseInt(radiusQuery) : DEFAULT_RADIUS_IN_MILES;

    const orgs = await searchNearbyCQOrganizations({ cxId, patientId, radiusInMiles: radius });

    return res.status(httpStatus.OK).json(orgs);
  })
);

<<<<<<< HEAD
router.post(
  "/document-query",
  asyncHandler(async (req: Request, res: Response) => {
    const docQueryResp = documentQueryResponseSchema.parse(req.body);

    await handleDocQueryResponse(docQueryResp);
=======
// BELOW ARE THE ROUTES PERTAINING TO THE IHE-GATEWAY

/**
 * POST /internal/carequality/patient-discovery
 *
 * Receives a Patient Discovery request from the IHE Gateway
 */
router.post(
  "/patient-discovery/response",
  asyncHandler(async (req: Request, res: Response) => {
    const patientDiscovery = patientDiscoveryResponseSchema.parse(req.body);

    await handlePatientDiscoveryResponse(patientDiscovery);
>>>>>>> a9303395

    return res.sendStatus(httpStatus.OK);
  })
);

export default router;<|MERGE_RESOLUTION|>--- conflicted
+++ resolved
@@ -85,10 +85,6 @@
 
 /**
  * GET /internal/carequality/directory/nearby-organizations
-<<<<<<< HEAD
-
-=======
->>>>>>> a9303395
  *
  * Retrieves the organizations within a specified radius from the patient's address.
  * @param req.query.cxId The ID of the customer organization.
@@ -111,14 +107,6 @@
   })
 );
 
-<<<<<<< HEAD
-router.post(
-  "/document-query",
-  asyncHandler(async (req: Request, res: Response) => {
-    const docQueryResp = documentQueryResponseSchema.parse(req.body);
-
-    await handleDocQueryResponse(docQueryResp);
-=======
 // BELOW ARE THE ROUTES PERTAINING TO THE IHE-GATEWAY
 
 /**
@@ -132,7 +120,17 @@
     const patientDiscovery = patientDiscoveryResponseSchema.parse(req.body);
 
     await handlePatientDiscoveryResponse(patientDiscovery);
->>>>>>> a9303395
+
+    return res.sendStatus(httpStatus.OK);
+  })
+);
+
+router.post(
+  "/document-query/response",
+  asyncHandler(async (req: Request, res: Response) => {
+    const docQueryResp = documentQueryResponseSchema.parse(req.body);
+
+    await handleDocQueryResponse(docQueryResp);
 
     return res.sendStatus(httpStatus.OK);
   })
