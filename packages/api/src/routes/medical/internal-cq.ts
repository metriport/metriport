import { Carequality } from "@metriport/carequality-sdk/client/carequality";
import NotFoundError from "@metriport/core/util/error/not-found";
import { patientDiscoveryResponseSchema } from "@metriport/ihe-gateway-sdk";
import dayjs from "dayjs";
import duration from "dayjs/plugin/duration";
import { Request, Response } from "express";
import Router from "express-promise-router";
import httpStatus from "http-status";
<<<<<<< HEAD
import { parseCQDirectoryEntries } from "../../external/carequality/command/cq-directory/parse-cq-directory-entry";
import { rebuildCQDirectory } from "../../external/carequality/command/cq-directory/rebuild-cq-directory";
=======
import { parseCQDirectoryEntries } from "../../command/medical/cq-directory/parse-cq-directory-entry";
import { rebuildCQDirectory } from "../../command/medical/cq-directory/rebuild-cq-directory";
>>>>>>> ce65f890
import {
  DEFAULT_RADIUS_IN_MILES,
  searchNearbyCQOrganizations,
} from "../../external/carequality/command/cq-directory/search-cq-directory";
import { createPatientDiscoveryResult } from "../../external/carequality/command/patient-discovery-result/create-patient-discovery-result";
import { createOrUpdateCQOrganization } from "../../external/carequality/organization";
import { Config } from "../../shared/config";
import { capture } from "../../shared/notifications";
import { asyncHandler, getFrom } from "../util";
import {
  handleIHEResponse,
  IHEResultType,
} from "../../command/medical/ihe-result/create-ihe-result";

dayjs.extend(duration);

const router = Router();

/**
 * POST /internal/carequality/directory/rebuild
 *
 * Retrieves organizations from the Carequality Directory and uploads them into our database.
 */
router.post(
  "/directory/rebuild",
  asyncHandler(async (req: Request, res: Response) => {
    if (Config.isSandbox()) return res.sendStatus(httpStatus.NOT_IMPLEMENTED);
    await rebuildCQDirectory();
    return res.sendStatus(httpStatus.OK);
  })
);

/**
 * GET /internal/carequality/directory/organization/:oid
 *
 * Retrieves the organization with the specified OID from the Carequality Directory.
 * @param req.params.oid The OID of the organization to retrieve.
 * @returns Returns the organization with the specified OID.
 */
router.get(
  "/directory/organization/:oid",
  asyncHandler(async (req: Request, res: Response) => {
    if (Config.isSandbox()) return res.sendStatus(httpStatus.NOT_IMPLEMENTED);
    const apiKey = Config.getCQApiKey();
    const cq = new Carequality(apiKey);
    const oid = getFrom("params").orFail("oid", req);
    const resp = await cq.listOrganizations({ count: 1, oid });
    const org = parseCQDirectoryEntries(resp);

    if (org.length > 1) {
      const msg = "More than one organization with the same OID found in the CQ directory";
      console.log(msg, oid);
      capture.message(msg, {
        extra: { context: `carequality.directory`, oid, organizations: org, level: "info" },
      });
    }

    const matchingOrg = org[0];
    if (!matchingOrg) throw new NotFoundError("Organization not found");

    return res.status(httpStatus.OK).json(matchingOrg);
  })
);

/**
 * POST /internal/carequality/directory/organization
 *
 * Creates or updates the organization in the Carequality Directory.
 */
router.post(
  "/directory/organization",
  asyncHandler(async (req: Request, res: Response) => {
    await createOrUpdateCQOrganization();
    return res.sendStatus(httpStatus.OK);
  })
);

/**
 * GET /internal/carequality/directory/nearby-organizations
 *
 * Retrieves the organizations within a specified radius from the patient's address.
 * @param req.query.cxId The ID of the customer organization.
 * @param req.query.patientId The ID of the patient.
 * @param req.query.radius Optional, the radius in miles within which to search for organizations. Defaults to 50 miles.
 *
 * @returns Returns the CQ organizations within a radius of the patient's address.
 */
router.get(
  "/directory/nearby-organizations",
  asyncHandler(async (req: Request, res: Response) => {
    const cxId = getFrom("query").orFail("cxId", req);
    const patientId = getFrom("query").orFail("patientId", req);
    const radiusQuery = getFrom("query").optional("radius", req);
    const radius = radiusQuery ? parseInt(radiusQuery) : DEFAULT_RADIUS_IN_MILES;

    const orgs = await searchNearbyCQOrganizations({ cxId, patientId, radiusInMiles: radius });

    return res.status(httpStatus.OK).json(orgs);
  })
);

// BELOW ARE THE ROUTES PERTAINING TO THE IHE-GATEWAY

/**
 * POST /internal/carequality/patient-discovery/response
 *
 * Receives a Patient Discovery response from the IHE Gateway
 */
router.post(
  "/patient-discovery/response",
  asyncHandler(async (req: Request, res: Response) => {
<<<<<<< HEAD
    const pdResponse = patientDiscoveryResponseSchema.parse(req.body);
    await createPatientDiscoveryResult(pdResponse);
=======
    await handleIHEResponse({
      type: IHEResultType.PATIENT_DISCOVERY,
      response: req.body,
    });

    return res.sendStatus(httpStatus.OK);
  })
);

/**
 * POST /internal/carequality/document-query/response
 *
 * Receives a Document Query response from the IHE Gateway
 */
router.post(
  "/document-query/response",
  asyncHandler(async (req: Request, res: Response) => {
    await handleIHEResponse({ type: IHEResultType.DOCUMENT_QUERY, response: req.body });

    return res.sendStatus(httpStatus.OK);
  })
);

/**
 * POST /internal/carequality/document-retrieval/response
 *
 * Receives a Document Retrieval response from the IHE Gateway
 */
router.post(
  "/document-retrieval/response",
  asyncHandler(async (req: Request, res: Response) => {
    await handleIHEResponse({ type: IHEResultType.DOCUMENT_RETRIEVAL, response: req.body });
>>>>>>> ce65f890

    return res.sendStatus(httpStatus.OK);
  })
);

export default router;<|MERGE_RESOLUTION|>--- conflicted
+++ resolved
@@ -6,13 +6,8 @@
 import { Request, Response } from "express";
 import Router from "express-promise-router";
 import httpStatus from "http-status";
-<<<<<<< HEAD
 import { parseCQDirectoryEntries } from "../../external/carequality/command/cq-directory/parse-cq-directory-entry";
 import { rebuildCQDirectory } from "../../external/carequality/command/cq-directory/rebuild-cq-directory";
-=======
-import { parseCQDirectoryEntries } from "../../command/medical/cq-directory/parse-cq-directory-entry";
-import { rebuildCQDirectory } from "../../command/medical/cq-directory/rebuild-cq-directory";
->>>>>>> ce65f890
 import {
   DEFAULT_RADIUS_IN_MILES,
   searchNearbyCQOrganizations,
@@ -117,17 +112,15 @@
 // BELOW ARE THE ROUTES PERTAINING TO THE IHE-GATEWAY
 
 /**
- * POST /internal/carequality/patient-discovery/response
+ * POST /internal/carequality/patient-discovery/response/response
  *
  * Receives a Patient Discovery response from the IHE Gateway
  */
 router.post(
   "/patient-discovery/response",
   asyncHandler(async (req: Request, res: Response) => {
-<<<<<<< HEAD
     const pdResponse = patientDiscoveryResponseSchema.parse(req.body);
     await createPatientDiscoveryResult(pdResponse);
-=======
     await handleIHEResponse({
       type: IHEResultType.PATIENT_DISCOVERY,
       response: req.body,
@@ -160,7 +153,6 @@
   "/document-retrieval/response",
   asyncHandler(async (req: Request, res: Response) => {
     await handleIHEResponse({ type: IHEResultType.DOCUMENT_RETRIEVAL, response: req.body });
->>>>>>> ce65f890
 
     return res.sendStatus(httpStatus.OK);
   })
