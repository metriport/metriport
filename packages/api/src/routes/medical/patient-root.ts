import { demographicsSchema, patientCreateSchema } from "@metriport/api-sdk";
<<<<<<< HEAD
import {
  BadRequestError,
  NotFoundError,
  PaginatedResponse,
  stringToBoolean,
} from "@metriport/shared";
=======
import { out } from "@metriport/core/util/log";
import { NotFoundError, PaginatedResponse, stringToBoolean } from "@metriport/shared";
>>>>>>> fa42f50e
import dayjs from "dayjs";
import duration from "dayjs/plugin/duration";
import { Request, Response } from "express";
import Router from "express-promise-router";
import httpStatus from "http-status";
import { createPatient, PatientCreateCmd } from "../../command/medical/patient/create-patient";
import {
  getPatientByExternalId,
  getPatientOrFail,
  getPatients,
  getPatientsCount,
  matchPatient,
} from "../../command/medical/patient/get-patient";
import { createPatientImportJob } from "../../command/medical/patient/patient-import-create-job";
import { Pagination } from "../../command/pagination";
import { getSandboxPatientLimitForCx } from "../../domain/medical/get-patient-limit";
import { isPatientMappingSource, PatientMappingSource } from "../../domain/patient-mapping";
import { Config } from "../../shared/config";
import { requestLogger } from "../helpers/request-logger";
import { checkRateLimit } from "../middlewares/rate-limiting";
import { isPaginated, paginated } from "../pagination";
import {
  asyncHandler,
  getCxIdOrFail,
  getFrom,
  getFromQuery,
  getFromQueryAsBoolean,
  getFromQueryOrFail,
} from "../util";
import { PatientImportDto } from "./dtos/patient-import";
import { dtoFromModel, PatientDTO } from "./dtos/patientDTO";
import { schemaCreateToPatientData, schemaDemographicsToPatientData } from "./schemas/patient";

dayjs.extend(duration);

const router = Router();

/** ---------------------------------------------------------------------------
 * POST /patient
 *
 * Creates the patient corresponding to the specified facility at the
 * customer's organization if it doesn't exist already.
 *
 * @param  req.query.facilityId The ID of the Facility the Patient should be associated with.
 * @return The newly created patient.
 */
router.post(
  "/",
  checkRateLimit("patientCreateOrUpdate"),
  requestLogger,
  asyncHandler(async (req: Request, res: Response) => {
    const cxId = getCxIdOrFail(req);
    const facilityId = getFromQueryOrFail("facilityId", req);
    const rerunPdOnNewDemographics = stringToBoolean(
      getFrom("query").optional("rerunPdOnNewDemographics", req)
    );
    const forceCommonwell = stringToBoolean(getFrom("query").optional("commonwell", req));
    const forceCarequality = stringToBoolean(getFrom("query").optional("carequality", req));
    const payload = patientCreateSchema.parse(req.body);
    const { settings, ...patientCreateProps } = payload;

    if (Config.isSandbox()) {
      // limit the amount of patients that can be created in sandbox mode
      const numPatients = await getPatientsCount({ cxId });
      const patientLimit = await getSandboxPatientLimitForCx(cxId);
      if (numPatients >= patientLimit) {
        return res.status(httpStatus.BAD_REQUEST).json({
          message: `Cannot create more than ${Config.SANDBOX_PATIENT_LIMIT} patients in Sandbox mode!`,
        });
      }
    }

    const patientCreate: PatientCreateCmd = {
      ...schemaCreateToPatientData(patientCreateProps),
      cxId,
      facilityId,
    };

    const patient = await createPatient({
      patient: patientCreate,
      rerunPdOnNewDemographics,
      forceCommonwell,
      forceCarequality,
      settings,
    });

    return res.status(httpStatus.CREATED).json(dtoFromModel(patient));
  })
);

/** ---------------------------------------------------------------------------
 * GET /patient
 *
 * Gets all patients corresponding to the specified facility at the customer's organization.
 *
 * @param   req.cxId              The customer ID.
 * @param   req.query.facilityId  The ID of the facility the user patient is associated with (optional).
 * @param   req.query.filters     Full text search filters. See https://docs.metriport.com/medical-api/more-info/search-filters
 * @param   req.query.fromItem    The minimum item to be included in the response, inclusive.
 * @param   req.query.toItem      The maximum item to be included in the response, inclusive.
 * @param   req.query.count       The number of items to be included in the response.
 * @returns An object containing:
 * - `patients` - A single page containing the patients corresponding to the given facility.
 * - `meta` - Pagination information, including how to get to the next page.
 */
router.get(
  "/",
  requestLogger,
  asyncHandler(async (req: Request, res: Response) => {
    const cxId = getCxIdOrFail(req);
    const facilityId = getFrom("query").optional("facilityId", req);
    const fullTextSearchFilters = getFrom("query").optional("filters", req);

    // TODO 483 remove this (and respected conditional) once pagination is fully rolled out
    if (!isPaginated(req)) {
      out(`List patients - cx ${cxId}`).log(`Running without pagination`);
      const patients = await getPatients({ cxId, facilityId: facilityId, fullTextSearchFilters });
      const patientsData = patients.map(dtoFromModel);
      return res.status(httpStatus.OK).json({ patients: patientsData });
    }

    const queryParams = {
      ...(facilityId ? { facilityId } : {}),
      ...(fullTextSearchFilters ? { filters: fullTextSearchFilters } : {}),
    };

    const { meta, items } = await paginated({
      request: req,
      additionalQueryParams: queryParams,
      getItems: (pagination: Pagination) =>
        getPatients({ cxId, facilityId, pagination, fullTextSearchFilters }),
      getTotalCount: () => getPatientsCount({ cxId, facilityId, fullTextSearchFilters }),
    });
    const response: PaginatedResponse<PatientDTO, "patients"> = {
      meta,
      patients: items.map(dtoFromModel),
    };
    return res.status(httpStatus.OK).json(response);
  })
);

/** ---------------------------------------------------------------------------
 * POST /patient/match
 *
 * Searches for a patient previously created at Metriport, based on a demographic data. Returns the matched patient, if it exists.
 *
 * @return The matched patient.
 * @throws NotFoundError if the patient does not exist.
 */
router.post(
  "/match",
  requestLogger,
  asyncHandler(async (req: Request, res: Response) => {
    const cxId = getCxIdOrFail(req);
    const payload = demographicsSchema.parse(req.body);

    const patientData = schemaDemographicsToPatientData(payload);

    const patient = await matchPatient({ cxId, ...patientData });

    if (patient) {
      // Authorization
      await getPatientOrFail({ cxId, id: patient.id });
      return res.status(httpStatus.OK).json(dtoFromModel(patient));
    }
    throw new NotFoundError("Cannot find patient");
  })
);

/** ---------------------------------------------------------------------------
 * POST /patient/match/external-id
 *
 * Searches for a patient previously created at Metriport, based on an external ID. Returns the matched patient, if it exists.
 *
 * @return The matched patient.
 * @throws NotFoundError if the patient does not exist.
 */
router.get(
  "/match/external-id",
  requestLogger,
  asyncHandler(async (req: Request, res: Response) => {
    const cxId = getCxIdOrFail(req);
    const externalId = getFromQueryOrFail("externalId", req);
    const source = getFromQuery("source", req);
    if (source && !isPatientMappingSource(source)) {
      throw new BadRequestError("Invalid source", undefined, {
        externalId,
        source,
      });
    }

    const patient = await getPatientByExternalId({
      cxId,
      externalId,
      ...(source ? { source: source as PatientMappingSource } : {}),
    });

    if (patient) return res.status(httpStatus.OK).json(dtoFromModel(patient));
    throw new NotFoundError("Cannot find patient");
  })
);

/** ---------------------------------------------------------------------------
 * POST /patient/bulk
 *
 * Initiates a bulk patient create.
 *
 * @param req.query.facilityId The ID of the Facility the Patients should be associated with
 *        (optional if there's only one facility for the customer, fails if not provided and
 *        there's more than one facility for the customer).
 * @param req.query.dryRun Whether to simply validate the bundle or actually import it (optional,
 *        defaults to false).
 * @returns an object containing the information about the bulk import job:s
 * - `requestId` - the bulk import request ID
 * - `facilityId` - the facility ID used to create the patients
 * - `status` - the status of the bulk import job
 * - `uploadUrl` - the URL to upload the CSV file
 * - `params` - the parameters used to initiate the bulk patient create
 */
router.post(
  "/bulk",
  // TODO add this if/when we need to rate limit this endpoint
  // checkRateLimit("..."),
  requestLogger,
  asyncHandler(async (req: Request, res: Response) => {
    const cxId = getCxIdOrFail(req);
    const facilityIdParam = getFromQuery("facilityId", req);
    const dryRun = getFromQueryAsBoolean("dryRun", req);

    const patientImportResponse = await createPatientImportJob({
      cxId,
      facilityId: facilityIdParam,
      dryRun,
    });

    const { jobId, facilityId, status, uploadUrl, params } = patientImportResponse;
    const respPayload: PatientImportDto = {
      requestId: jobId,
      facilityId,
      status,
      uploadUrl,
      params,
    };
    return res.status(httpStatus.OK).json(respPayload);
  })
);

export default router;<|MERGE_RESOLUTION|>--- conflicted
+++ resolved
@@ -1,15 +1,11 @@
 import { demographicsSchema, patientCreateSchema } from "@metriport/api-sdk";
-<<<<<<< HEAD
+import { out } from "@metriport/core/util/log";
 import {
   BadRequestError,
   NotFoundError,
   PaginatedResponse,
   stringToBoolean,
 } from "@metriport/shared";
-=======
-import { out } from "@metriport/core/util/log";
-import { NotFoundError, PaginatedResponse, stringToBoolean } from "@metriport/shared";
->>>>>>> fa42f50e
 import dayjs from "dayjs";
 import duration from "dayjs/plugin/duration";
 import { Request, Response } from "express";
