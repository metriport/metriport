--- conflicted
+++ resolved
@@ -156,11 +156,7 @@
         patient: patient,
         type: "convert",
         progress: {
-<<<<<<< HEAD
-          ...(status === "completed" ? { successful: 1 } : { errors: 1 }),
-=======
           ...(status === "success" ? { successful: 1 } : { errors: 1 }),
->>>>>>> ad42f367
         },
         requestId,
         source,
