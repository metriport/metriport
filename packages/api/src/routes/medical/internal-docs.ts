import { createS3FileName, S3Utils } from "@metriport/core/external/aws/s3";
import { uuidv7 } from "@metriport/core/util/uuid-v7";
import { Request, Response } from "express";
import Router from "express-promise-router";
import httpStatus from "http-status";
import multer from "multer";
import { z } from "zod";
import {
  createAndUploadDocReference,
  updateDocumentReference,
} from "../../command/medical/admin/upload-doc";
import { checkDocumentQueries } from "../../command/medical/document/check-doc-queries";
import {
  isDocumentQueryProgressEqual,
  queryDocumentsAcrossHIEs,
  updateDocQuery,
} from "../../command/medical/document/document-query";
<<<<<<< HEAD
import { options, reprocessDocuments } from "../../command/medical/document/document-redownload";
import { processPatientDocumentRequest } from "../../command/medical/document/document-webhook";
=======
import {
  MAPIWebhookStatus,
  processPatientDocumentRequest,
} from "../../command/medical/document/document-webhook";
>>>>>>> 79ad48e8
import { appendBulkGetDocUrlProgress } from "../../command/medical/patient/bulk-get-doc-url-progress";
import { getPatientOrFail } from "../../command/medical/patient/get-patient";
import { BulkGetDocUrlStatus } from "@metriport/core/domain/bulk-get-document-url";
import { convertResult } from "@metriport/core/domain/document-query";
import BadRequestError from "../../errors/bad-request";
import { Config } from "../../shared/config";
import { capture } from "@metriport/core/util/capture";
import { Util } from "../../shared/util";
import { documentQueryProgressSchema } from "../schemas/internal";
import { getUUIDFrom } from "../schemas/uuid";
import { asyncHandler, getFrom, getFromQueryAsArray, getFromQueryAsBoolean } from "../util";
import { getFromQueryOrFail } from "./../util";
import { cxRequestMetadataSchema } from "./schemas/request-metadata";
<<<<<<< HEAD
import { documentFromBulkSignerLambdaResponseArraySchema } from "./schemas/document-bulk-signer-response";
import { DocumentFromBulkSignerLambda } from "@metriport/core/domain/document-signing/document-bulk-signer-response";
import { reConvertDocuments } from "../../command/medical/document/document-reconvert";
import { parseISODate } from "../../shared/date";
import { errorToString } from "../../shared/log";
import { MAPIWebhookStatus } from "@metriport/core/domain/webhook/index";
=======
import {
  DocumentBulkSignerLambdaResponse,
  DocumentBulkSignerLambdaResponseArraySchema,
} from "@metriport/core/domain/document-bulk-signer-response";
import { reConvertDocuments } from "../../command/medical/document/document-reconvert";
import { parseISODate } from "../../shared/date";
import { errorToString } from "../../shared/log";
import { updateSourceConversionProgress } from "../../external/hie/update-source-conversion-progress";
import { appendDocQueryProgressWithSource } from "../../external/hie/append-doc-query-progress-with-source";
import { isMedicalDataSource } from "@metriport/core/external/index";
>>>>>>> 79ad48e8

const router = Router();
const upload = multer();
const region = Config.getAWSRegion();
const s3Utils = new S3Utils(region);
const bucketName = Config.getMedicalDocumentsBucketName();

/** ---------------------------------------------------------------------------
 * POST /internal/docs/re-convert
 *
 * WARNING: This will remove all non-DocumentReferences from the FHIR server!
 *
 * Use the document references we have on FHIR server and the respective CDA on S3
 * to re-convert them to FHIR and insert on the FHIR server.
 *
 * WARNING: This will remove all non-DocumentReferences from the FHIR server!
 *
 * Asychronous operation, returns 200 immediately.
 *
 * @param req.query.cxId - The customer's ID.
 * @param req.query.patientIds - Comma-separated list of Patient IDs to filter document
 *     references for;
 * @param req.query.documentIds - Optional comma-separated list of metriport document
 *     IDs to re-convert; if not set all documents of the customer will be re-converted;
 * @param req.query.dateFrom Start date that doc refs will be filtered by (inclusive, required).
 * @param req.query.dateTo Optional end date that doc refs will be filtered by (inclusive).
 * @param req.query.logConsolidatedCountBefore Optional whether to log consolidated data count
 *     before the re-conversion (defaults false).
 * @param req.query.isDisableWH Optional whether to disable sending WH notifications after the
 *     re-conversion is done (defaults true).
 * @param req.query.dryRun Optional whether just simulate the execution of the endpoint, no
 *     change is expected in the repositories (defaults false).
 * @return 200
 */
router.post(
  "/re-convert",
  asyncHandler(async (req: Request, res: Response) => {
    const cxId = getUUIDFrom("query", req, "cxId").orFail();
    const patientIds = getFromQueryAsArray("patientIds", req) ?? [];
    const documentIds = getFromQueryAsArray("documentIds", req) ?? [];
    const dateFrom = parseISODate(getFrom("query").orFail("dateFrom", req));
    const dateTo = parseISODate(getFrom("query").optional("dateTo", req));
    const isDisableWH = getFromQueryAsBoolean("isDisableWH", req);
    const dryRun = getFromQueryAsBoolean("dryRun", req);
    const logConsolidatedCountBefore = getFromQueryAsBoolean("logConsolidatedCountBefore", req);
    const requestId = uuidv7();

    reConvertDocuments({
      cxId,
      patientIds,
      documentIds,
      dateFrom,
      dateTo,
      requestId,
      isDisableWH,
      dryRun,
      logConsolidatedCountBefore,
    }).catch(err => {
      console.log(`Error re-converting documents for cxId ${cxId}: ${errorToString(err)}`);
      capture.error(err);
    });
    return res.status(httpStatus.OK).json({
      processing: true,
      cxId,
      patientIds,
      documentIds,
      dateFrom,
      dateTo,
      requestId,
      isDisableWH,
      dryRun,
    });
  })
);

const convertResultSchema = z.enum(convertResult);

/** ---------------------------------------------------------------------------
 * POST /internal/docs/conversion-status
 *
 * Called by FHIR conversion/upsert lambdas to indicate the job is completed or failed.
 */
router.post(
  "/conversion-status",
  asyncHandler(async (req: Request, res: Response) => {
    const patientId = getFrom("query").orFail("patientId", req);
    const cxId = getUUIDFrom("query", req, "cxId").orFail();
    const status = getFrom("query").orFail("status", req);
    const source = getFrom("query").optional("source", req);
    const details = getFrom("query").optional("details", req);
    const jobId = getFrom("query").optional("jobId", req);
    const convertResult = convertResultSchema.parse(status);
    const { log } = Util.out(`Doc conversion status - patient ${patientId}`);

    const requestId = jobId?.split("_")[0] ?? "";
    const docId = jobId?.split("_")[1] ?? "";

    const hasSource = isMedicalDataSource(source);

    log(`Converted document ${docId} with status ${convertResult}, details: ${details}`);

    const patient = await getPatientOrFail({ id: patientId, cxId });
    const docQueryProgress = patient.data.documentQueryProgress;
    log(`Status pre-update: ${JSON.stringify(docQueryProgress)}`);

    if (hasSource) {
      const updatedSourceDocProgress = updateSourceConversionProgress({
        patient: patient,
        convertResult,
        source: source,
      });

      appendDocQueryProgressWithSource({
        patient: patient,
        convertProgress: updatedSourceDocProgress,
        requestId,
        source,
      });
    } else {
      let expectedPatient = await updateDocQuery({
        patient: { id: patientId, cxId },
        convertResult,
      });

      // START TODO 785 remove this once we're confident with the flow
      const maxAttempts = 3;
      let curAttempt = 1;
      let verifiedSuccess = false;
      while (curAttempt++ < maxAttempts) {
        const patientPost = await getPatientOrFail({ id: patientId, cxId });
        const postDocQueryProgress = patientPost.data.documentQueryProgress;
        log(`[attempt ${curAttempt}] Status post-update: ${JSON.stringify(postDocQueryProgress)}`);
        if (
          !isDocumentQueryProgressEqual(
            expectedPatient.data.documentQueryProgress,
            postDocQueryProgress
          )
        ) {
          log(`[attempt ${curAttempt}] Status post-update not expected... trying to update again`);
          expectedPatient = await updateDocQuery({
            patient: { id: patientId, cxId },
            convertResult,
          });
        } else {
          log(`[attempt ${curAttempt}] Status post-update is as expected!`);
          verifiedSuccess = true;
          break;
        }
      }
      if (!verifiedSuccess) {
        const patientPost = await getPatientOrFail({ id: patientId, cxId });
        log(`final Status post-update: ${JSON.stringify(patientPost.data.documentQueryProgress)}`);
      }
      // END TODO 785

      const conversionStatus = expectedPatient.data.documentQueryProgress?.convert?.status;
      if (conversionStatus === "completed") {
        processPatientDocumentRequest(
          cxId,
          patientId,
          "medical.document-conversion",
          MAPIWebhookStatus.completed,
          ""
        );
      }
    }

    return res.sendStatus(httpStatus.OK);
  })
);

/**
 * Overrides the document query progress for the given patient ID.
 */
router.post(
  "/override-progress",
  asyncHandler(async (req: Request, res: Response) => {
    const cxId = getUUIDFrom("query", req, "cxId").orFail();
    const patientId = getFrom("query").orFail("patientId", req);
    const docQueryProgressRaw = req.body;
    const docQueryProgress = documentQueryProgressSchema.parse(docQueryProgressRaw);
    const downloadProgress = docQueryProgress.download;
    const convertProgress = docQueryProgress.convert;

    if (!downloadProgress && !convertProgress) {
      throw new BadRequestError(`Require at least one of 'download' or 'convert'`);
    }
    const patient = await getPatientOrFail({ cxId, id: patientId });

    const updatedPatient = await updateDocQuery({
      patient: { id: patientId, cxId },
      downloadProgress,
      convertProgress,
      requestId: patient.data.documentQueryProgress?.requestId ?? "",
    });

    return res.json(updatedPatient.data.documentQueryProgress);
  })
);

/**
 * Trigger a check of the document queries for the given patient IDs, or all patients if none
 * are specified.
 */
router.post(
  "/check-doc-queries",
  asyncHandler(async (req: Request, res: Response) => {
    const patientIds = getFromQueryAsArray("patientIds", req) ?? [];
    checkDocumentQueries(patientIds);
    return res.sendStatus(httpStatus.ACCEPTED);
  })
);

const documentDataSchema = z.object({
  mimeType: z.string().optional(),
  size: z.number().optional(),
  originalName: z.string(),
  locationUrl: z.string(),
  docId: z.string(),
});

const uploadDocSchema = z.object({
  description: z.string().optional(),
  orgName: z.string().optional(),
  practitionerName: z.string().optional(),
});

/** ---------------------------------------------------------------------------
 * POST /internal/docs/upload
 *
 * Upload doc for a patient.
 *
 * Originally on packages/api/src/routes/internal.ts
 *
 * @param req.query.cxId - The customer/account's ID.
 * @param req.query.patientId - The patient ID.
 * @param req.file - The file to be stored.
 * @param req.body.description - The description of the file.
 * @param req.body.orgName - The name of the contained Organization
 * @param req.body.practitionerName - The name of the contained Practitioner
 *
 * @return 200 Indicating the file was successfully uploaded.
 */
router.post(
  "/upload",
  upload.single("file"),
  asyncHandler(async (req: Request, res: Response) => {
    const cxId = getUUIDFrom("query", req, "cxId").orFail();
    const patientId = getUUIDFrom("query", req, "patientId").orFail();
    const file = req.file;

    if (!file) {
      throw new BadRequestError("File must be provided");
    }

    const docRefId = uuidv7();
    const fileName = createS3FileName(cxId, patientId, docRefId);

    await s3Utils.s3
      .upload({
        Bucket: bucketName,
        Key: fileName,
        Body: file.buffer,
        ContentType: file.mimetype,
      })
      .promise();

    const metadata = uploadDocSchema.parse({
      description: req.body.description,
      orgName: req.body.orgName,
      practitionerName: req.body.practitionerName,
    });

    const docRef = await createAndUploadDocReference({
      cxId,
      patientId,
      docId: docRefId,
      file: {
        ...file,
        originalname: fileName,
      },
      metadata,
    });

    return res.status(httpStatus.OK).json(docRef);
  })
);

/** ---------------------------------------------------------------------------
 * POST /internal/docs/doc-ref
 *
 * Update the doc ref for a medical document uploaded by a cx.
 * @param req.query.cxId - The customer/account's ID.
 *
 * @return 201 Indicating the DocRef was successfully updated.
 */
router.post(
  "/doc-ref",
  asyncHandler(async (req: Request, res: Response) => {
    console.log("Updating the DocRef on a CX-uploaded file...");
    const cxId = getFromQueryOrFail("cxId", req);

    const fileData = documentDataSchema.parse(req.body);

    await updateDocumentReference({
      cxId,
      fileData,
    });

    return res.sendStatus(httpStatus.OK);
  })
);

/** ---------------------------------------------------------------------------
 * GET /internal/docs/query
 *
 * Returns the document query status for the specified patient.
 *
 * @param req.query.cxId - The customer/account's ID.
 * @param req.query.patientId Patient ID for which to retrieve document query status.
 * @return The status of document querying across HIEs.
 */
router.get(
  "/query",
  asyncHandler(async (req: Request, res: Response) => {
    const cxId = getUUIDFrom("query", req, "cxId").orFail();
    const patientId = getUUIDFrom("query", req, "patientId").orFail();
    const patient = await getPatientOrFail({ cxId, id: patientId });
    return res.status(httpStatus.OK).json({
      documentQueryProgress: patient.data.documentQueryProgress,
    });
  })
);

/**
 * POST /internal/docs/query
 *
 * Starts a new document query even if the current one is in 'processing' state.
 * @param req.query.cxId - The customer/account's ID.
 * @param req.query.patientId - The customer/account's ID.
 * @param req.query.facilityId - Optional; The facility providing NPI for the document query.
 * @param req.body Optional metadata to be sent through webhook. {"disableWHFlag": "true"} can be sent here to disable webhook.
 * @return updated document query progress
 */
router.post(
  "/query",
  asyncHandler(async (req: Request, res: Response) => {
    const cxId = getFrom("query").orFail("cxId", req);
    const patientId = getFrom("query").orFail("patientId", req);
    const facilityId = getFrom("query").optional("facilityId", req);
    const cxDocumentRequestMetadata = cxRequestMetadataSchema.parse(req.body);

    const docQueryProgress = await queryDocumentsAcrossHIEs({
      cxId,
      patientId,
      facilityId,
      forceQuery: true,
      cxDocumentRequestMetadata: cxDocumentRequestMetadata?.metadata,
    });

    return res.status(httpStatus.OK).json(docQueryProgress);
  })
);
/**
 * POST /internal/docs/bulk-signer-completion
 *
 * Endpoint called by the bulk signer lambda to trigger the webhook.
 * @param req.query.cxId - The customer/account's ID.
 * @param req.query.patientId - The patient's ID.
 * @param req.query.requestId - The ID of the request.
 * @param req.body The DocumentBulkSignerLambdaResponse object.
 * @return Updated bulk download query progress.
 */
router.post(
  "/bulk-signer-completion",
  asyncHandler(async (req: Request, res: Response) => {
    const cxId = getFrom("query").orFail("cxId", req);
    const patientId = getFrom("query").orFail("patientId", req);
    const requestId = getFrom("query").orFail("requestId", req);
    const documents: DocumentFromBulkSignerLambda[] =
      documentFromBulkSignerLambdaResponseArraySchema.parse(req.body);

    const status = documents.length > 0 ? MAPIWebhookStatus.completed : MAPIWebhookStatus.failed;
    const updatedPatient = await appendBulkGetDocUrlProgress({
      patient: { id: patientId, cxId },
      status: status === "completed" ? BulkGetDocUrlStatus.completed : BulkGetDocUrlStatus.failed,
      requestId: requestId,
    });

    // trigger the webhook
    processPatientDocumentRequest(
      cxId,
      patientId,
      "medical.document-bulk-download-urls",
<<<<<<< HEAD
      status,
      documents
=======
      status as MAPIWebhookStatus,
      requestId,
      dtos
>>>>>>> 79ad48e8
    );

    return res.status(httpStatus.OK).json(updatedPatient.data.bulkGetDocumentsUrlProgress);
  })
);

export default router;<|MERGE_RESOLUTION|>--- conflicted
+++ resolved
@@ -15,15 +15,7 @@
   queryDocumentsAcrossHIEs,
   updateDocQuery,
 } from "../../command/medical/document/document-query";
-<<<<<<< HEAD
-import { options, reprocessDocuments } from "../../command/medical/document/document-redownload";
 import { processPatientDocumentRequest } from "../../command/medical/document/document-webhook";
-=======
-import {
-  MAPIWebhookStatus,
-  processPatientDocumentRequest,
-} from "../../command/medical/document/document-webhook";
->>>>>>> 79ad48e8
 import { appendBulkGetDocUrlProgress } from "../../command/medical/patient/bulk-get-doc-url-progress";
 import { getPatientOrFail } from "../../command/medical/patient/get-patient";
 import { BulkGetDocUrlStatus } from "@metriport/core/domain/bulk-get-document-url";
@@ -37,25 +29,15 @@
 import { asyncHandler, getFrom, getFromQueryAsArray, getFromQueryAsBoolean } from "../util";
 import { getFromQueryOrFail } from "./../util";
 import { cxRequestMetadataSchema } from "./schemas/request-metadata";
-<<<<<<< HEAD
 import { documentFromBulkSignerLambdaResponseArraySchema } from "./schemas/document-bulk-signer-response";
 import { DocumentFromBulkSignerLambda } from "@metriport/core/domain/document-signing/document-bulk-signer-response";
-import { reConvertDocuments } from "../../command/medical/document/document-reconvert";
-import { parseISODate } from "../../shared/date";
-import { errorToString } from "../../shared/log";
 import { MAPIWebhookStatus } from "@metriport/core/domain/webhook/index";
-=======
-import {
-  DocumentBulkSignerLambdaResponse,
-  DocumentBulkSignerLambdaResponseArraySchema,
-} from "@metriport/core/domain/document-bulk-signer-response";
 import { reConvertDocuments } from "../../command/medical/document/document-reconvert";
 import { parseISODate } from "../../shared/date";
 import { errorToString } from "../../shared/log";
 import { updateSourceConversionProgress } from "../../external/hie/update-source-conversion-progress";
 import { appendDocQueryProgressWithSource } from "../../external/hie/append-doc-query-progress-with-source";
 import { isMedicalDataSource } from "@metriport/core/external/index";
->>>>>>> 79ad48e8
 
 const router = Router();
 const upload = multer();
@@ -450,14 +432,8 @@
       cxId,
       patientId,
       "medical.document-bulk-download-urls",
-<<<<<<< HEAD
-      status,
-      documents
-=======
       status as MAPIWebhookStatus,
-      requestId,
-      dtos
->>>>>>> 79ad48e8
+      requestId
     );
 
     return res.status(httpStatus.OK).json(updatedPatient.data.bulkGetDocumentsUrlProgress);
