import { Request, Response } from "express";
import Router from "express-promise-router";
import httpStatus from "http-status";
import { requestLogger } from "../helpers/request-logger";
import { Facility, FacilityCreate } from "../../domain/medical/facility";
import { verifyCxItVendorAccess } from "../../command/medical/facility/verify-access";
<<<<<<< HEAD
import { getFacilityOrFail } from "../../command/medical/facility/get-facility";
import { createFacility } from "../../command/medical/facility/create-facility";
import { updateFacility } from "../../command/medical/facility/update-facility";
import { getOrganizationOrFail } from "../../command/medical/organization/get-organization";
import { facilityOboDetailsSchema } from "./schemas/facility";
=======
import { createFacility } from "../../command/medical/facility/create-facility";
import { updateFacility } from "../../command/medical/facility/update-facility";
import { getOrganizationOrFail } from "../../command/medical/organization/get-organization";
import { facilityInternalDetailsSchema } from "./schemas/facility";
>>>>>>> 08549a71
import { internalDtoFromModel } from "./dtos/facilityDTO";
import { getUUIDFrom } from "../schemas/uuid";
import { asyncHandler } from "../util";
import { createOrUpdateFacilityInCq } from "../../external/carequality/command/cq-directory/create-or-update-cq-facility";
import { createOrUpdateInCw } from "../../external/commonwell/command/create-or-update-cw-facility";
import { processAsyncError } from "@metriport/core/util/error/shared";

const router = Router();

/** ---------------------------------------------------------------------------
 *
 * PUT /internal/facility
 *
 * Creates or updates a facility and registers it within HIEs if new.
 *
 * TODO: Search existing facility by NPI, cqOboOid, and cwOboOid (individually), and fail if it exists?
 *
 * @return The updated facility.
 */
router.put(
  "/",
  requestLogger,
  asyncHandler(async (req: Request, res: Response) => {
    const cxId = getUUIDFrom("query", req, "cxId").orFail();
<<<<<<< HEAD
    await verifyCxItVendorAccess(cxId);

    const facilityDetails = facilityOboDetailsSchema.parse(req.body);
=======

    const facilityDetails = facilityInternalDetailsSchema.parse(req.body);
>>>>>>> 08549a71
    const facilityCreate: FacilityCreate = {
      cxId,
      data: {
        name: facilityDetails.nameInMetriport,
        npi: facilityDetails.npi,
        address: {
          addressLine1: facilityDetails.addressLine1,
          addressLine2: facilityDetails.addressLine2,
          city: facilityDetails.city,
          state: facilityDetails.state,
          zip: facilityDetails.zip,
          country: facilityDetails.country,
        },
      },
      cqType: facilityDetails.cqType,
      cwType: facilityDetails.cwType,
      cqActive: facilityDetails.cqActive,
      cwActive: facilityDetails.cwActive,
      cqOboOid: facilityDetails.cqOboOid,
      cwOboOid: facilityDetails.cwOboOid,
<<<<<<< HEAD
    };
    let facility: Facility;
    if (facilityDetails.id) {
      const id = facilityDetails.id;
      const currentFacility = await getFacilityOrFail({ cxId, id });
      if (currentFacility.data.npi !== facilityDetails.npi) {
        throw new Error("Cannot updated NPI once the faciilty is created on the HIEs");
      }
      facility = await updateFacility({ id, ...facilityCreate });
=======
      cqApproved: facilityDetails.cqApproved,
      cwApproved: facilityDetails.cwApproved,
    };
    let facility: Facility;
    if (facilityDetails.id) {
      facility = await updateFacility({ id: facilityDetails.id, ...facilityCreate });
>>>>>>> 08549a71
    } else {
      facility = await createFacility(facilityCreate);
    }
    const org = await getOrganizationOrFail({ cxId });
<<<<<<< HEAD
    // TODO Move to external/hie
    // CAREQUALITY
    createOrUpdateFacilityInCq({
      cxId,
      facility,
      cxOrgName: org.data.name,
      cxOrgBizType: org.type,
      cqOboOid: facilityDetails.cqOboOid,
    }).catch(processAsyncError("cq.internal.facility"));
    // COMMONWEL
    createOrUpdateInCw({
      cxId,
      facility,
      cxOrgName: org.data.name,
      cxOrgType: org.data.type,
      cwOboOid: facilityDetails.cwOboOid,
    }).catch(processAsyncError("cw.internal.facility"));

=======
    const syncInHie = await verifyCxItVendorAccess(cxId, false);
    // TODO Move to external/hie https://github.com/metriport/metriport-internal/issues/1940
    // CAREQUALITY
    if (syncInHie && facility.cqApproved) {
      createOrUpdateFacilityInCq({
        cxId,
        facility,
        cxOrgName: org.data.name,
        cxOrgBizType: org.type,
        cqOboOid: facilityDetails.cqOboOid,
      }).catch(processAsyncError("cq.internal.facility"));
    }
    // COMMONWELL
    if (syncInHie && facility.cwApproved) {
      createOrUpdateInCw({
        cxId,
        facility,
        cxOrgName: org.data.name,
        cxOrgType: org.data.type,
        cwOboOid: facilityDetails.cwOboOid,
      }).catch(processAsyncError("cw.internal.facility"));
    }
>>>>>>> 08549a71
    return res.status(httpStatus.OK).json(internalDtoFromModel(facility));
  })
);

export default router;<|MERGE_RESOLUTION|>--- conflicted
+++ resolved
@@ -4,18 +4,10 @@
 import { requestLogger } from "../helpers/request-logger";
 import { Facility, FacilityCreate } from "../../domain/medical/facility";
 import { verifyCxItVendorAccess } from "../../command/medical/facility/verify-access";
-<<<<<<< HEAD
-import { getFacilityOrFail } from "../../command/medical/facility/get-facility";
-import { createFacility } from "../../command/medical/facility/create-facility";
-import { updateFacility } from "../../command/medical/facility/update-facility";
-import { getOrganizationOrFail } from "../../command/medical/organization/get-organization";
-import { facilityOboDetailsSchema } from "./schemas/facility";
-=======
 import { createFacility } from "../../command/medical/facility/create-facility";
 import { updateFacility } from "../../command/medical/facility/update-facility";
 import { getOrganizationOrFail } from "../../command/medical/organization/get-organization";
 import { facilityInternalDetailsSchema } from "./schemas/facility";
->>>>>>> 08549a71
 import { internalDtoFromModel } from "./dtos/facilityDTO";
 import { getUUIDFrom } from "../schemas/uuid";
 import { asyncHandler } from "../util";
@@ -40,14 +32,8 @@
   requestLogger,
   asyncHandler(async (req: Request, res: Response) => {
     const cxId = getUUIDFrom("query", req, "cxId").orFail();
-<<<<<<< HEAD
-    await verifyCxItVendorAccess(cxId);
-
-    const facilityDetails = facilityOboDetailsSchema.parse(req.body);
-=======
 
     const facilityDetails = facilityInternalDetailsSchema.parse(req.body);
->>>>>>> 08549a71
     const facilityCreate: FacilityCreate = {
       cxId,
       data: {
@@ -68,48 +54,16 @@
       cwActive: facilityDetails.cwActive,
       cqOboOid: facilityDetails.cqOboOid,
       cwOboOid: facilityDetails.cwOboOid,
-<<<<<<< HEAD
-    };
-    let facility: Facility;
-    if (facilityDetails.id) {
-      const id = facilityDetails.id;
-      const currentFacility = await getFacilityOrFail({ cxId, id });
-      if (currentFacility.data.npi !== facilityDetails.npi) {
-        throw new Error("Cannot updated NPI once the faciilty is created on the HIEs");
-      }
-      facility = await updateFacility({ id, ...facilityCreate });
-=======
       cqApproved: facilityDetails.cqApproved,
       cwApproved: facilityDetails.cwApproved,
     };
     let facility: Facility;
     if (facilityDetails.id) {
       facility = await updateFacility({ id: facilityDetails.id, ...facilityCreate });
->>>>>>> 08549a71
     } else {
       facility = await createFacility(facilityCreate);
     }
     const org = await getOrganizationOrFail({ cxId });
-<<<<<<< HEAD
-    // TODO Move to external/hie
-    // CAREQUALITY
-    createOrUpdateFacilityInCq({
-      cxId,
-      facility,
-      cxOrgName: org.data.name,
-      cxOrgBizType: org.type,
-      cqOboOid: facilityDetails.cqOboOid,
-    }).catch(processAsyncError("cq.internal.facility"));
-    // COMMONWEL
-    createOrUpdateInCw({
-      cxId,
-      facility,
-      cxOrgName: org.data.name,
-      cxOrgType: org.data.type,
-      cwOboOid: facilityDetails.cwOboOid,
-    }).catch(processAsyncError("cw.internal.facility"));
-
-=======
     const syncInHie = await verifyCxItVendorAccess(cxId, false);
     // TODO Move to external/hie https://github.com/metriport/metriport-internal/issues/1940
     // CAREQUALITY
@@ -132,7 +86,6 @@
         cwOboOid: facilityDetails.cwOboOid,
       }).catch(processAsyncError("cw.internal.facility"));
     }
->>>>>>> 08549a71
     return res.status(httpStatus.OK).json(internalDtoFromModel(facility));
   })
 );
