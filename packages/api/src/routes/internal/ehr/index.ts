--- conflicted
+++ resolved
@@ -5,10 +5,7 @@
 import healthie from "./healthie";
 import { processEhrId } from "./middleware";
 import patient from "./patient";
-<<<<<<< HEAD
-=======
 import practice from "./practice";
->>>>>>> 588a6aa8
 
 const routes = Router();
 
@@ -17,9 +14,6 @@
 routes.use("/canvas", canvas);
 routes.use("/healthie", healthie);
 routes.use("/:ehrId/patient", processEhrId, patient);
-<<<<<<< HEAD
-=======
 routes.use("/:ehrId/practice", processEhrId, practice);
->>>>>>> 588a6aa8
 
 export default routes;