--- conflicted
+++ resolved
@@ -1,30 +1,5 @@
 import { BaseDomain } from "@metriport/core/domain/base-domain";
 import {
-<<<<<<< HEAD
-  AthenaClientJwtTokenData,
-  AthenaJwtTokenData,
-} from "@metriport/shared/src/interface/external/athenahealth/jwt-token";
-import {
-  CanvasClientJwtTokenData,
-  CanvasJwtTokenData,
-} from "@metriport/shared/src/interface/external/canvas/jwt-token";
-import {
-  ElationJwtTokenData,
-  ElationClientJwtTokenData,
-} from "@metriport/shared/src/interface/external/elation/jwt-token";
-import { athenaClientJwtTokenSource } from "../external/ehr/athenahealth/shared";
-import { elationClientJwtTokenSource } from "../external/ehr/elation/shared";
-import { canvasClientJwtTokenSource } from "../external/ehr/canvas/shared";
-import { EhrSources } from "../external/ehr/shared";
-
-const jwtTokenSource = [
-  EhrSources.athena,
-  athenaClientJwtTokenSource,
-  EhrSources.elation,
-  elationClientJwtTokenSource,
-  EhrSources.canvas,
-  canvasClientJwtTokenSource,
-=======
   EhrClientJwtTokenData,
   ehrClientJwtTokenSources,
   EhrDashJwtTokenData,
@@ -37,24 +12,13 @@
   ...ehrClientJwtTokenSources,
   ...ehrDashJwtTokenSources,
   ...ehrWebhookJwtTokenSources,
->>>>>>> b9e78e25
 ] as const;
 export type JwtTokenSource = (typeof jwtTokenSource)[number];
 export function isJwtTokenSource(source: string): source is JwtTokenSource {
   return jwtTokenSource.includes(source as JwtTokenSource);
 }
 
-<<<<<<< HEAD
-export type JwtTokenData =
-  | AthenaJwtTokenData
-  | AthenaClientJwtTokenData
-  | ElationJwtTokenData
-  | ElationClientJwtTokenData
-  | CanvasJwtTokenData
-  | CanvasClientJwtTokenData;
-=======
 export type JwtTokenData = EhrClientJwtTokenData | EhrDashJwtTokenData | EhrWebhookJwtTokenData;
->>>>>>> b9e78e25
 
 export type JwtTokenPerSource = {
   token: string;
