--- conflicted
+++ resolved
@@ -1,24 +1,18 @@
 import {
-<<<<<<< HEAD
-  USState,
-  normalizeStringSafe,
+  toLowerCase,
+  normalizeNonEmptyStringSafe,
   normalizeDateSafe,
   normalizeGenderSafe,
-  normalizeEmailSafe,
-  normalizePhoneSafe,
+  normalizeUSStateForAddressSafe,
   normalizeStateSafe,
   normalizeZipCodeSafe,
   normalizeCountrySafe,
+  normalizedCountryUsa,
+  normalizePhoneSafe,
+  normalizeEmailSafe,
   normalizeSsnSafe,
   commonReplacementsForAddressLine,
-  normalizedCountryUsa,
-=======
-  normalizeUSStateForAddressSafe,
-  normalizeZipCodeNewSafe,
-  normalizePhoneNumberSafe,
-  stripNonNumericChars,
   USState,
->>>>>>> 67120fd3
 } from "@metriport/shared";
 import { Address } from "@metriport/core/domain/address";
 import { Contact } from "@metriport/core/domain/contact";
@@ -190,15 +184,9 @@
   });
   const telephoneNumbers = (patient.data.contact ?? []).flatMap(c => {
     if (!c.phone) return [];
-<<<<<<< HEAD
     const normalizedPhone = normalizePhoneSafe(c.phone);
     if (!normalizedPhone) return [];
     return [normalizedPhone];
-=======
-    const phone = normalizePhoneNumberSafe(c.phone);
-    if (!phone) return [];
-    return [phone];
->>>>>>> 67120fd3
   });
   const emails = (patient.data.contact ?? []).flatMap(c => {
     if (!c.email) return [];
@@ -227,42 +215,6 @@
     emails,
     driversLicenses,
     ssns,
-<<<<<<< HEAD
-=======
-  });
-}
-
-/**
- * Removes values from core or link demographics that are incomplete.
- *
- * @param demographics The incoming core or link demographics.
- * @returns the input demographics with incomplete values removed.
- */
-export function removeInvalidArrayValues(demographics: LinkDemographics): LinkDemographics {
-  return {
-    dob: demographics.dob,
-    gender: demographics.gender,
-    names: demographics.names.filter(name => {
-      const nameObj: LinkGenericName = JSON.parse(name);
-      return nameObj.firstName !== "" && nameObj.lastName !== "";
-    }),
-    addresses: demographics.addresses.filter(address => {
-      const addressObj: LinkGenericAddress = JSON.parse(address);
-      return (
-        addressObj.line.length > 0 &&
-        addressObj.state !== "" &&
-        addressObj.city !== "" &&
-        addressObj.zip !== ""
-      );
-    }),
-    telephoneNumbers: demographics.telephoneNumbers.filter(tn => tn !== ""),
-    emails: demographics.emails.filter(email => email !== ""),
-    driversLicenses: demographics.driversLicenses.filter(dl => {
-      const dlObj: LinkGenericDriversLicense = JSON.parse(dl);
-      return dlObj.value !== "" && dlObj.state !== "";
-    }),
-    ssns: demographics.ssns.filter(ssn => ssn !== ""),
->>>>>>> 67120fd3
   };
 }
 
@@ -273,9 +225,9 @@
   firstName: string;
   lastName: string;
 }): string | undefined {
-  const normalizedFirstName = normalizeStringSafe(firstName);
+  const normalizedFirstName = normalizeNonEmptyStringSafe(firstName, toLowerCase);
   if (!normalizedFirstName) return undefined;
-  const normalizedLastName = normalizeStringSafe(lastName);
+  const normalizedLastName = normalizeNonEmptyStringSafe(lastName, toLowerCase);
   if (!normalizedLastName) return undefined;
   const normalizedName = {
     firstName: normalizedFirstName,
@@ -296,23 +248,21 @@
   state?: string;
   zip?: string;
   country?: string;
-<<<<<<< HEAD
 }): string | undefined {
   if (!line || !city || !state || !zip) return undefined;
   const normalizedLines = line.flatMap(l => {
-    const normalizedLine = normalizeStringSafe(l);
+    const normalizedLine = normalizeNonEmptyStringSafe(l, toLowerCase);
     if (!normalizedLine) return [];
     return [commonReplacementsForAddressLine(normalizedLine)];
   });
   if (normalizedLines.length === 0) return undefined;
-  const normalizedCity = normalizeStringSafe(city);
+  const normalizedCity = normalizeNonEmptyStringSafe(city, toLowerCase);
   if (!normalizedCity) return undefined;
-  const normalizedState = normalizeStateSafe(state);
+  const normalizedState = normalizeUSStateForAddressSafe(state);
   if (!normalizedState) return undefined;
   const normalizedZip = normalizeZipCodeSafe(zip);
   if (!normalizedZip) return undefined;
-  const normalizedCountryString = normalizeStringSafe(country ?? "");
-  const normalizedCountry = normalizeCountrySafe(normalizedCountryString ?? normalizedCountryUsa);
+  const normalizedCountry = normalizeCountrySafe(country ?? normalizedCountryUsa);
   if (!normalizedCountry) return undefined;
   const normalizedAddress = {
     line: normalizedLines,
@@ -320,48 +270,10 @@
     state: normalizedState.toLowerCase(),
     zip: normalizedZip,
     country: normalizedCountry.toLowerCase(),
-=======
-}): LinkGenericAddress {
-  return {
-    line:
-      line
-        ?.filter(l => l !== "")
-        .map(l => {
-          return l
-            .trim()
-            .toLowerCase()
-            .replaceAll("street", "st")
-            .replaceAll("drive", "dr")
-            .replaceAll("road", "rd")
-            .replaceAll("avenue", "ave");
-        }) ?? [],
-    city: city?.trim().toLowerCase() ?? "",
-    state: normalizeUSStateForAddressSafe(state ?? "")?.toLowerCase() ?? "",
-    zip: normalizeZipCodeNewSafe(zip ?? "") ?? "",
-    country:
-      country
-        ?.trim()
-        .toLowerCase()
-        .replaceAll("us", "usa")
-        .replaceAll("united states", "usa")
-        .slice(0, 3) ?? "usa",
->>>>>>> 67120fd3
   };
   return JSON.stringify(normalizedAddress, Object.keys(normalizedAddress).sort());
 }
 
-<<<<<<< HEAD
-=======
-export function normalizeEmail(email: string): string | undefined {
-  let normalEmail = email.trim().toLowerCase();
-  if (normalEmail.startsWith("mailto:")) {
-    normalEmail = normalEmail.slice(7);
-  }
-  const validEmail = emailSchema.safeParse(normalEmail);
-  return validEmail.success ? normalEmail : undefined;
-}
-
->>>>>>> 67120fd3
 export function normalizeAndStringifyDriversLicense({
   value,
   state,
@@ -369,18 +281,13 @@
   value: string;
   state: string;
 }): string | undefined {
-  const normalizedValue = normalizeStringSafe(value);
+  const normalizedValue = normalizeNonEmptyStringSafe(value, toLowerCase);
   if (!normalizedValue) return undefined;
   const normalizedState = normalizeStateSafe(state);
   if (!normalizedState) return undefined;
   const normalizedDl = {
-<<<<<<< HEAD
     value: normalizedValue,
     state: normalizedState.toLowerCase(),
-=======
-    value: value.trim().toLowerCase(),
-    state: normalizeUSStateForAddressSafe(state)?.toLowerCase() ?? "",
->>>>>>> 67120fd3
   };
   return JSON.stringify(normalizedDl, Object.keys(normalizedDl).sort());
 }
