--- conflicted
+++ resolved
@@ -27,11 +27,8 @@
   cwOboOid?: string | null;
   cwType?: FacilityType;
   cqType?: FacilityType;
-<<<<<<< HEAD
-=======
   cqApproved?: boolean;
   cwApproved?: boolean;
->>>>>>> 08549a71
 }
 
 export interface FacilityRegister extends FacilityCreate {
