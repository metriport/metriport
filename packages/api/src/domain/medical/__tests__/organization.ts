--- conflicted
+++ resolved
@@ -32,10 +32,7 @@
     data: makeOrganizationData(),
     cqActive: false,
     cwActive: false,
-<<<<<<< HEAD
-=======
     cqApproved: false,
     cwApproved: false,
->>>>>>> 08549a71
   };
 };