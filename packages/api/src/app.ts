--- conflicted
+++ resolved
@@ -12,12 +12,7 @@
 import { initSentry, isSentryEnabled } from "./sentry";
 import { Config } from "./shared/config";
 import { isClientError } from "./shared/http";
-<<<<<<< HEAD
 import { capture } from "@metriport/core/util/notifications";
-=======
-import { capture } from "./shared/notifications";
-import { initEvents } from "./event";
->>>>>>> fa77ffd6
 
 const app: Application = express();
 const version = Config.getVersion();
