import { Bundle, Resource } from "@medplum/fhirtypes";
<<<<<<< HEAD
import {
  getFullContributionBundle,
  uploadFullContributionBundle,
} from "@metriport/core/command/consolidated/contribution-bundle-create";
import { processBundleUploadTransaction } from "@metriport/core/command/contributed/process-upload-bundle";
import { processBundle } from "@metriport/core/domain/conversion/bundle-modifications/process";
import { createContributionBundleFilePath } from "@metriport/core/domain/document/upload";
=======
import { createUploadFilePath, FHIR_BUNDLE_SUFFIX } from "@metriport/core/domain/document/upload";
>>>>>>> e88548ff
import { Patient } from "@metriport/core/domain/patient";
import { toFHIR as toFhirOrganization } from "@metriport/core/external/fhir/organization/conversion";
import { buildBundleEntry } from "@metriport/core/external/fhir/shared/bundle";
import { uploadCdaDocuments, uploadFhirBundleToS3 } from "@metriport/core/fhir-to-cda/upload";
import { out } from "@metriport/core/util/log";
import { uuidv7 } from "@metriport/core/util/uuid-v7";
import { BadRequestError, errorToString } from "@metriport/shared";
import dayjs from "dayjs";
import utc from "dayjs/plugin/utc";
import { processCcdRequest } from "../../../../external/cda/process-ccd-request";
import { preprocessAndValidateUploadBundle } from "../../../../external/fhir/shared/hydrate-bundle";
import { OrganizationModel } from "../../../../models/medical/organization";
import { Bundle as ValidBundle } from "../../../../routes/medical/schemas/fhir";
import { Config } from "../../../../shared/config";
import { getOrganizationOrFail } from "../../organization/get-organization";
import { convertFhirToCda } from "../convert-fhir-to-cda";
<<<<<<< HEAD
import { getPatientOrFail } from "../get-patient";
import { checkResourceLimit, hasCompositionResource } from "./shared";

dayjs.extend(utc);

type UploadResponse = { bundle: Bundle<Resource> | undefined; status: number };

export async function handleDataContribution({
=======
import { checkResourceLimit, hasCompositionResource, normalizeBundle } from "./shared";

export async function handleDataContribution({
  requestId = uuidv7(),
  patient,
>>>>>>> e88548ff
  cxId,
  patientId,
  requestId = uuidv7(),
  bundle,
}: {
<<<<<<< HEAD
=======
  requestId: string;
  patient: Patient;
>>>>>>> e88548ff
  cxId: string;
  patientId: string;
  requestId: string;
  bundle: ValidBundle;
<<<<<<< HEAD
}): Promise<UploadResponse> {
  if (!bundle.entry || bundle.entry.length === 0) {
    throw new BadRequestError(`The bundle is missing entries`);
  }

  const { log } = out(`handleDataContribution - cx ${cxId}, pt ${patientId}`);

  const fhirBundleDestinationKey = createContributionBundleFilePath(cxId, patientId, requestId);
  const [organization, patient] = await Promise.all([
=======
}): Promise<Bundle<Resource> | undefined> {
  const patientId = patient.id;
  const { log } = out(`handleDataContribution - cxId ${cxId}, patientId ${patientId}`);
  const fhirBundleDestinationKey = createUploadFilePath(
    cxId,
    patientId,
    `${requestId}_${FHIR_BUNDLE_SUFFIX}.json`
  );
  const mainStartedAt = Date.now();

  const normalizedBundle = normalizeBundle(bundle);
  const fullBundle = hydrateBundle(normalizedBundle, patient, fhirBundleDestinationKey);
  const validatedBundle = validateFhirEntries(fullBundle);

  const [, organization] = await Promise.all([
    uploadFhirBundleToS3({
      fhirBundle: bundle,
      destinationKey: fhirBundleDestinationKey,
    }),
>>>>>>> e88548ff
    getOrganizationOrFail({ cxId }),
  ]);
<<<<<<< HEAD
=======
  log(`${Date.now() - mainStartedAt}ms to get org and patient, and store on S3`);

  const validationStartedAt = Date.now();
  const fhirOrganization = toFhirOrganization(organization);
  const incomingAmount = validatedBundle.entry.length;
  await checkResourceLimit(incomingAmount, patient);
  log(`${Date.now() - validationStartedAt}ms to hydrate, validate, and check limits`);

  // Do it before storing on the FHIR server since this also validates the bundle
  if (!Config.isSandbox() && hasCompositionResource(validatedBundle)) {
    const cdaConversionStartedAt = Date.now();
    const fhirPatient = toFhirPatient(patient);
    validatedBundle.entry.push({ resource: fhirPatient });
    validatedBundle.entry.push({ resource: fhirOrganization });
    const converted = await convertFhirToCda({ cxId, validatedBundle });
    // intentionally async
    uploadCdaDocuments({
      cxId,
      patientId,
      cdaBundles: converted,
      organization: fhirOrganization,
      docId: requestId,
    }).then(() => log(`${Date.now() - cdaConversionStartedAt}ms to convert to CDA`));
  }
>>>>>>> e88548ff

  const incomingAmount = bundle.entry?.length ?? 0;
  await checkResourceLimit(incomingAmount, patient); // Only affects sandbox and dev env

  const processingStartedAt = Date.now();
  const validatedBundle = preprocessAndValidateUploadBundle(
    bundle,
    patient,
    fhirBundleDestinationKey
  );
  const processedBundle = await processBundle({
    bundle: validatedBundle,
    cxId,
    patientId,
    options: { deduplicate: false },
  });

  log(`${Date.now() - processingStartedAt}ms to process the incoming bundle`);

  const responseBundle = await validateUploadAgainstExistingData(patient, processedBundle);

  // intentionally async – make sure we catch errors to avoid unhandled rejections
  processCdaBundle(processedBundle, cxId, patientId, requestId, organization).catch(err =>
    out("handleDataContribution").log(`processCdaBundle failed: ${errorToString(err)}`)
  );

  await uploadFhirBundleToS3({
    fhirBundle: validatedBundle,
    destinationKey: fhirBundleDestinationKey,
  });

  if (!Config.isSandbox()) {
    // intentionally async
    processCcdRequest({ patient, organization, requestId });
  }

  return responseBundle;
}

export async function validateUploadAgainstExistingData(
  patient: Patient,
  incomingBundle: Bundle<Resource>
): Promise<UploadResponse> {
  const existingBundle = await getFullContributionBundle(patient);
  const { outcomesBundle, mergedBundle } = processBundleUploadTransaction(
    incomingBundle,
    existingBundle
  );
  const status = outcomesBundle.entry?.some(e => e.response?.status === "400") ? 400 : 200;

  if (status === 200 && mergedBundle) {
    await uploadFullContributionBundle({
      cxId: patient.cxId,
      patientId: patient.id,
      contributionBundle: mergedBundle,
    });
  }

  return { bundle: outcomesBundle, status };
}

/**
 * If the bundle contains a composition resource, convert it to CDA and upload it.
 */
async function processCdaBundle(
  bundle: Bundle<Resource>,
  cxId: string,
  patientId: string,
  requestId: string,
  organization: OrganizationModel
) {
  const { log } = out(`processCdaBundle - cx ${cxId}, pt ${patientId}`);
  if (!Config.isSandbox() && hasCompositionResource(bundle)) {
    const fhirOrganization = toFhirOrganization(organization);
    const cdaConversionStartedAt = Date.now();
    const bundleForCda = {
      ...bundle,
      entry: [...(bundle.entry ?? []), buildBundleEntry(fhirOrganization)],
    };

    const converted = await convertFhirToCda({ cxId, bundle: bundleForCda });
    // intentionally async
    uploadCdaDocuments({
      cxId,
      patientId,
      cdaBundles: converted,
      organization: fhirOrganization,
      docId: requestId,
    })
      .then(() => log(`${Date.now() - cdaConversionStartedAt}ms to convert to CDA`))
      .catch(err => log(`Failed to upload CDA documents: ${errorToString(err)}`));
  }
}<|MERGE_RESOLUTION|>--- conflicted
+++ resolved
@@ -1,5 +1,4 @@
 import { Bundle, Resource } from "@medplum/fhirtypes";
-<<<<<<< HEAD
 import {
   getFullContributionBundle,
   uploadFullContributionBundle,
@@ -7,9 +6,6 @@
 import { processBundleUploadTransaction } from "@metriport/core/command/contributed/process-upload-bundle";
 import { processBundle } from "@metriport/core/domain/conversion/bundle-modifications/process";
 import { createContributionBundleFilePath } from "@metriport/core/domain/document/upload";
-=======
-import { createUploadFilePath, FHIR_BUNDLE_SUFFIX } from "@metriport/core/domain/document/upload";
->>>>>>> e88548ff
 import { Patient } from "@metriport/core/domain/patient";
 import { toFHIR as toFhirOrganization } from "@metriport/core/external/fhir/organization/conversion";
 import { buildBundleEntry } from "@metriport/core/external/fhir/shared/bundle";
@@ -26,8 +22,6 @@
 import { Config } from "../../../../shared/config";
 import { getOrganizationOrFail } from "../../organization/get-organization";
 import { convertFhirToCda } from "../convert-fhir-to-cda";
-<<<<<<< HEAD
-import { getPatientOrFail } from "../get-patient";
 import { checkResourceLimit, hasCompositionResource } from "./shared";
 
 dayjs.extend(utc);
@@ -35,87 +29,25 @@
 type UploadResponse = { bundle: Bundle<Resource> | undefined; status: number };
 
 export async function handleDataContribution({
-=======
-import { checkResourceLimit, hasCompositionResource, normalizeBundle } from "./shared";
-
-export async function handleDataContribution({
   requestId = uuidv7(),
   patient,
->>>>>>> e88548ff
   cxId,
-  patientId,
-  requestId = uuidv7(),
   bundle,
 }: {
-<<<<<<< HEAD
-=======
   requestId: string;
   patient: Patient;
->>>>>>> e88548ff
   cxId: string;
-  patientId: string;
-  requestId: string;
   bundle: ValidBundle;
-<<<<<<< HEAD
 }): Promise<UploadResponse> {
   if (!bundle.entry || bundle.entry.length === 0) {
     throw new BadRequestError(`The bundle is missing entries`);
   }
 
+  const patientId = patient.id;
   const { log } = out(`handleDataContribution - cx ${cxId}, pt ${patientId}`);
 
   const fhirBundleDestinationKey = createContributionBundleFilePath(cxId, patientId, requestId);
-  const [organization, patient] = await Promise.all([
-=======
-}): Promise<Bundle<Resource> | undefined> {
-  const patientId = patient.id;
-  const { log } = out(`handleDataContribution - cxId ${cxId}, patientId ${patientId}`);
-  const fhirBundleDestinationKey = createUploadFilePath(
-    cxId,
-    patientId,
-    `${requestId}_${FHIR_BUNDLE_SUFFIX}.json`
-  );
-  const mainStartedAt = Date.now();
-
-  const normalizedBundle = normalizeBundle(bundle);
-  const fullBundle = hydrateBundle(normalizedBundle, patient, fhirBundleDestinationKey);
-  const validatedBundle = validateFhirEntries(fullBundle);
-
-  const [, organization] = await Promise.all([
-    uploadFhirBundleToS3({
-      fhirBundle: bundle,
-      destinationKey: fhirBundleDestinationKey,
-    }),
->>>>>>> e88548ff
-    getOrganizationOrFail({ cxId }),
-  ]);
-<<<<<<< HEAD
-=======
-  log(`${Date.now() - mainStartedAt}ms to get org and patient, and store on S3`);
-
-  const validationStartedAt = Date.now();
-  const fhirOrganization = toFhirOrganization(organization);
-  const incomingAmount = validatedBundle.entry.length;
-  await checkResourceLimit(incomingAmount, patient);
-  log(`${Date.now() - validationStartedAt}ms to hydrate, validate, and check limits`);
-
-  // Do it before storing on the FHIR server since this also validates the bundle
-  if (!Config.isSandbox() && hasCompositionResource(validatedBundle)) {
-    const cdaConversionStartedAt = Date.now();
-    const fhirPatient = toFhirPatient(patient);
-    validatedBundle.entry.push({ resource: fhirPatient });
-    validatedBundle.entry.push({ resource: fhirOrganization });
-    const converted = await convertFhirToCda({ cxId, validatedBundle });
-    // intentionally async
-    uploadCdaDocuments({
-      cxId,
-      patientId,
-      cdaBundles: converted,
-      organization: fhirOrganization,
-      docId: requestId,
-    }).then(() => log(`${Date.now() - cdaConversionStartedAt}ms to convert to CDA`));
-  }
->>>>>>> e88548ff
+  const organization = await getOrganizationOrFail({ cxId });
 
   const incomingAmount = bundle.entry?.length ?? 0;
   await checkResourceLimit(incomingAmount, patient); // Only affects sandbox and dev env
