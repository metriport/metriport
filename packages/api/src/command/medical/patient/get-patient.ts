<<<<<<< HEAD
=======
import { USState } from "@metriport/core/domain/geographic-locations";
import { intersectionWith, isEqual, uniq } from "lodash";
>>>>>>> 74daea9a
import { Op, Transaction } from "sequelize";
import { getStatesFromAddresses, Patient, PatientData } from "../../../domain/medical/patient";
import NotFoundError from "../../../errors/not-found";
import { FacilityModel } from "../../../models/medical/facility";
import { OrganizationModel } from "../../../models/medical/organization";
import { PatientModel } from "../../../models/medical/patient";
import { getFacilities } from "../facility/get-facility";
import { getOrganizationOrFail } from "../organization/get-organization";
import { matchPatients, jaroWinklerSimilarity } from "./match-patient";
import { blockPatients, PatientBlock } from "./block-patients";
import { normalizePatientData } from "./normalize-patient";
import { mergePatients, mergeWithFirstPatient } from "./merge-patients";

const SIMILARITY_THRESHOLD = 0.96;

export const getPatients = async ({
  facilityId,
  cxId,
  patientIds,
}: {
  facilityId?: string;
  cxId: string;
  patientIds?: string[];
}): Promise<Patient[]> => {
  const patients = await PatientModel.findAll({
    where: {
      cxId,
      ...(facilityId
        ? {
            facilityIds: {
              [Op.contains]: [facilityId],
            },
          }
        : undefined),
      ...(patientIds ? { id: patientIds } : undefined),
    },
    order: [["id", "ASC"]],
  });
  return patients;
};

export const getPatientIds = async ({
  facilityId,
  cxId,
}: {
  facilityId?: string;
  cxId: string;
}): Promise<string[]> => {
  const patients = await PatientModel.findAll({
    attributes: ["id"],
    where: {
      cxId,
      ...(facilityId
        ? {
            facilityIds: {
              [Op.contains]: [facilityId],
            },
          }
        : undefined),
    },
  });
  return patients.map(p => p.id);
};

export const getPatientByDemo = async ({
  facilityId,
  cxId,
  demo,
}: {
  facilityId: string;
  cxId: string;
  demo: PatientData;
}): Promise<Patient | null> => {
  // TODO this normalization should not be rollled out until we do a migration to normalize all existing patients.
  // A null normalizaed patient means that the patient demographics included default values.
  const normalizedPatientDemo = normalizePatientData(demo);
  if (!normalizedPatientDemo) return null;

  // TODO this might be bad form to use PatientCreate for this. Also because
  const blockedPatients = await blockPatients({
    cxId: cxId,
    facilityIds: [facilityId],
    data: {
      dob: normalizedPatientDemo.dob,
      genderAtBirth: normalizedPatientDemo.genderAtBirth,
    },
  } as PatientBlock);

  const matchingPatients = matchPatients(
    jaroWinklerSimilarity,
    blockedPatients,
    normalizedPatientDemo,
    SIMILARITY_THRESHOLD
  );
  return mergePatients(mergeWithFirstPatient, matchingPatients, normalizedPatientDemo, cxId);
};

export type GetPatient = {
  id: string;
  cxId: string;
} & (
  | {
      transaction?: never;
      lock?: never;
    }
  | {
      transaction: Transaction;
      lock?: boolean;
    }
);

/**
 * @see executeOnDBTx() for details about the 'transaction' and 'lock' parameters.
 */
export const getPatient = async ({
  id,
  cxId,
  transaction,
  lock,
}: GetPatient): Promise<PatientModel | undefined> => {
  const patient = await PatientModel.findOne({
    where: { cxId, id },
    transaction,
    lock,
  });
  return patient ?? undefined;
};

/**
 * @see executeOnDBTx() for details about the 'transaction' and 'lock' parameters.
 */
export const getPatientOrFail = async (params: GetPatient): Promise<PatientModel> => {
  const patient = await getPatient(params);
  if (!patient) throw new NotFoundError(`Could not find patient`, undefined, { id: params.id });
  return patient;
};

export const getPatientWithDependencies = async ({
  id,
  cxId,
}: {
  id: string;
  cxId: string;
}): Promise<{
  patient: PatientModel;
  facilities: FacilityModel[];
  organization: OrganizationModel;
}> => {
  const patient = await getPatientOrFail({ id, cxId });
  const facilities = await getFacilities({ cxId, ids: patient.facilityIds });
  const organization = await getOrganizationOrFail({ cxId });
  return { patient, facilities, organization };
};

export const getPatientStates = async ({
  cxId,
  patientIds,
}: {
  cxId: string;
  patientIds: string[];
}): Promise<USState[]> => {
  if (!patientIds || !patientIds.length) return [];
  const patients = await getPatients({ cxId, patientIds });
  const nonUniqueStates = patients.flatMap(getStatesFromAddresses).filter(s => s);
  return uniq(nonUniqueStates);
};<|MERGE_RESOLUTION|>--- conflicted
+++ resolved
@@ -1,8 +1,5 @@
-<<<<<<< HEAD
-=======
 import { USState } from "@metriport/core/domain/geographic-locations";
-import { intersectionWith, isEqual, uniq } from "lodash";
->>>>>>> 74daea9a
+import { uniq } from "lodash";
 import { Op, Transaction } from "sequelize";
 import { getStatesFromAddresses, Patient, PatientData } from "../../../domain/medical/patient";
 import NotFoundError from "../../../errors/not-found";
