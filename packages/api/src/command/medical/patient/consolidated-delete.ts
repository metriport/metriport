import { OperationOutcomeError } from "@medplum/core";
import { BundleEntry, Resource } from "@medplum/fhirtypes";
import { ResourceTypeForConsolidation } from "@metriport/api-sdk";
<<<<<<< HEAD
import { flatten } from "lodash";
import { Patient } from "@metriport/core/domain/medical/patient";
=======
import { FhirClient } from "@metriport/core/external/fhir/api/api";
import { logDuration } from "@metriport/shared/common/duration";
import dayjs from "dayjs";
import duration from "dayjs/plugin/duration";
import { chunk, flatten } from "lodash";
import { Patient } from "../../../domain/medical/patient";
>>>>>>> e90fe352
import { makeFhirApi } from "../../../external/fhir/api/api-factory";
import { getDetailFromOutcomeError } from "../../../external/fhir/shared";
import { capture } from "../../../shared/notifications";
import { Util } from "../../../shared/util";
import { getConsolidatedPatientData } from "./consolidated-get";

dayjs.extend(duration);

const MAX_ITEMS_PER_BATCH = 100;
const SUCCESS_CODE = `SUCCESSFUL_DELETE`;

export type DeleteConsolidatedFilters = {
  resources?: ResourceTypeForConsolidation[];
  docIds: string[];
};

export type DeleteConsolidatedParams = {
  patient: Pick<Patient, "id" | "cxId" | "data">;
  dryRun?: boolean;
} & DeleteConsolidatedFilters;

/**
 * HEADS UP! This is very destructive, it will delete all resources from the FHIR server that match
 * the filters provided. It will not delete DocumentReference resources.
 */
export async function deleteConsolidated(params: DeleteConsolidatedParams): Promise<void> {
  const { patient, resources, docIds, dryRun = false } = params;
  const { log } = Util.out(`deleteConsolidated - cxId ${patient.cxId}, patientId ${patient.id}`);
  const fhir = makeFhirApi(patient.cxId);

  const resourcesToDelete = await getResourcesToDelete(patient, docIds, resources, log);
  if (!resourcesToDelete || resourcesToDelete.length <= 0) return;

  await deleteResources(resourcesToDelete, patient, fhir, dryRun, log);
}

async function getResourcesToDelete(
  patient: Pick<Patient, "id" | "cxId">,
  documentIds: string[],
  resources: ResourceTypeForConsolidation[] | undefined,
  log: typeof console.log
): Promise<BundleEntry<Resource>[]> {
  const bundle = await getConsolidatedPatientData({
    patient,
    documentIds,
    resources,
  });
  const resourcesFromFHIRServer = bundle.entry;
  if (!resourcesFromFHIRServer || resourcesFromFHIRServer.length <= 0) {
    log(`No resources to delete`);
    return [];
  }

  const resourcesToDelete = resourcesFromFHIRServer.filter(r => {
    const resource = r.resource;
    if (!resource) return false;
    // TODO make this dynamic, get a list of resources to exclude
    return resource.resourceType !== "DocumentReference";
  });
  return resourcesToDelete;
}

async function deleteResources(
  resourcesToDelete: BundleEntry<Resource>[],
  patient: Pick<Patient, "id" | "cxId">,
  fhir: FhirClient,
  dryRun: boolean,
  log: typeof console.log
): Promise<void> {
  const entriesForFHIRBundle = resourcesToDelete.flatMap(r => {
    const resource = r.resource;
    if (!resource || !resource.id || !resource.resourceType) return [];
    return {
      request: {
        method: "DELETE" as const,
        url: `${resource.resourceType}/${resource.id}`,
      },
    };
  });

  if (dryRun) {
    log(`[DRY-RUN] Would delete ${entriesForFHIRBundle.length} resources from FHIR server`);
    return;
  }

  const chunks = chunk(entriesForFHIRBundle, MAX_ITEMS_PER_BATCH);
  for (const [i, chunk] of chunks.entries()) {
    log(`Deleting chunk ${i + 1}/${chunks.length}...`);
    await deleteChunk(chunk, patient.id, fhir, log);
  }
}

async function deleteChunk(
  entries: BundleEntry<Resource>[],
  patientId: string,
  fhir: FhirClient,
  log: typeof console.log
): Promise<void> {
  try {
    log(`Deleting ${entries.length} resources from FHIR server...`);
    const resp = await logDuration(
      () =>
        fhir.executeBatch({
          resourceType: "Bundle",
          type: "transaction",
          entry: entries,
        }),
      { log, withMinutes: true }
    );
    const issues = resp.entry?.flatMap(e => {
      return e.response?.outcome?.issue?.flatMap(i => {
        return i.details?.coding?.map(c => {
          if (c.code === SUCCESS_CODE) return [];
          return {
            code: c.code,
            message: i.diagnostics,
          };
        });
      });
    });
    const issuesFlattened = flatten(issues);
    if (issuesFlattened.length > 0) {
      const msg = `Gracefully failed to delete FHIR resources`;
      log(`${msg} - ${JSON.stringify(issuesFlattened)}`);
      capture.error(msg, {
        extra: {
          context: `deleteConsolidated.graceful-fail`,
          patientId: patientId,
          issues: issuesFlattened,
        },
      });
    }
  } catch (error) {
    const detailMsg =
      error instanceof OperationOutcomeError ? getDetailFromOutcomeError(error) : String(error);
    const msg = `Failed to delete FHIR resources`;
    log(`${msg} - ${detailMsg} - ${JSON.stringify(error)}`);
    capture.error(msg, {
      extra: {
        context: `deleteConsolidated.catch`,
        patientId: patientId,
        detailMsg,
        entries,
        error,
      },
    });
    throw error;
  }
}<|MERGE_RESOLUTION|>--- conflicted
+++ resolved
@@ -1,17 +1,12 @@
 import { OperationOutcomeError } from "@medplum/core";
 import { BundleEntry, Resource } from "@medplum/fhirtypes";
 import { ResourceTypeForConsolidation } from "@metriport/api-sdk";
-<<<<<<< HEAD
-import { flatten } from "lodash";
-import { Patient } from "@metriport/core/domain/medical/patient";
-=======
 import { FhirClient } from "@metriport/core/external/fhir/api/api";
 import { logDuration } from "@metriport/shared/common/duration";
 import dayjs from "dayjs";
 import duration from "dayjs/plugin/duration";
 import { chunk, flatten } from "lodash";
-import { Patient } from "../../../domain/medical/patient";
->>>>>>> e90fe352
+import { Patient } from "@metriport/core/domain/medical/patient";
 import { makeFhirApi } from "../../../external/fhir/api/api-factory";
 import { getDetailFromOutcomeError } from "../../../external/fhir/shared";
 import { capture } from "../../../shared/notifications";
