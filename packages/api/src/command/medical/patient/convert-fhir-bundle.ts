import { Bundle, Resource } from "@medplum/fhirtypes";
import {
  ConsolidationConversionType,
  Input as ConversionInput,
  Output as ConversionOutput,
} from "@metriport/core/domain/conversion/fhir-to-medical-record";
import { createMRSummaryFileName } from "@metriport/core/domain/medical-record-summary";
import { Patient } from "@metriport/core/domain/patient";
import { getLambdaResultPayload, makeLambdaClient } from "@metriport/core/external/aws/lambda";
import { S3Utils, makeS3Client } from "@metriport/core/external/aws/s3";
import dayjs from "dayjs";
import duration from "dayjs/plugin/duration";
import { ResourceTypeForConsolidation } from "../../../domain/medical/consolidation-resources";
import { Config } from "../../../shared/config";
import { getSandboxSeedData } from "../../../shared/sandbox/sandbox-seed-data";
import { createSandboxMRSummaryFileName } from "./shared";

const s3Utils = new S3Utils(Config.getAWSRegion());
dayjs.extend(duration);

/**
 * Keep this a couple seconds higher than the respective lambda's timeout.
 * @see {@link setupFhirToMedicalRecordLambda()} on the infra package for the lambda's timeout.
 */
// TODO https://github.com/metriport/metriport-internal/issues/1319 to decrease this significantly
export const TIMEOUT_CALLING_CONVERTER_LAMBDA = dayjs.duration(15, "minutes").add(2, "seconds");

const region = Config.getAWSRegion();
const lambdaClient = makeLambdaClient(region, TIMEOUT_CALLING_CONVERTER_LAMBDA.asMilliseconds());
const s3 = makeS3Client(Config.getAWSRegion());
const emptyMetaProp = "na";

export async function handleBundleToMedicalRecord({
  bundle,
  patient,
  resources,
  dateFrom,
  dateTo,
  conversionType,
}: {
  bundle: Bundle<Resource>;
  patient: Pick<Patient, "id" | "cxId" | "data">;
  resources?: ResourceTypeForConsolidation[];
  dateFrom?: string;
  dateTo?: string;
  conversionType: ConsolidationConversionType;
}): Promise<Bundle<Resource>> {
<<<<<<< HEAD
  // TODO: RIG THE API HERE TO RETURN THE SANDBOX SEED DATA
  const isSandbox = Config.isSandbox();

  if (isSandbox) {
=======
  const bucketName = Config.getSandboxSeedBucketName();
  if (Config.isSandbox() && bucketName) {
>>>>>>> 19863336
    const patientMatch = getSandboxSeedData(patient.data.firstName);
    const patientNameLowerCase = patientMatch ? patient.data.firstName.toLowerCase() : "jane";
    const fileName = createSandboxMRSummaryFileName(patientNameLowerCase, conversionType);
    const url = await s3Utils.getSignedUrl({
      bucketName,
      fileName,
      durationSeconds: 60,
    });
    return buildBundle(patient, url, conversionType);
  }

  const { url, hasContents } = await convertFHIRBundleToMedicalRecord({
    bundle,
    patient,
    resources,
    dateFrom,
    dateTo,
    conversionType,
  });

  const newBundle = buildBundle(patient, url, conversionType);
  if (!hasContents) {
    console.log(`No contents in the consolidated data for patient ${patient.id}`);
    newBundle.entry = [];
    newBundle.total = 0;
  }
  return newBundle;
}

function buildBundle(
  patient: Pick<Patient, "id">,
  url: string,
  conversionType: ConsolidationConversionType
): Bundle<Resource> {
  return {
    resourceType: "Bundle",
    total: 1,
    type: "collection",
    entry: [
      {
        resource: {
          resourceType: "DocumentReference",
          subject: {
            reference: `Patient/${patient.id}`,
          },
          content: [
            {
              attachment: {
                contentType: `application/${conversionType}`,
                url: url,
              },
            },
          ],
        },
      },
    ],
  };
}

async function convertFHIRBundleToMedicalRecord({
  bundle,
  patient,
  resources,
  dateFrom,
  dateTo,
  conversionType,
}: {
  bundle: Bundle<Resource>;
  patient: Pick<Patient, "id" | "cxId" | "data">;
  resources?: ResourceTypeForConsolidation[];
  dateFrom?: string;
  dateTo?: string;
  conversionType: ConsolidationConversionType;
}): Promise<ConversionOutput> {
  const lambdaName = Config.getFHIRToMedicalRecordLambdaName();

  if (!lambdaName) throw new Error("FHIR to Medical Record Lambda Name is undefined");

  // Store the bundle on S3
  const fileName = createMRSummaryFileName(patient.cxId, patient.id, "json");

  await s3
    .putObject({
      Bucket: Config.getMedicalDocumentsBucketName(),
      Key: fileName,
      Body: JSON.stringify(bundle),
      ContentType: "application/json",
      Metadata: {
        patientId: patient.id,
        cxId: patient.cxId,
        resources: resources?.toString() ?? emptyMetaProp,
        dateFrom: dateFrom ?? emptyMetaProp,
        dateTo: dateTo ?? emptyMetaProp,
        conversionType,
      },
    })
    .promise();

  // Send it to conversion
  const payload: ConversionInput = {
    fileName,
    patientId: patient.id,
    firstName: patient.data.firstName,
    cxId: patient.cxId,
    dateFrom,
    dateTo,
    conversionType,
  };

  const result = await lambdaClient
    .invoke({
      FunctionName: lambdaName,
      InvocationType: "RequestResponse",
      Payload: JSON.stringify(payload),
    })
    .promise();
  const resultPayload = getLambdaResultPayload({ result, lambdaName });
  return JSON.parse(resultPayload) as ConversionOutput;
}<|MERGE_RESOLUTION|>--- conflicted
+++ resolved
@@ -45,15 +45,8 @@
   dateTo?: string;
   conversionType: ConsolidationConversionType;
 }): Promise<Bundle<Resource>> {
-<<<<<<< HEAD
-  // TODO: RIG THE API HERE TO RETURN THE SANDBOX SEED DATA
-  const isSandbox = Config.isSandbox();
-
-  if (isSandbox) {
-=======
   const bucketName = Config.getSandboxSeedBucketName();
   if (Config.isSandbox() && bucketName) {
->>>>>>> 19863336
     const patientMatch = getSandboxSeedData(patient.data.firstName);
     const patientNameLowerCase = patientMatch ? patient.data.firstName.toLowerCase() : "jane";
     const fileName = createSandboxMRSummaryFileName(patientNameLowerCase, conversionType);
