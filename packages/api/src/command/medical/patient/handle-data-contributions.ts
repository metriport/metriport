--- conflicted
+++ resolved
@@ -36,11 +36,6 @@
   ]);
 
   const fhirOrganization = toFhirOrganization(organization);
-<<<<<<< HEAD
-  const docId = uuidv7();
-=======
-  const fhirPatient = toFhirPatient(patient);
->>>>>>> a333fb71
   const fhirBundleDestinationKey = createUploadFilePath(
     cxId,
     patientId,
