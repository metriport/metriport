import { Bundle, BundleEntry, Resource } from "@medplum/fhirtypes";
import {
  ConsolidatedQuery,
  ConsolidationConversionType,
  GetConsolidatedFilters,
  resourcesSearchableByPatient,
  ResourceTypeForConsolidation,
} from "@metriport/api-sdk";
import {
  ConsolidatedDataRequestAsync,
  ConsolidatedDataRequestSync,
} from "@metriport/core/command/consolidated/consolidated-connector";
import { buildConsolidatedDataConnector } from "@metriport/core/command/consolidated/consolidated-connector-factory";
import { getConsolidatedBundleFromS3 } from "@metriport/core/command/consolidated/consolidated-on-s3";
import { createMRSummaryFileName } from "@metriport/core/domain/medical-record-summary";
import { Patient } from "@metriport/core/domain/patient";
import { analytics, EventTypes } from "@metriport/core/external/analytics/posthog";
import { uuidv7 } from "@metriport/core/util/uuid-v7";
import { emptyFunction } from "@metriport/shared";
import { elapsedTimeFromNow } from "@metriport/shared/common/date";
import { SearchSetBundle } from "@metriport/shared/medical";
import dayjs from "dayjs";
import duration from "dayjs/plugin/duration";
import { intersection } from "lodash";
import { processAsyncError } from "../../../errors";
import { Config } from "../../../shared/config";
import { capture } from "../../../shared/notifications";
import { Util } from "../../../shared/util";
import { getSignedURL } from "../document/document-download";
import { checkAiBriefEnabled } from "./check-ai-brief-enabled";
import { processConsolidatedDataWebhook } from "./consolidated-webhook";
import {
  buildDocRefBundleWithAttachment,
  emptyMetaProp,
  handleBundleToMedicalRecord,
  uploadJsonBundleToS3,
} from "./convert-fhir-bundle";
import { getPatientOrFail } from "./get-patient";
import { storeQueryInit } from "./query-init";

dayjs.extend(duration);

export type GetConsolidatedParams = {
  patient: Pick<Patient, "id" | "cxId" | "data">;
  bundle?: SearchSetBundle<Resource>;
  requestId?: string;
  documentIds?: string[];
} & GetConsolidatedFilters;

type GetConsolidatedPatientData = {
  patient: Pick<Patient, "id" | "cxId">;
  documentIds?: string[];
  resources?: ResourceTypeForConsolidation[];
  dateFrom?: string;
  dateTo?: string;
  generateAiBrief?: boolean;
};

export type GetConsolidatedSendToCxParams = GetConsolidatedParams & {
  requestId: string;
};

export type ConsolidatedQueryParams = {
  cxId: string;
  patientId: string;
  cxConsolidatedRequestMetadata?: unknown;
} & GetConsolidatedFilters;

export type ConsolidatedData = {
  bundle: SearchSetBundle<Resource>;
  filters: Record<string, string | boolean | undefined>;
};

export async function startConsolidatedQuery({
  cxId,
  patientId,
  resources = [],
  dateFrom,
  dateTo,
  conversionType,
  cxConsolidatedRequestMetadata,
  generateAiBrief,
}: ConsolidatedQueryParams): Promise<ConsolidatedQuery> {
  const isGenerateAiBrief = await checkAiBriefEnabled({ cxId, generateAiBrief });

  const { log } = Util.out(`startConsolidatedQuery - M patient ${patientId}`);
  const patient = await getPatientOrFail({ id: patientId, cxId });
  const currentConsolidatedProgress = getCurrentConsolidatedProgress(
    patient.data.consolidatedQueries,
    {
      resources,
      dateFrom,
      dateTo,
      conversionType,
    }
  );

  if (currentConsolidatedProgress) {
    log(
      `Patient ${patientId} consolidatedQuery is already 'processing' with params: ${currentConsolidatedProgress}, skipping...`
    );
    return currentConsolidatedProgress;
  }

  const startedAt = new Date();
  const requestId = uuidv7();
  const progress: ConsolidatedQuery = {
    requestId,
    status: "processing",
    startedAt,
    resources,
    dateFrom,
    dateTo,
    conversionType,
  };

  analytics({
    distinctId: patient.cxId,
    event: EventTypes.consolidatedQuery,
    properties: {
      patientId: patient.id,
      requestId,
    },
  });

  const updatedPatient = await storeQueryInit({
    id: patient.id,
    cxId: patient.cxId,
    cmd: {
      consolidatedQueries: appendProgressToProcessingQueries(
        patient.data.consolidatedQueries,
        progress
      ),
      cxConsolidatedRequestMetadata,
    },
  });

  getConsolidatedPatientDataAsync({
    patient: updatedPatient,
    resources,
    dateFrom,
    dateTo,
    requestId,
    conversionType,
    generateAiBrief: isGenerateAiBrief,
  }).catch(emptyFunction);

  return progress;
}

function appendProgressToProcessingQueries(
  currentConsolidatedQueries: ConsolidatedQuery[] | undefined,
  progress: ConsolidatedQuery
): ConsolidatedQuery[] {
  if (currentConsolidatedQueries) {
    const queriesInProgress = currentConsolidatedQueries.filter(
      query => query.status === "processing"
    );

    return [...queriesInProgress, progress];
  }

  return [progress];
}

export function getCurrentConsolidatedProgress(
  consolidatedQueriesProgress: ConsolidatedQuery[] | undefined,
  queryParams: GetConsolidatedFilters,
  progressStatus = "processing"
): ConsolidatedQuery | undefined {
  if (!consolidatedQueriesProgress) return undefined;

  const { resources, dateFrom, dateTo, conversionType } = queryParams;

  for (const progress of consolidatedQueriesProgress) {
    const isSameResources = getIsSameResources(resources, progress.resources);
    const isSameDateFrom = progress.dateFrom === dateFrom;
    const isSameDateTo = progress.dateTo === dateTo;
    const isSameConversionType = progress.conversionType === conversionType;
    const isProcessing = progress.status === progressStatus;

    if (isSameResources && isSameDateFrom && isSameDateTo && isSameConversionType && isProcessing) {
      return progress;
    }
  }
}

export function getIsSameResources(
  queryResources: ResourceTypeForConsolidation[] | undefined,
  currentResources: ResourceTypeForConsolidation[] | undefined
): boolean {
  const haveSameLength = queryResources?.length === currentResources?.length;
  const intersectedResources = intersection(queryResources, currentResources);
  const usingAllQueryResources = queryResources?.length === intersectedResources.length;

  const areQueryResourcesSearchableByPatient =
    intersection(queryResources, resourcesSearchableByPatient).length ===
    resourcesSearchableByPatient.length;
  const areQueryResourcesEmpty = !queryResources || queryResources.length === 0;

  const isCurrentProgressSearchableByPatient =
    intersection(currentResources, resourcesSearchableByPatient).length ===
    resourcesSearchableByPatient.length;
  const isCurrentProgressEmpty = !currentResources || currentResources.length === 0;

  return (
    (haveSameLength && usingAllQueryResources) ||
    (isCurrentProgressEmpty && areQueryResourcesSearchableByPatient) ||
    (areQueryResourcesEmpty && isCurrentProgressSearchableByPatient)
  );
}

export async function getConsolidatedAndSendToCx(
  params: GetConsolidatedSendToCxParams
): Promise<void> {
  const { patient, requestId, resources, dateFrom, dateTo, conversionType, generateAiBrief } =
    params;
  try {
    const { bundle, filters } = await getConsolidated(params);
    // trigger WH call
    processConsolidatedDataWebhook({
      patient,
      requestId,
      status: "completed",
      bundle,
      filters,
    }).catch(emptyFunction);
  } catch (error) {
    processConsolidatedDataWebhook({
      patient,
      requestId,
      status: "failed",
      filters: {
        resources: resources ? resources.join(", ") : undefined,
        dateFrom,
        dateTo,
        conversionType,
        generateAiBrief,
      },
    }).catch(emptyFunction);
  }
}

export async function getConsolidated({
  patient,
  documentIds,
  resources,
  dateFrom,
  dateTo,
  generateAiBrief,
  requestId,
  conversionType,
<<<<<<< HEAD
}: GetConsolidatedParams): Promise<ConsolidatedData> {
=======
  bundle,
}: GetConsolidatedParams): Promise<{
  bundle: SearchSetBundle<Resource>;
  filters: Record<string, string | boolean | undefined>;
}> {
>>>>>>> bab3a3f8
  const { log } = Util.out(`getConsolidated - cxId ${patient.cxId}, patientId ${patient.id}`);
  const filters = {
    resources: resources ? resources.join(", ") : undefined,
    dateFrom,
    dateTo,
    generateAiBrief,
  };
  try {
    if (!bundle) {
      bundle = await getConsolidatedPatientData({
        patient,
        documentIds,
        resources,
        dateFrom,
        dateTo,
        generateAiBrief,
      });
    }
    bundle.entry = filterOutPrelimDocRefs(bundle.entry);
    const hasResources = bundle.entry && bundle.entry.length > 0;
    const shouldCreateMedicalRecord = conversionType && conversionType != "json" && hasResources;
    const currentConsolidatedProgress = patient.data.consolidatedQueries?.find(
      q => q.requestId === requestId
    );

    const defaultAnalyticsProps = {
      distinctId: patient.cxId,
      event: EventTypes.consolidatedQuery,
      properties: {
        patientId: patient.id,
        conversionType: "bundle",
        duration: elapsedTimeFromNow(currentConsolidatedProgress?.startedAt),
        resourceCount: bundle.entry?.length,
      },
    };

    analytics(defaultAnalyticsProps);

    if (shouldCreateMedicalRecord) {
      // If we need to convert to medical record, we also have to update the resulting
      // FHIR bundle to represent that.
      bundle = await handleBundleToMedicalRecord({
        bundle,
        patient,
        resources,
        dateFrom,
        dateTo,
        conversionType,
        generateAiBrief,
      });

      analytics({
        ...defaultAnalyticsProps,
        properties: {
          ...defaultAnalyticsProps.properties,
          duration: elapsedTimeFromNow(currentConsolidatedProgress?.startedAt),
          conversionType,
        },
      });
    }

    if (conversionType === "json" && hasResources) {
      return await uploadConsolidatedJsonAndReturnUrl({
        patient,
        bundle,
        filters: filtersToString(filters),
      });
    }
    return { bundle, filters };
  } catch (error) {
    const msg = "Failed to get FHIR resources";
    log(`${msg}: ${JSON.stringify(filters)}`);
    capture.error(msg, {
      extra: {
        error,
        context: `getConsolidated`,
        patientId: patient.id,
        filters,
      },
    });
    throw error;
  }
}

function filtersToString(
  filters: Record<string, string | boolean | undefined>
): Record<string, string> {
  return Object.entries(filters).reduce((acc, [key, value]) => {
    acc[key] = value === undefined ? "" : String(value);
    return acc;
  }, {} as Record<string, string>);
}

export function filterOutPrelimDocRefs(
  entries: BundleEntry<Resource>[] | undefined
): BundleEntry<Resource>[] | undefined {
  if (!entries) return entries;

  return entries.filter(entry => {
    if (entry.resource?.resourceType === "DocumentReference") {
      const isValidStatus = entry.resource?.docStatus !== "preliminary";

      return isValidStatus;
    }

    return true;
  });
}

async function uploadConsolidatedJsonAndReturnUrl({
  patient,
  bundle,
  filters,
}: {
  patient: Pick<Patient, "id" | "cxId">;
  bundle: Bundle<Resource>;
  filters: Record<string, string | undefined>;
}): Promise<{
  bundle: SearchSetBundle<Resource>;
  filters: Record<string, string | undefined>;
}> {
  {
    const fileName = createMRSummaryFileName(patient.cxId, patient.id, "json");
    await uploadJsonBundleToS3({
      bundle,
      fileName,
      metadata: {
        patientId: patient.id,
        cxId: patient.cxId,
        resources: filters.resources?.toString() ?? emptyMetaProp,
        dateFrom: filters.dateFrom ?? emptyMetaProp,
        dateTo: filters.dateTo ?? emptyMetaProp,
        conversionType: filters.conversionType ?? emptyMetaProp,
      },
    });

    const signedUrl = await getSignedURL({
      bucketName: Config.getMedicalDocumentsBucketName(),
      fileName,
    });
    const newBundle = buildDocRefBundleWithAttachment(patient.id, signedUrl, "json");
    return { bundle: newBundle, filters };
  }
}

/**
 * Get consolidated patient data from FHIR server.
 * Uses ConsolidatedDataConnector, which uses an environment-specific strategy/implementation
 * to load data from the FHIR server:
 * - dev/local: loads data from the FHIR server directly;
 * - cloud envs, calls a lambda to execute the loadingn of data from the FHIR server.
 *
 * @param documentIds (Optional) List of document reference IDs to filter by. If provided, only
 *            resources derived from these document references will be returned.
 * @param resources (Optional) List of resources to filter by. If provided, only
 *            those resources will be included.
 * @returns FHIR bundle of resources matching the filters.
 */
export async function getConsolidatedPatientData({
  patient,
  documentIds,
  resources,
  dateFrom,
  dateTo,
  generateAiBrief,
}: GetConsolidatedPatientData): Promise<SearchSetBundle<Resource>> {
  const payload: ConsolidatedDataRequestSync = {
    patient,
    documentIds,
    resources,
    dateFrom,
    dateTo,
    generateAiBrief,
    isAsync: false,
  };
  const connector = buildConsolidatedDataConnector();
  const { bundleLocation, bundleFilename } = await connector.execute(payload);
  const bundle = await getConsolidatedBundleFromS3({ bundleLocation, bundleFilename });
  return bundle;
}

export async function getConsolidatedPatientDataAsync({
  patient,
  documentIds,
  resources,
  dateFrom,
  dateTo,
  requestId,
  conversionType,
  generateAiBrief,
}: GetConsolidatedPatientData & {
  requestId: string;
  conversionType?: ConsolidationConversionType;
}): Promise<void> {
  const payload: ConsolidatedDataRequestAsync = {
    patient,
    requestId,
    conversionType,
    documentIds,
    resources,
    dateFrom,
    dateTo,
    generateAiBrief,
    isAsync: true,
  };
  const connector = buildConsolidatedDataConnector();
  connector
    .execute(payload)
    .catch(processAsyncError("Failed to get consolidated patient data async", true));
}<|MERGE_RESOLUTION|>--- conflicted
+++ resolved
@@ -250,15 +250,8 @@
   generateAiBrief,
   requestId,
   conversionType,
-<<<<<<< HEAD
+  bundle,
 }: GetConsolidatedParams): Promise<ConsolidatedData> {
-=======
-  bundle,
-}: GetConsolidatedParams): Promise<{
-  bundle: SearchSetBundle<Resource>;
-  filters: Record<string, string | boolean | undefined>;
-}> {
->>>>>>> bab3a3f8
   const { log } = Util.out(`getConsolidated - cxId ${patient.cxId}, patientId ${patient.id}`);
   const filters = {
     resources: resources ? resources.join(", ") : undefined,
