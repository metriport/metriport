import { Bundle, Resource } from "@medplum/fhirtypes";
import { Patient } from "../../../domain/medical/patient";
import { Product } from "../../../domain/product";
import { errorToString } from "../../../shared/log";
import { capture } from "../../../shared/notifications";
import { Util } from "../../../shared/util";
import { getSettingsOrFail } from "../../settings/getSettings";
import { reportUsage as reportUsageCmd } from "../../usage/report-usage";
import { processRequest, WebhookMetadataPayload, isWebhookDisabled } from "../../webhook/webhook";
import { createWebhookRequest } from "../../webhook/webhook-request";
import { updateConsolidatedQueryProgress } from "./append-consolidated-query-progress";
import { getPatientOrFail } from "./get-patient";

const log = Util.log(`Consolidated Webhook`);

const consolidatedWebhookStatus = ["completed", "failed"] as const;
export type ConsolidatedWebhookStatus = (typeof consolidatedWebhookStatus)[number];

type Filters = Record<string, string | undefined>;
type PayloadPatient = {
  patientId: string;
  status: ConsolidatedWebhookStatus;
  bundle?: Bundle<Resource>;
  filters?: Filters;
};
type Payload = {
  meta: WebhookMetadataPayload;
  patients: PayloadPatient[];
};
type PayloadWithoutMeta = Omit<Payload, "meta">;

/**
 * Sends a FHIR bundle with a Patient's consolidated data to the customer's
 * webhook URL. The bundle and filters used to obtain it are optional so
 * we can send a failure notification.
 *
 * Callers are not notified of issues/errors while processing the request -
 * nothing is thrown. Instead, the error is logged and captured (Sentry).
 */
export const processConsolidatedDataWebhook = async ({
  patient,
  status,
  bundle,
  filters,
}: {
  patient: Pick<Patient, "id" | "cxId">;
  status: ConsolidatedWebhookStatus;
  bundle?: Bundle<Resource>;
  filters?: Filters;
}): Promise<void> => {
  const apiType = Product.medical;
  const { id: patientId, cxId } = patient;
  try {
    const [settings, currentPatient] = await Promise.all([
      getSettingsOrFail({ id: cxId }),
      getPatientOrFail({ id: patientId, cxId }),
    ]);

    // create a representation of this request and store on the DB
    const payload: PayloadWithoutMeta = {
      patients: [{ patientId, status, bundle, filters }],
    };

    // send it to the customer and update the WH request status
<<<<<<< HEAD
    await processRequest(
      webhookRequest,
      settings,
      cxId,
      bundle
        ? {
            bundleLength: optionalToString(bundle.entry?.length ?? bundle.total) ?? "unknown",
          }
        : undefined
    );
=======

    if (!isWebhookDisabled(currentPatient.data.cxConsolidatedRequestMetadata)) {
      const webhookRequest = await createWebhookRequest({
        cxId,
        type: "medical.consolidated-data",
        payload,
      });

      await processRequest(
        webhookRequest,
        settings,
        bundle
          ? {
              bundleLength: optionalToString(bundle.entry?.length ?? bundle.total) ?? "unknown",
            }
          : undefined,
        currentPatient.data.cxConsolidatedRequestMetadata
      );
    } else {
      await createWebhookRequest({
        cxId,
        type: "medical.consolidated-data",
        payload,
        status: "success",
      });
    }
>>>>>>> 8d444efd

    await updateConsolidatedQueryProgress({
      patient,
      progress: { status },
    });

    reportUsageCmd({ cxId, entityId: patientId, product: apiType });
  } catch (err) {
    log(`Error on processConsolidatedDataWebhook: ${errorToString(err)}`);
    capture.error(err, {
      extra: { patientId, context: `webhook.processConsolidatedDataWebhook`, err },
    });
    await updateConsolidatedQueryProgress({
      patient,
      progress: { status: "failed" },
    });
    throw err;
  }
};

const optionalToString = (
  v: string | number | boolean | object | undefined
): string | undefined => {
  return v ? v.toString() : undefined;
};<|MERGE_RESOLUTION|>--- conflicted
+++ resolved
@@ -62,18 +62,6 @@
     };
 
     // send it to the customer and update the WH request status
-<<<<<<< HEAD
-    await processRequest(
-      webhookRequest,
-      settings,
-      cxId,
-      bundle
-        ? {
-            bundleLength: optionalToString(bundle.entry?.length ?? bundle.total) ?? "unknown",
-          }
-        : undefined
-    );
-=======
 
     if (!isWebhookDisabled(currentPatient.data.cxConsolidatedRequestMetadata)) {
       const webhookRequest = await createWebhookRequest({
@@ -100,7 +88,6 @@
         status: "success",
       });
     }
->>>>>>> 8d444efd
 
     await updateConsolidatedQueryProgress({
       patient,
