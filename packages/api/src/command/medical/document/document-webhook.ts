--- conflicted
+++ resolved
@@ -75,13 +75,8 @@
     const cxMetadata = getCxMetadata(whType, patient.data);
 
     // send it to the customer and update the request status
-<<<<<<< HEAD
-    if (!isWebhookDisabled(metadata)) {
-      log(`Sending WH... metadata: ${JSON.stringify(metadata)}`);
-=======
     if (!isWebhookDisabled(cxMetadata)) {
-      log(`Sending WH... cxMetadata: ${cxMetadata}`);
->>>>>>> 4fc66236
+      log(`Sending WH... cxMetadata: ${JSON.stringify(cxMetadata)}`);
       const webhookRequest = await createWebhookRequest({
         cxId,
         type: whType,
