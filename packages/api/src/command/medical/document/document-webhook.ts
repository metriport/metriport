--- conflicted
+++ resolved
@@ -53,9 +53,6 @@
       patients: [{ patientId, documents, status }],
     };
     // send it to the customer and update the request status
-<<<<<<< HEAD
-    await processRequest(webhookRequest, settings, cxId);
-=======
     if (!isWebhookDisabled(patient.data.cxDocumentRequestMetadata)) {
       const webhookRequest = await createWebhookRequest({
         cxId,
@@ -76,7 +73,6 @@
         status: "success",
       });
     }
->>>>>>> 8d444efd
 
     reportUsageCmd({ cxId, entityId: patientId, product: Product.medical });
   } catch (err) {
