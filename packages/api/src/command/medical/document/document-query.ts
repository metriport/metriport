--- conflicted
+++ resolved
@@ -11,15 +11,9 @@
 import { queryAndProcessDocuments as getDocumentsFromCW } from "../../../external/commonwell/document/document-query";
 import { PatientModel } from "../../../models/medical/patient";
 import { executeOnDBTx } from "../../../models/transaction-wrapper";
-<<<<<<< HEAD
 import { Util, emptyFunction } from "../../../shared/util";
 import { SetDocQueryProgress, appendDocQueryProgress } from "../patient/append-doc-query-progress";
 import { getPatientOrFail, getPatientWithDependencies } from "../patient/get-patient";
-=======
-import { emptyFunction, Util } from "../../../shared/util";
-import { appendDocQueryProgress, SetDocQueryProgress } from "../patient/append-doc-query-progress";
-import { getPatientOrFail } from "../patient/get-patient";
->>>>>>> 5fc3b99b
 import { storeQueryInit } from "../patient/query-init";
 import { areDocumentsProcessing } from "./document-status";
 import { setCommonwellLinkStatusToFailed } from "../../../external/commonwell/patient-external-data";
@@ -80,7 +74,6 @@
     cxDocumentRequestMetadata,
   });
 
-<<<<<<< HEAD
   const cwLinkingStatus = cwData.status;
   if (cwLinkingStatus === "processing") {
     log(`Patient ${patientId} is already 'processing', waiting for timeout ...`);
@@ -135,18 +128,6 @@
   }
   // if cwLinkingStatus is completed then continue with DQ
 
-  const cxsWithEnhancedCoverageFeatureFlagValue =
-    await getCxsWithEnhancedCoverageFeatureFlagValue();
-  if (forceQuery || !cxsWithEnhancedCoverageFeatureFlagValue.includes(patient.cxId)) {
-    // kick off document query unless the cx has the enhanced coverage feature enabled
-    getDocumentsFromCW({
-      patient,
-      facilityId,
-      forceDownload: override,
-      requestId,
-    }).catch(emptyFunction);
-  }
-=======
   getDocumentsFromCW({
     patient,
     facilityId,
@@ -154,7 +135,6 @@
     forceQuery,
     requestId,
   }).catch(emptyFunction);
->>>>>>> 5fc3b99b
 
   return createQueryResponse("processing", updatedPatient);
 }
