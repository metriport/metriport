--- conflicted
+++ resolved
@@ -151,8 +151,8 @@
         facilityId,
         forceDownload: isForceDownload(options),
         ignoreDocRefOnFHIRServer: true,
-<<<<<<< HEAD
         ignoreFhirConversion: isIgnoreFhirConversion(options),
+        requestId,
       });
     } else {
       await processDocuments({
@@ -160,13 +160,8 @@
         docs,
         override: isForceDownload(options),
         ignoreFhirConversion: isIgnoreFhirConversion(options),
-      });
-=======
         requestId,
       });
-    } else {
-      await processDocuments({ patient, docs, override: isForceDownload(options), requestId });
->>>>>>> ae571ee2
     }
   }
 }
@@ -175,20 +170,14 @@
   patient,
   docs,
   override,
-<<<<<<< HEAD
   ignoreFhirConversion,
-=======
   requestId,
->>>>>>> ae571ee2
 }: {
   patient: PatientModel;
   docs: DocumentReference[];
   override: boolean;
-<<<<<<< HEAD
   ignoreFhirConversion: boolean;
-=======
   requestId: string;
->>>>>>> ae571ee2
 }): Promise<void> {
   const { cxId, id: patientId } = patient;
   const { log } = Util.out(`processDocuments - M patientId ${patientId}`);
@@ -229,11 +218,8 @@
       facilityId,
       documents: docsAsCW,
       forceDownload: override,
-<<<<<<< HEAD
       ignoreFhirConversion,
-=======
       requestId,
->>>>>>> ae571ee2
     });
   } catch (error) {
     log(`Error processing docs: ${errorToString(error)}`);
