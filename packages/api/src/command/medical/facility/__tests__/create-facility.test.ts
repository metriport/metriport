--- conflicted
+++ resolved
@@ -71,11 +71,7 @@
         cwType: FacilityType.initiatorOnly,
         cwOboOid: null,
       });
-<<<<<<< HEAD
-      expect(() => validateCreate(facility)).toThrow("CW OBO facility must have CW OBO OID");
-=======
       expect(() => validateObo(facility)).toThrow("CW OBO facility must have CW OBO OID");
->>>>>>> 08549a71
     });
 
     it("throws when OBO, CQ OBO is active and CQ OID is null", async () => {
@@ -83,11 +79,7 @@
         cqType: FacilityType.initiatorOnly,
         cqOboOid: null,
       });
-<<<<<<< HEAD
-      expect(() => validateCreate(facility)).toThrow("CQ OBO facility must have CQ OBO OID");
-=======
       expect(() => validateObo(facility)).toThrow("CQ OBO facility must have CQ OBO OID");
->>>>>>> 08549a71
     });
   });
 });