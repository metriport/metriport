--- conflicted
+++ resolved
@@ -37,20 +37,10 @@
 
 type GetFacilityByNpiQuery = Pick<FacilityModel, "cxId"> & { npi: string };
 
-<<<<<<< HEAD
-export const getFacilityByNpi = async ({
-  cxId,
-  npi,
-}: {
-  cxId: string;
-  npi: string;
-}): Promise<FacilityModel | null> => {
-=======
 export async function getFacilityByNpi({
   cxId,
   npi,
 }: GetFacilityByNpiQuery): Promise<FacilityModel | null> {
->>>>>>> 08549a71
   const facility = await FacilityModel.findOne({
     where: {
       cxId,
