import BadRequestError from "@metriport/core/util/error/bad-request";
import { uuidv7 } from "@metriport/core/util/uuid-v7";
import { FacilityCreate, FacilityType, isOboFacility } from "../../../domain/medical/facility";
import { FacilityModel } from "../../../models/medical/facility";
import { getFacilityByNpi } from "./get-facility";

export async function createFacility({
  cxId,
  data,
  cqApproved = false,
  cqActive = false,
  cqType = FacilityType.initiatorAndResponder,
  cqOboOid,
  cwApproved = false,
  cwActive = false,
  cwType = FacilityType.initiatorAndResponder,
  cwOboOid,
<<<<<<< HEAD
}: FacilityCreate): Promise<Facility> {
=======
}: FacilityCreate): Promise<FacilityModel> {
>>>>>>> 08549a71
  const input = {
    id: uuidv7(),
    oid: "", // will be set when facility is created in hook
    facilityNumber: 0, // will be set when facility is created in hook
    cxId,
    cqType,
    cwType,
    cqActive,
    cwActive,
    cqOboOid: cqOboOid ?? null,
    cwOboOid: cwOboOid ?? null,
    data,
    cqApproved,
    cwApproved,
  };
<<<<<<< HEAD
  validateCreate(input);
  const facilityByNpi = await getFacilityByNpi({ cxId, npi: data.npi });
  if (facilityByNpi) {
    throw new BadRequestError(
      `Found a matching facility along NPI - please add the corresponding Facility ID to the request to update`
    );
  }
  return FacilityModel.create(input);
}

export function validateCreate(facility: FacilityCreate, throwOnError = true): boolean {
=======
  validateObo(input);
  validateNPI(cxId, input.data.npi);
  return FacilityModel.create(input);
}

export async function validateNPI(cxId: string, newNpi: string, existingNpi?: string) {
  if (existingNpi && newNpi !== existingNpi) {
    throw new BadRequestError(`Can't update NPI`);
  }
  if (!existingNpi) {
    const facilityByNpi = await getFacilityByNpi({ cxId, npi: newNpi });
    if (facilityByNpi) {
      throw new BadRequestError(
        `Can't create a new facility with the same NPI as facility with ID: ${facilityByNpi.id} and name: ${facilityByNpi.data.name}`
      );
    }
  }
}

export function validateObo(facility: FacilityCreate, throwOnError = true): boolean {
>>>>>>> 08549a71
  const { cwType, cqType, cqOboOid, cwOboOid } = facility;
  if (isOboFacility(cwType) && !cwOboOid) {
    if (!throwOnError) return false;
    throw new BadRequestError("CW OBO facility must have CW OBO OID");
  }

  if (isOboFacility(cqType) && !cqOboOid) {
    if (!throwOnError) return false;
    throw new BadRequestError("CQ OBO facility must have CQ OBO OID");
  }

  return true;
}<|MERGE_RESOLUTION|>--- conflicted
+++ resolved
@@ -15,11 +15,7 @@
   cwActive = false,
   cwType = FacilityType.initiatorAndResponder,
   cwOboOid,
-<<<<<<< HEAD
-}: FacilityCreate): Promise<Facility> {
-=======
 }: FacilityCreate): Promise<FacilityModel> {
->>>>>>> 08549a71
   const input = {
     id: uuidv7(),
     oid: "", // will be set when facility is created in hook
@@ -35,19 +31,6 @@
     cqApproved,
     cwApproved,
   };
-<<<<<<< HEAD
-  validateCreate(input);
-  const facilityByNpi = await getFacilityByNpi({ cxId, npi: data.npi });
-  if (facilityByNpi) {
-    throw new BadRequestError(
-      `Found a matching facility along NPI - please add the corresponding Facility ID to the request to update`
-    );
-  }
-  return FacilityModel.create(input);
-}
-
-export function validateCreate(facility: FacilityCreate, throwOnError = true): boolean {
-=======
   validateObo(input);
   validateNPI(cxId, input.data.npi);
   return FacilityModel.create(input);
@@ -68,7 +51,6 @@
 }
 
 export function validateObo(facility: FacilityCreate, throwOnError = true): boolean {
->>>>>>> 08549a71
   const { cwType, cqType, cqOboOid, cwOboOid } = facility;
   if (isOboFacility(cwType) && !cwOboOid) {
     if (!throwOnError) return false;
