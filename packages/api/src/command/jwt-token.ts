--- conflicted
+++ resolved
@@ -64,15 +64,9 @@
  * DOES NOT CHECK EXPIRATION
  */
 export async function getJwtTokenByIdOrFail(id: string): Promise<JwtToken> {
-<<<<<<< HEAD
   const jwtToken = await getJwtTokenById(id);
   if (!jwtToken) throw new NotFoundError("JwtToken not found", undefined, { id });
   return jwtToken;
-=======
-  const existing = await getJwtTokenById(id);
-  if (!existing) throw new NotFoundError("JwtToken not found", undefined, { id });
-  return existing;
->>>>>>> c6376c0e
 }
 
 /**
