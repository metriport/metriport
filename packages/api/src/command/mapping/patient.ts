--- conflicted
+++ resolved
@@ -143,7 +143,6 @@
   return mappings?.dataValues;
 }
 
-<<<<<<< HEAD
 export async function findPatientWithExternalId({
   externalId,
   source,
@@ -154,7 +153,8 @@
     limit: 1,
   });
   return mappings?.dataValues;
-=======
+}
+
 async function getPatientMappingModelById({
   cxId,
   patientId,
@@ -210,5 +210,4 @@
   const validatedSecondaryMappings = schema.parse(secondaryMappings);
   const updated = await existing.update({ secondaryMappings: validatedSecondaryMappings });
   return updated.dataValues;
->>>>>>> 9e807226
 }