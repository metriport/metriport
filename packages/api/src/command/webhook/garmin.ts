import { MetriportData } from "@metriport/api-sdk/devices/models/metriport-data";
import { chunk, groupBy } from "lodash";
import {
  TypedData,
  WebhookDataPayloadWithoutMessageId,
  WebhookUserPayload,
} from "../../command/webhook/webhook";
import { getErrorMessage } from "../../errors";
<<<<<<< HEAD
import { TypedData, UserData } from "../../mappings/garmin";
=======
import { UserData } from "../../mappings/garmin";
>>>>>>> b939a32e
import { Settings } from "../../models/settings";
import { EventTypes, analytics } from "../../shared/analytics";
import { capture } from "../../shared/notifications";
import { Util } from "../../shared/util";
import { getConnectedUsers } from "../connected-user/get-connected-user";
import { getUserTokenByUAT } from "../cx-user/get-user-token";
import { getSettingsOrFail } from "../settings/getSettings";
import { ApiTypes } from "../usage/report-usage";
<<<<<<< HEAD
import { reportDevicesUsage } from "./devices";
import { WebhookMetadataPayload, WebhookUserDataPayload, processRequest } from "./webhook";
=======
import { processRequest, reportDevicesUsage } from "./webhook";
>>>>>>> b939a32e
import { createWebhookRequest } from "./webhook-request";

const log = Util.log(`Garmin Webhook`);

/**
 * Does the bulk of processing webhook incoming data, including storing and sending
 * to Customers/accounts.
 *
 * @param {UserData} data The data coming from a Provider, already converted to our internal format
 */
export const processData = async <T extends MetriportData>(data: UserData<T>[]): Promise<void> => {
  try {
    // the same Garmin user/UAT might be associated with multiple Metriport Customers
    // convert "data + UAT" into "data + list of users/customers"
    const dataWithListOfCxIdAndUserId = await Promise.all(
      data.map(async d => {
        const uat = d.user.userAccessToken;
        const userTokens = await getUserTokenByUAT({
          oauthUserAccessToken: uat,
        });
        const connectedUsers = (
          await Promise.all(
            userTokens.map(async ut => {
              // not setting user on capture bc this is running in parallel/asynchronously
              return getConnectedUsers({
                cxId: ut.cxId,
                ids: [ut.userId],
              });
            })
          )
        ).flatMap(u => u);
        const cxIdAndUserIdList = connectedUsers.map(t => ({
          cxId: t.cxId,
          userId: t.id,
        }));
        if (cxIdAndUserIdList.length < 1) {
          log(`Could not find account for UAT ${uat}`);
        }
        return { typedData: d.typedData, cxIdAndUserIdList };
      })
    );
    // Flatten the list so each item has one cxId/userId and one data record
    const dataByUser = dataWithListOfCxIdAndUserId.flatMap(v =>
      v.cxIdAndUserIdList.map(({ cxId, userId }) => ({
        cxId,
        userId,
        typedData: v.typedData,
      }))
    );
    // Group all the data records for the same cxId
    const dataByCustomer = groupBy(dataByUser, v => v.cxId);
    // Process all data for the same Customer in one Promise, run all in parallel
    await Promise.allSettled(
      Object.keys(dataByCustomer).map(async cxId => {
        try {
          // flat list of each data record and its respective user
          const dataAndUserList = dataByCustomer[cxId].map(v => ({
            userId: v.userId,
            typedData: v.typedData,
          }));
          // split the list in chunks
          const chunks = chunk(dataAndUserList, 10);
          // transform each chunk into a payload
          const payloads = chunks.map(c => {
            // groups by user
            const dataByUser = groupBy(c, v => v.userId);
            // now convert that into an array of WebhookUserPayload (all the data of a user for this chunk)
            const users: WebhookUserPayload[] = [];
            for (const id of Object.keys(dataByUser)) {
              const usersData = dataByUser[id].map(dbu => dbu.typedData);
              const userId = dataByUser[id].map(dbu => dbu.userId)[0];
              // for each user, group together data by type
              const usersDataByType = groupBy(usersData, ud => ud.type);
              const data: MetriportData[] = [];
              for (const type of Object.keys(usersDataByType)) {
                const dataOfType: TypedData<MetriportData>[] = usersDataByType[type];
                data.push(...dataOfType.map(d => d.data));
                users.push({
                  userId,
                  [type]: data,
                });
              }
            }
            const payload: WebhookDataPayloadWithoutMessageId = { users };
            return payload;
          });
          // now that we have a all the chunks for one customer, process them
          const settings = await getSettingsOrFail({ id: cxId });

          analytics({
            distinctId: cxId,
            event: EventTypes.query,
            properties: {
              method: "POST",
              url: "/webhook/garmin",
              apiType: ApiTypes.devices,
            },
          });
          await processOneCustomer(cxId, settings, payloads);
          reportDevicesUsage(
            cxId,
            dataAndUserList.map(du => du.userId)
          );
        } catch (err) {
          const msg = getErrorMessage(err);
          log(`Failed to process data of customer ${cxId}: ${msg}`);
          capture.error(err, {
            extra: { context: `webhook.processData.customer`, err },
          });
        }
      })
    );
  } catch (err) {
    log(`Error on processData: ${err}`);
    capture.error(err, {
      extra: { context: `webhook.processData.global`, err },
    });
  }
};

const processOneCustomer = async (
  cxId: string,
  settings: Settings,
  payloads: WebhookDataPayloadWithoutMessageId[]
): Promise<boolean> => {
  for (const payload of payloads) {
    // create a representation of this request and store on the DB
    const webhookRequest = await createWebhookRequest({
      cxId,
      type: "devices.health-data",
      payload,
    });
    // send it to the customer and update the request status
    const success = await processRequest(webhookRequest, settings);
    // give it some time to prevent flooding the customer
    if (success) await Util.sleep(Math.random() * 200);
  }
  return true;
};<|MERGE_RESOLUTION|>--- conflicted
+++ resolved
@@ -6,11 +6,7 @@
   WebhookUserPayload,
 } from "../../command/webhook/webhook";
 import { getErrorMessage } from "../../errors";
-<<<<<<< HEAD
-import { TypedData, UserData } from "../../mappings/garmin";
-=======
 import { UserData } from "../../mappings/garmin";
->>>>>>> b939a32e
 import { Settings } from "../../models/settings";
 import { EventTypes, analytics } from "../../shared/analytics";
 import { capture } from "../../shared/notifications";
@@ -19,12 +15,8 @@
 import { getUserTokenByUAT } from "../cx-user/get-user-token";
 import { getSettingsOrFail } from "../settings/getSettings";
 import { ApiTypes } from "../usage/report-usage";
-<<<<<<< HEAD
 import { reportDevicesUsage } from "./devices";
-import { WebhookMetadataPayload, WebhookUserDataPayload, processRequest } from "./webhook";
-=======
-import { processRequest, reportDevicesUsage } from "./webhook";
->>>>>>> b939a32e
+import { processRequest } from "./webhook";
 import { createWebhookRequest } from "./webhook-request";
 
 const log = Util.log(`Garmin Webhook`);
