import { Biometrics, Body, ProviderSource, SourceType } from "@metriport/api-sdk";
import { formatNumber, getFloatValue } from "@metriport/shared/common/numbers";
import convert from "convert-units";
import { Product } from "../../domain/product";
import { TenoviMeasurement } from "../../mappings/tenovi";
import {
  updateBiometricsWithBloodGluc,
  updateBiometricsWithBP,
  updateBiometricsWithForcedExpVol,
  updateBiometricsWithHR,
  updateBiometricsWithPeakFlow,
  updateBiometricsWithPerfIndex,
  updateBiometricsWithSPO2,
  updateBiometricsWithTemperature,
} from "../../mappings/tenovi/biometrics";
import { TenoviMetricTypes, tenoviMetricTypes } from "../../mappings/tenovi/constants";
import { ConnectedUser } from "../../models/connected-user";
import { analytics, EventTypes } from "../../shared/analytics";
import { errorToString } from "../../shared/log";
<<<<<<< HEAD
import { formatNumber, getFloatValue } from "@metriport/shared/common/numbers";
import { capture } from "@metriport/core/util/capture";
=======
import { capture } from "../../shared/notifications";
>>>>>>> 936990f0
import { getConnectedUsersByDeviceId } from "../connected-user/get-connected-user";
import { getSettingsOrFail } from "../settings/getSettings";
import {
  reportDevicesUsage,
  WebhookDataPayloadWithoutMessageId,
  WebhookUserDataPayload,
  WebhookUserPayload,
} from "./devices";
import { processRequest } from "./webhook";
import { createWebhookRequest } from "./webhook-request";

/**
 * Processes a Tenovi Measurement webhook, maps the data, and sends it to the CX
 *
 * @param data Tenovi Measurement webhook
 */
export const processMeasurementData = async (data: TenoviMeasurement): Promise<void> => {
  console.log(`Starting to process a Tenovi webhook: ${JSON.stringify(data)}`);

  try {
    const connectedUsers = await getConnectedUsersByDeviceId(
      ProviderSource.tenovi,
      data.hwi_device_id
    );

    const userData = mapData(data);
    if (userData) createAndSendPayload(connectedUsers, userData);
  } catch (error) {
    console.log(`Failed to process Tenovi WH - error: ${errorToString(error)}`);
    capture.error(error, {
      extra: { context: `webhook.processMeasurementData`, error, data },
    });
  }
};

/**
 * Maps the data from the webhook to Metriport schemas
 *
 * @param {TenoviMeasurement} data Patient data from a Tenovi webhook
 * @returns
 */
export function mapData(data: TenoviMeasurement): WebhookUserDataPayload | undefined {
  const payload: WebhookUserDataPayload = {};

  const { metric, device_name, hwi_device_id, value_1, value_2, created, timestamp } = data; // Available, but unused properties: sensor_code, timezone_offset, estimated_timestamp

  const numValue = getFloatValue(value_1);
  const numValue2 = value_2 ? getFloatValue(value_2) : undefined;

  const sourceInfo = { id: hwi_device_id, name: device_name, source_type: SourceType.device };
  const metadata = { date: created, source: ProviderSource.tenovi, data_source: sourceInfo };

  const biometrics: Biometrics = {
    metadata,
  };

  updateBiometricsWithBP(biometrics, metric, timestamp, numValue, numValue2);
  updateBiometricsWithHR(biometrics, metric, timestamp, numValue, numValue2);
  updateBiometricsWithSPO2(biometrics, metric, numValue, numValue2);
  updateBiometricsWithPerfIndex(biometrics, metric, numValue);
  updateBiometricsWithTemperature(biometrics, metric, timestamp, numValue);
  updateBiometricsWithBloodGluc(biometrics, metric, timestamp, numValue);
  updateBiometricsWithPeakFlow(biometrics, metric, numValue);
  updateBiometricsWithForcedExpVol(biometrics, metric, numValue);
  payload.biometrics = [biometrics];

  if (metric === "weight") {
    const body: Body = {
      metadata,
      weight_kg: formatNumber(convert(numValue).from("lb").to("kg")),
    };
    payload.body = [body];
  } else if (!tenoviMetricTypes.includes(metric as TenoviMetricTypes)) {
    const msg = `Tenovi webhook sent a new metric type`;
    console.log(`${msg} - ${metric}: ${JSON.stringify(data)}`);
    capture.message(msg, {
      extra: {
        content: `webhook.tenovi.mapData`,
        data,
        metric,
      },
      level: "warning",
    });
    return;
  }

  return payload;
}

/**
 * Creates and sends a webhook payload to the CX
 *
 * Called asynchronously, so it should treat errors w/o expecting it to be done upstream.
 *
 * @param user        Connected user
 * @param data        Patient mapped data
 */
async function createAndSendPayload(
  users: ConnectedUser[],
  data: WebhookUserDataPayload
): Promise<void> {
  await Promise.allSettled(
    users.map(async user => {
      const { id: userId, cxId } = user;
      const userData: WebhookUserPayload = { userId, ...data };
      const payload: WebhookDataPayloadWithoutMessageId = { users: [userData] };

      try {
        const webhookRequest = await createWebhookRequest({
          cxId,
          type: "devices.health-data",
          payload,
        });

        const settings = await getSettingsOrFail({ id: cxId });
        await processRequest(webhookRequest, settings);

        analytics({
          distinctId: cxId,
          event: EventTypes.query,
          properties: {
            method: "POST",
            url: "/webhook/tenovi",
          },
          apiType: Product.devices,
        });
        reportDevicesUsage(cxId, [userId]);
      } catch (error) {
        console.log(`Failed to send Tenovi WH - user: ${userId}, error: ${errorToString(error)}`);
        capture.error(error, {
          extra: { user, context: `webhook.createAndSendPayload`, error, data, userId },
        });
      }
    })
  );
}<|MERGE_RESOLUTION|>--- conflicted
+++ resolved
@@ -17,12 +17,8 @@
 import { ConnectedUser } from "../../models/connected-user";
 import { analytics, EventTypes } from "../../shared/analytics";
 import { errorToString } from "../../shared/log";
-<<<<<<< HEAD
 import { formatNumber, getFloatValue } from "@metriport/shared/common/numbers";
 import { capture } from "@metriport/core/util/capture";
-=======
-import { capture } from "../../shared/notifications";
->>>>>>> 936990f0
 import { getConnectedUsersByDeviceId } from "../connected-user/get-connected-user";
 import { getSettingsOrFail } from "../settings/getSettings";
 import {
