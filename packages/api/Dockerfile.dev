# This should be run from the context of the root of the monorepo
FROM node:18
WORKDIR /usr/src/app
COPY package*.json ./
COPY tsconfig.json ./
ADD packages ./packages
COPY packages/api/.env ./packages/api/
RUN ls -a
# install external dependencies from the package-lock file
RUN npm ci --ignore-scripts --no-fund
# build local dependencies
RUN npm run build -w packages/shared
<<<<<<< HEAD
RUN npm run build -w packages/api-sdk
RUN npm run build -w packages/commonwell-sdk
=======
RUN npm run build -w packages/commonwell-sdk
RUN npm run build -w packages/ihe-gateway-sdk
RUN npm run build -w packages/api-sdk
>>>>>>> fb8986f8
RUN npm run build -w packages/core
RUN npm run build -w packages/carequality-sdk
# build/run the api
WORKDIR /usr/src/app/packages/api
RUN ls -a
EXPOSE 8080
EXPOSE 9229
CMD ["npm","run","dev"]<|MERGE_RESOLUTION|>--- conflicted
+++ resolved
@@ -10,14 +10,9 @@
 RUN npm ci --ignore-scripts --no-fund
 # build local dependencies
 RUN npm run build -w packages/shared
-<<<<<<< HEAD
-RUN npm run build -w packages/api-sdk
-RUN npm run build -w packages/commonwell-sdk
-=======
 RUN npm run build -w packages/commonwell-sdk
 RUN npm run build -w packages/ihe-gateway-sdk
 RUN npm run build -w packages/api-sdk
->>>>>>> fb8986f8
 RUN npm run build -w packages/core
 RUN npm run build -w packages/carequality-sdk
 # build/run the api
