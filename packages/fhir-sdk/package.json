--- conflicted
+++ resolved
@@ -1,10 +1,6 @@
 {
   "name": "@metriport/fhir-sdk",
-<<<<<<< HEAD
-  "version": "1.1.2-alpha.1",
-=======
   "version": "1.2.0",
->>>>>>> 23640cbf
   "private": true,
   "description": "FHIR Bundle SDK for parsing, querying, and manipulating FHIR bundles with reference resolution",
   "author": "Metriport Inc. <contact@metriport.com>",
