{
  "name": "@metriport/carequality-sdk",
<<<<<<< HEAD
  "version": "1.9.0-alpha.1",
=======
  "version": "1.9.0",
>>>>>>> 23640cbf
  "description": "SDK to interact with the Carequality directory - by Metriport Inc.",
  "author": "Metriport Inc. <contact@metriport.com>",
  "homepage": "https://metriport.com/",
  "license": "MIT",
  "main": "dist/index.js",
  "typings": "dist/index.d.ts",
  "exports": {
    ".": "./dist/index.js",
    "./client/*": "./dist/client/*.js",
    "./common/*": "./dist/common/*.js",
    "./models/*": "./dist/models/*.js"
  },
  "typesVersions": {
    "*": {
      "/": [
        "dist/index.d.ts"
      ],
      "client/*": [
        "dist/client/*"
      ],
      "models/*": [
        "dist/models/*"
      ],
      "common/*": [
        "dist/common/*"
      ]
    }
  },
  "publishConfig": {
    "access": "public"
  },
  "files": [
    "dist",
    "README.md",
    "LICENSE",
    "package.json"
  ],
  "repository": {
    "url": "https://github.com/metriport/metriport.git",
    "type": "git",
    "directory": "packages/carequality-sdk"
  },
  "scripts": {
    "clean": "rimraf dist",
    "deepclean": "npm run clean && rimraf node_modules",
    "tsc": "tsc",
    "watch": "tsc --watch",
    "build": "tsc -p .",
    "build:cloud": "npm run build",
    "typecheck": "tsc --noEmit",
    "lint": "npx eslint . --ext .ts",
    "lint-fix": "npm run lint --fix",
    "prettier-fix": "npx prettier '**/*.ts' --write",
    "test": "jest --runInBand --detectOpenHandles --passWithNoTests",
    "test:e2e": "echo 'No E2E tests yet'"
  },
  "bugs": {
    "url": "https://github.com/metriport/metriport/issues"
  },
  "dependencies": {
    "axios": "^1.8.2",
    "axios-retry": "^4.5.0",
    "zod": "^3.22.1"
  },
  "devDependencies": {
    "@faker-js/faker": "^8.0.2",
    "@medplum/fhirtypes": "^2.2.10",
    "@tsconfig/recommended": "^1.0.2",
    "@types/jest": "29.5.3",
    "@typescript-eslint/eslint-plugin": "^5.48.2",
    "@typescript-eslint/parser": "^5.48.2",
    "eslint": "^8.32.0",
    "eslint-config-prettier": "^8.6.0",
    "prettier": "^2.8.3",
    "ts-essentials": "^9.3.1",
    "ts-jest": "29.1.1",
    "typescript": "^4.9.5"
  }
}<|MERGE_RESOLUTION|>--- conflicted
+++ resolved
@@ -1,10 +1,6 @@
 {
   "name": "@metriport/carequality-sdk",
-<<<<<<< HEAD
-  "version": "1.9.0-alpha.1",
-=======
   "version": "1.9.0",
->>>>>>> 23640cbf
   "description": "SDK to interact with the Carequality directory - by Metriport Inc.",
   "author": "Metriport Inc. <contact@metriport.com>",
   "homepage": "https://metriport.com/",
