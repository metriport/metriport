{
  "name": "@metriport/carequality-sdk",
<<<<<<< HEAD
  "version": "0.2.0-alpha.0",
=======
  "version": "0.1.4",
>>>>>>> 64411bc5
  "description": "SDK to interact with the Carequality directory - by Metriport Inc.",
  "author": "Metriport Inc. <contact@metriport.com>",
  "homepage": "https://metriport.com/",
  "license": "MIT",
  "main": "dist/index.js",
  "typings": "dist/index.d.ts",
  "exports": {
    ".": "./dist/index.js",
    "./client/*": "./dist/client/*.js",
    "./common/*": "./dist/common/*.js",
    "./models/*": "./dist/models/*.js"
  },
  "typesVersions": {
    "*": {
      "/": [
        "dist/index.d.ts"
      ],
      "client/*": [
        "dist/client/*"
      ],
      "models/*": [
        "dist/models/*"
      ],
      "common/*": [
        "dist/common/*"
      ]
    }
  },
  "publishConfig": {
    "access": "public"
  },
  "files": [
    "dist",
    "README.md",
    "LICENSE",
    "package.json"
  ],
  "repository": {
    "url": "https://github.com/metriport/metriport.git",
    "type": "git",
    "directory": "packages/carequality-sdk"
  },
  "scripts": {
    "clean": "rimraf dist && rimraf node_modules",
    "tsc": "tsc",
    "watch": "tsc --watch",
    "build": "tsc -p .",
    "build:cloud": "npm run build",
    "typecheck": "tsc --noEmit",
    "lint": "npx eslint . --ext .ts",
    "lint-fix": "npm run lint --fix",
    "prettier-fix": "npx prettier '**/*.ts' --write",
    "test": "echo \"No test specified yet\""
  },
  "bugs": {
    "url": "https://github.com/metriport/metriport/issues"
  },
  "dependencies": {
    "axios": "^1.6.0",
    "zod": "^3.22.1"
  }
}<|MERGE_RESOLUTION|>--- conflicted
+++ resolved
@@ -1,10 +1,6 @@
 {
   "name": "@metriport/carequality-sdk",
-<<<<<<< HEAD
-  "version": "0.2.0-alpha.0",
-=======
   "version": "0.1.4",
->>>>>>> 64411bc5
   "description": "SDK to interact with the Carequality directory - by Metriport Inc.",
   "author": "Metriport Inc. <contact@metriport.com>",
   "homepage": "https://metriport.com/",
