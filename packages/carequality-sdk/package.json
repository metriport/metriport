{
  "name": "@metriport/carequality-sdk",
<<<<<<< HEAD
  "version": "0.4.3-alpha.3",
=======
  "version": "0.4.5",
>>>>>>> 425215fc
  "description": "SDK to interact with the Carequality directory - by Metriport Inc.",
  "author": "Metriport Inc. <contact@metriport.com>",
  "homepage": "https://metriport.com/",
  "license": "MIT",
  "main": "dist/index.js",
  "typings": "dist/index.d.ts",
  "exports": {
    ".": "./dist/index.js",
    "./client/*": "./dist/client/*.js",
    "./common/*": "./dist/common/*.js",
    "./models/*": "./dist/models/*.js"
  },
  "typesVersions": {
    "*": {
      "/": [
        "dist/index.d.ts"
      ],
      "client/*": [
        "dist/client/*"
      ],
      "models/*": [
        "dist/models/*"
      ],
      "common/*": [
        "dist/common/*"
      ]
    }
  },
  "publishConfig": {
    "access": "public"
  },
  "files": [
    "dist",
    "README.md",
    "LICENSE",
    "package.json"
  ],
  "repository": {
    "url": "https://github.com/metriport/metriport.git",
    "type": "git",
    "directory": "packages/carequality-sdk"
  },
  "scripts": {
    "clean": "rimraf dist && rimraf node_modules",
    "tsc": "tsc",
    "watch": "tsc --watch",
    "build": "tsc -p .",
    "build:cloud": "npm run build",
    "typecheck": "tsc --noEmit",
    "lint": "npx eslint . --ext .ts",
    "lint-fix": "npm run lint --fix",
    "prettier-fix": "npx prettier '**/*.ts' --write",
    "test": "echo \"No test specified yet\""
  },
  "bugs": {
    "url": "https://github.com/metriport/metriport/issues"
  },
  "dependencies": {
    "axios": "^1.6.0",
    "zod": "^3.22.1"
  }
}<|MERGE_RESOLUTION|>--- conflicted
+++ resolved
@@ -1,10 +1,6 @@
 {
   "name": "@metriport/carequality-sdk",
-<<<<<<< HEAD
-  "version": "0.4.3-alpha.3",
-=======
   "version": "0.4.5",
->>>>>>> 425215fc
   "description": "SDK to interact with the Carequality directory - by Metriport Inc.",
   "author": "Metriport Inc. <contact@metriport.com>",
   "homepage": "https://metriport.com/",
