--- conflicted
+++ resolved
@@ -1,10 +1,6 @@
 {
   "name": "@metriport/carequality-sdk",
-<<<<<<< HEAD
-  "version": "1.1.2-alpha.1",
-=======
   "version": "1.2.0-alpha.0",
->>>>>>> 83e33de4
   "description": "SDK to interact with the Carequality directory - by Metriport Inc.",
   "author": "Metriport Inc. <contact@metriport.com>",
   "homepage": "https://metriport.com/",
