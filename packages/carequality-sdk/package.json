{
  "name": "@metriport/carequality-sdk",
<<<<<<< HEAD
  "version": "0.13.14-alpha.0",
=======
  "version": "1.1.0",
>>>>>>> 8766b2a5
  "description": "SDK to interact with the Carequality directory - by Metriport Inc.",
  "author": "Metriport Inc. <contact@metriport.com>",
  "homepage": "https://metriport.com/",
  "license": "MIT",
  "main": "dist/index.js",
  "typings": "dist/index.d.ts",
  "exports": {
    ".": "./dist/index.js",
    "./client/*": "./dist/client/*.js",
    "./common/*": "./dist/common/*.js",
    "./models/*": "./dist/models/*.js"
  },
  "typesVersions": {
    "*": {
      "/": [
        "dist/index.d.ts"
      ],
      "client/*": [
        "dist/client/*"
      ],
      "models/*": [
        "dist/models/*"
      ],
      "common/*": [
        "dist/common/*"
      ]
    }
  },
  "publishConfig": {
    "access": "public"
  },
  "files": [
    "dist",
    "README.md",
    "LICENSE",
    "package.json"
  ],
  "repository": {
    "url": "https://github.com/metriport/metriport.git",
    "type": "git",
    "directory": "packages/carequality-sdk"
  },
  "scripts": {
    "clean": "rimraf dist",
    "deepclean": "npm run clean && rimraf node_modules",
    "tsc": "tsc",
    "watch": "tsc --watch",
    "build": "tsc -p .",
    "build:cloud": "npm run build",
    "typecheck": "tsc --noEmit",
    "lint": "npx eslint . --ext .ts",
    "lint-fix": "npm run lint --fix",
    "prettier-fix": "npx prettier '**/*.ts' --write",
    "test": "jest --runInBand --detectOpenHandles --passWithNoTests",
    "test:e2e": "echo 'No E2E tests yet'"
  },
  "bugs": {
    "url": "https://github.com/metriport/metriport/issues"
  },
  "dependencies": {
    "axios": "^1.6.0",
    "axios-retry": "^3.1.9",
    "zod": "^3.22.1"
  },
  "devDependencies": {
    "@faker-js/faker": "^8.0.2",
    "@medplum/fhirtypes": "^2.2.10",
    "@tsconfig/recommended": "^1.0.2",
    "@types/jest": "29.5.3",
    "@typescript-eslint/eslint-plugin": "^5.48.2",
    "@typescript-eslint/parser": "^5.48.2",
    "eslint": "^8.32.0",
    "eslint-config-prettier": "^8.6.0",
    "prettier": "^2.8.3",
    "ts-essentials": "^9.3.1",
    "ts-jest": "29.1.1",
    "typescript": "^4.9.5"
  }
}<|MERGE_RESOLUTION|>--- conflicted
+++ resolved
@@ -1,10 +1,6 @@
 {
   "name": "@metriport/carequality-sdk",
-<<<<<<< HEAD
-  "version": "0.13.14-alpha.0",
-=======
   "version": "1.1.0",
->>>>>>> 8766b2a5
   "description": "SDK to interact with the Carequality directory - by Metriport Inc.",
   "author": "Metriport Inc. <contact@metriport.com>",
   "homepage": "https://metriport.com/",
