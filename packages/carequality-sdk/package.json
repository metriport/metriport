--- conflicted
+++ resolved
@@ -1,10 +1,6 @@
 {
   "name": "@metriport/carequality-sdk",
-<<<<<<< HEAD
-  "version": "1.7.2-alpha.1",
-=======
   "version": "1.7.3",
->>>>>>> 0f069f6c
   "description": "SDK to interact with the Carequality directory - by Metriport Inc.",
   "author": "Metriport Inc. <contact@metriport.com>",
   "homepage": "https://metriport.com/",
