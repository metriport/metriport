{
  "name": "@metriport/carequality-sdk",
<<<<<<< HEAD
  "version": "1.2.0-alpha.1",
=======
  "version": "1.3.0",
>>>>>>> e15d6c6e
  "description": "SDK to interact with the Carequality directory - by Metriport Inc.",
  "author": "Metriport Inc. <contact@metriport.com>",
  "homepage": "https://metriport.com/",
  "license": "MIT",
  "main": "dist/index.js",
  "typings": "dist/index.d.ts",
  "exports": {
    ".": "./dist/index.js",
    "./client/*": "./dist/client/*.js",
    "./common/*": "./dist/common/*.js",
    "./models/*": "./dist/models/*.js"
  },
  "typesVersions": {
    "*": {
      "/": [
        "dist/index.d.ts"
      ],
      "client/*": [
        "dist/client/*"
      ],
      "models/*": [
        "dist/models/*"
      ],
      "common/*": [
        "dist/common/*"
      ]
    }
  },
  "publishConfig": {
    "access": "public"
  },
  "files": [
    "dist",
    "README.md",
    "LICENSE",
    "package.json"
  ],
  "repository": {
    "url": "https://github.com/metriport/metriport.git",
    "type": "git",
    "directory": "packages/carequality-sdk"
  },
  "scripts": {
    "clean": "rimraf dist",
    "deepclean": "npm run clean && rimraf node_modules",
    "tsc": "tsc",
    "watch": "tsc --watch",
    "build": "tsc -p .",
    "build:cloud": "npm run build",
    "typecheck": "tsc --noEmit",
    "lint": "npx eslint . --ext .ts",
    "lint-fix": "npm run lint --fix",
    "prettier-fix": "npx prettier '**/*.ts' --write",
    "test": "jest --runInBand --detectOpenHandles --passWithNoTests",
    "test:e2e": "echo 'No E2E tests yet'"
  },
  "bugs": {
    "url": "https://github.com/metriport/metriport/issues"
  },
  "dependencies": {
    "axios": "^1.6.0",
    "axios-retry": "^3.1.9",
    "zod": "^3.22.1"
  },
  "devDependencies": {
    "@faker-js/faker": "^8.0.2",
    "@medplum/fhirtypes": "^2.2.10",
    "@tsconfig/recommended": "^1.0.2",
    "@types/jest": "29.5.3",
    "@typescript-eslint/eslint-plugin": "^5.48.2",
    "@typescript-eslint/parser": "^5.48.2",
    "eslint": "^8.32.0",
    "eslint-config-prettier": "^8.6.0",
    "prettier": "^2.8.3",
    "ts-essentials": "^9.3.1",
    "ts-jest": "29.1.1",
    "typescript": "^4.9.5"
  }
}<|MERGE_RESOLUTION|>--- conflicted
+++ resolved
@@ -1,10 +1,6 @@
 {
   "name": "@metriport/carequality-sdk",
-<<<<<<< HEAD
-  "version": "1.2.0-alpha.1",
-=======
   "version": "1.3.0",
->>>>>>> e15d6c6e
   "description": "SDK to interact with the Carequality directory - by Metriport Inc.",
   "author": "Metriport Inc. <contact@metriport.com>",
   "homepage": "https://metriport.com/",
