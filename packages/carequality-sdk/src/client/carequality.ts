import axios, { AxiosInstance, AxiosResponse } from "axios";
import axiosRetry from "axios-retry";
import dayjs from "dayjs";
import duration from "dayjs/plugin/duration";
import { Agent } from "https";
import { STU3Bundle, stu3BundleSchema } from "../models/bundle";
import { Organization } from "../models/organization";
import { CarequalityManagementAPI } from "./carequality-api";

dayjs.extend(duration);

const DEFAULT_AXIOS_TIMEOUT = dayjs.duration(120, "seconds");
const DEFAULT_MAXIMUM_BACKOFF = dayjs.duration(30, "seconds");
const BASE_DELAY = dayjs.duration(1, "seconds");
const MAX_COUNT = 1000;
const JSON_FORMAT = "json";
const XML_FORMAT = "xml";
const DEFAULT_MAX_RETRIES = 3;

export enum APIMode {
  dev = "dev",
  staging = "stage",
  production = "production",
}

/**
 * This SDK operates on FHIR STU3 format.
 */
export class CarequalityManagementAPIImpl implements CarequalityManagementAPI {
  private static readonly devUrl = "https://directory.dev.carequality.org/fhir-pre-stu3/";
  private static readonly stagingUrl = "https://stage-dir-ceq.sequoiaproject.org/fhir-stu3/1.0.1";
  private static readonly productionUrl =
    "https://prod-dir-ceq-01.sequoiaproject.org/fhir-stu3/1.0.1/";

  static ORG_ENDPOINT = "/Organization";
  readonly api: AxiosInstance;
  readonly apiKey: string;
<<<<<<< HEAD
  readonly maxBackoff: number;
=======
  private httpsAgent: Agent;
>>>>>>> acf05e6b

  /**
   * Creates a new instance of the Carequality API client pertaining to an
   * organization to make requests on behalf of.
   *
<<<<<<< HEAD
   * @param apiKey              The API key to use for authentication.
   * @param apiMode             Optional, the mode the client will be running. Defaults to staging.
   * @param options             Optional parameters
   * @param options.timeout     Connection timeout in milliseconds, defaults to 120 seconds.
   * @param options.retries     Number of retries for failed requests, defaults to 3.
   * @param options.maxBackoff  Number of seconds for the maximum backoff during retry requests, defaults to 30 seconds.
   */
  constructor(
    apiKey: string,
    apiMode: APIMode = APIMode.production,
    options: { timeout?: number; retries?: number; maxBackoff?: number } = {}
  ) {
=======
   * @param orgCert                 The certificate (public key) for the organization.
   * @param rsaPrivateKey           An RSA key corresponding to the specified orgCert.
   * @param rsaPrivateKeyPassword   The password to decrypt the private key.
   * @param apiKey                  The API key to use for authentication.
   * @param apiMode                 Optional, the mode the client will be running. Defaults to staging.
   * @param options                 Optional parameters
   * @param options.timeout         Connection timeout in milliseconds, default 120 seconds.
   */
  constructor({
    orgCert,
    rsaPrivateKey,
    rsaPrivateKeyPassword,
    apiKey,
    apiMode = APIMode.production,
    options = {},
  }: {
    orgCert: string;
    rsaPrivateKey: string;
    rsaPrivateKeyPassword: string;
    apiKey: string;
    apiMode: APIMode;
    options?: { timeout?: number };
  }) {
    this.httpsAgent = new Agent({
      cert: orgCert,
      key: rsaPrivateKey,
      passphrase: rsaPrivateKeyPassword,
    });
>>>>>>> acf05e6b
    let baseUrl;

    switch (apiMode) {
      case APIMode.dev:
        baseUrl = CarequalityManagementAPIImpl.devUrl;
        break;
      case APIMode.staging:
        baseUrl = CarequalityManagementAPIImpl.stagingUrl;
        break;
      case APIMode.production:
        baseUrl = CarequalityManagementAPIImpl.productionUrl;
        break;
      default:
        throw new Error("API mode not supported.");
    }
    this.maxBackoff = options?.maxBackoff
      ? dayjs.duration(options.maxBackoff, "seconds").asMilliseconds()
      : DEFAULT_MAXIMUM_BACKOFF.asMilliseconds();

    this.api = axios.create({
      timeout: options?.timeout ?? DEFAULT_AXIOS_TIMEOUT.asMilliseconds(),
      baseURL: baseUrl,
      httpsAgent: this.httpsAgent,
    });

    axiosRetry(this.api, {
      retries: options?.retries ?? DEFAULT_MAX_RETRIES,
      retryDelay: retryCount => {
        const exponentialDelay = Math.pow(2, retryCount);
        const jitter = Math.random();
        const delayWithJitter = (exponentialDelay + jitter) * BASE_DELAY.asMilliseconds();
        return Math.min(delayWithJitter, this.maxBackoff);
      },
      retryCondition: error => {
        return error.response?.status !== 200;
      },
    });

    this.apiKey = apiKey;
  }

  buildHeaders(headers?: Record<string, string>): Record<string, string> {
    return {
      ...headers,
      "Accept-Encoding": "gzip",
    };
  }

  async sendGetRequest(url: string, headers?: Record<string, string>): Promise<AxiosResponse> {
    return this.api.get(url, { headers: this.buildHeaders(headers) });
  }

  async sendPostRequest(
    url: string,
    data: unknown,
    headers?: Record<string, string>
  ): Promise<AxiosResponse> {
    return this.api.post(url, data, { headers: this.buildHeaders(headers) });
  }

  async sendPutRequest(
    url: string,
    data: unknown,
    headers?: Record<string, string>
  ): Promise<AxiosResponse> {
    return this.api.put(url, data, { headers: this.buildHeaders(headers) });
  }

  /**
   * Lists the indicated number of organizations.
   *
   * @param count Optional, number of organizations to fetch. Defaults to 1000.
   * @param start Optional, the index of the directory to start querying from. Defaults to 0.
   * @param oid Optional, the OID of the organization to fetch.
   * @returns
   */
  async listOrganizations({
    count = MAX_COUNT,
    start = 0,
    oid,
  }: {
    count?: number;
    start?: number;
    oid?: string;
  }): Promise<Organization[]> {
    if (count < 1 || count > MAX_COUNT)
      throw new Error(`Count value must be between 1 and ${MAX_COUNT}`);
    const query = new URLSearchParams();
    query.append("apikey", this.apiKey);
    query.append("_format", JSON_FORMAT);
    query.append("_count", count.toString());
    query.append("_start", start.toString());
    oid && query.append("_id", oid);
    const queryString = query.toString();

    const url = `${CarequalityManagementAPIImpl.ORG_ENDPOINT}?${queryString}`;
    const resp = await this.sendGetRequest(url, { "Content-Type": "application/json" });
    const bundle: STU3Bundle = stu3BundleSchema.parse(resp.data.Bundle);
    const orgs = bundle.entry.map(e => e.resource.Organization);
    return orgs;
  }

  /**
   * Registers an organization with the Carequality directory.
   *
   * @param org string containing the organization resource (in XML format)
   * @returns an XML string containing an OperationOutcome resource - see Carequality documentation for details - https://carequality.org/healthcare-directory/OperationOutcome-create-success-example2.xml.html
   */
  async registerOrganization(org: string): Promise<string> {
    const query = new URLSearchParams();
    query.append("apikey", this.apiKey);
    query.append("_format", XML_FORMAT);

<<<<<<< HEAD
    const url = `${Carequality.ORG_ENDPOINT}?${query.toString()}`;
    const resp = await this.sendPostRequest(url, org, { "Content-Type": "text/xml" });
=======
    const url = `${CarequalityManagementAPIImpl.ORG_ENDPOINT}?${query.toString()}`;
    const resp = await this.api.post(url, org, {
      headers: { "Content-Type": "text/xml" },
    });
>>>>>>> acf05e6b
    return resp.data;
  }

  /**
   * Updates an organization with the Carequality directory.
   *
   * @param org string containing the organization resource (in XML format)
   * @param oid string containing the organization OID
   * @returns an XML string containing an OperationOutcome resource - see Carequality documentation for details - https://carequality.org/healthcare-directory/OperationOutcome-create-success-example2.xml.html
   */
  async updateOrganization(org: string, oid: string): Promise<string> {
    const query = new URLSearchParams();
    query.append("apikey", this.apiKey);
    query.append("_format", XML_FORMAT);

<<<<<<< HEAD
    const url = `${Carequality.ORG_ENDPOINT}/${oid}?${query.toString()}`;
    const resp = await this.sendPutRequest(url, org, { "Content-Type": "application/xml" });
=======
    const url = `${CarequalityManagementAPIImpl.ORG_ENDPOINT}/${oid}?${query.toString()}`;
    const resp = await this.api.put(url, org, {
      headers: { "Content-Type": "application/xml" },
    });
>>>>>>> acf05e6b
    return resp.data;
  }
}<|MERGE_RESOLUTION|>--- conflicted
+++ resolved
@@ -35,37 +35,22 @@
   static ORG_ENDPOINT = "/Organization";
   readonly api: AxiosInstance;
   readonly apiKey: string;
-<<<<<<< HEAD
   readonly maxBackoff: number;
-=======
   private httpsAgent: Agent;
->>>>>>> acf05e6b
 
   /**
    * Creates a new instance of the Carequality API client pertaining to an
    * organization to make requests on behalf of.
    *
-<<<<<<< HEAD
-   * @param apiKey              The API key to use for authentication.
-   * @param apiMode             Optional, the mode the client will be running. Defaults to staging.
-   * @param options             Optional parameters
-   * @param options.timeout     Connection timeout in milliseconds, defaults to 120 seconds.
-   * @param options.retries     Number of retries for failed requests, defaults to 3.
-   * @param options.maxBackoff  Number of seconds for the maximum backoff during retry requests, defaults to 30 seconds.
-   */
-  constructor(
-    apiKey: string,
-    apiMode: APIMode = APIMode.production,
-    options: { timeout?: number; retries?: number; maxBackoff?: number } = {}
-  ) {
-=======
    * @param orgCert                 The certificate (public key) for the organization.
    * @param rsaPrivateKey           An RSA key corresponding to the specified orgCert.
    * @param rsaPrivateKeyPassword   The password to decrypt the private key.
    * @param apiKey                  The API key to use for authentication.
    * @param apiMode                 Optional, the mode the client will be running. Defaults to staging.
    * @param options                 Optional parameters
-   * @param options.timeout         Connection timeout in milliseconds, default 120 seconds.
+   * @param options.timeout         Connection timeout in milliseconds, defaults to 120 seconds.
+   * @param options.retries         Number of retries for failed requests, defaults to 3.
+   * @param options.maxBackoff      Number of seconds for the maximum backoff during retry requests, defaults to 30 seconds.
    */
   constructor({
     orgCert,
@@ -80,14 +65,13 @@
     rsaPrivateKeyPassword: string;
     apiKey: string;
     apiMode: APIMode;
-    options?: { timeout?: number };
+    options?: { timeout?: number; retries?: number; maxBackoff?: number };
   }) {
     this.httpsAgent = new Agent({
       cert: orgCert,
       key: rsaPrivateKey,
       passphrase: rsaPrivateKeyPassword,
     });
->>>>>>> acf05e6b
     let baseUrl;
 
     switch (apiMode) {
@@ -201,15 +185,8 @@
     query.append("apikey", this.apiKey);
     query.append("_format", XML_FORMAT);
 
-<<<<<<< HEAD
-    const url = `${Carequality.ORG_ENDPOINT}?${query.toString()}`;
+    const url = `${CarequalityManagementAPIImpl.ORG_ENDPOINT}?${query.toString()}`;
     const resp = await this.sendPostRequest(url, org, { "Content-Type": "text/xml" });
-=======
-    const url = `${CarequalityManagementAPIImpl.ORG_ENDPOINT}?${query.toString()}`;
-    const resp = await this.api.post(url, org, {
-      headers: { "Content-Type": "text/xml" },
-    });
->>>>>>> acf05e6b
     return resp.data;
   }
 
@@ -225,15 +202,8 @@
     query.append("apikey", this.apiKey);
     query.append("_format", XML_FORMAT);
 
-<<<<<<< HEAD
-    const url = `${Carequality.ORG_ENDPOINT}/${oid}?${query.toString()}`;
+    const url = `${CarequalityManagementAPIImpl.ORG_ENDPOINT}/${oid}?${query.toString()}`;
     const resp = await this.sendPutRequest(url, org, { "Content-Type": "application/xml" });
-=======
-    const url = `${CarequalityManagementAPIImpl.ORG_ENDPOINT}/${oid}?${query.toString()}`;
-    const resp = await this.api.put(url, org, {
-      headers: { "Content-Type": "application/xml" },
-    });
->>>>>>> acf05e6b
     return resp.data;
   }
 }