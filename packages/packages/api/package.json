--- conflicted
+++ resolved
@@ -1,10 +1,6 @@
 {
   "name": "@metriport/api",
-<<<<<<< HEAD
-  "version": "2.5.0-alpha.1",
-=======
-  "version": "2.5.1-alpha.0",
->>>>>>> e55eefa3
+  "version": "2.5.1-alpha.3",
   "description": "Metriport helps you access and manage health and medical data, through a single open source API.",
   "author": "Metriport Inc. <contact@metriport.com>",
   "homepage": "https://metriport.com/",
@@ -45,5 +41,6 @@
   },
   "devDependencies": {
     "ts-essentials": "^9.3.1"
-  }
+  },
+  "gitHead": "b8cb8989ca1f22fd433c1555b084c444cf37c643"
 }