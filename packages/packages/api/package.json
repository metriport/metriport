{
  "name": "@metriport/api",
<<<<<<< HEAD
  "version": "1.0.32",
=======
  "version": "1.2.0-alpha.0",
>>>>>>> 1ee5a098
  "description": "Metriport helps you access and manage health and medical data, through a single open source API.",
  "author": "Metriport Inc. <contact@metriport.com>",
  "homepage": "https://metriport.com/",
  "license": "MIT",
  "main": "lib/index.js",
  "typings": "lib/index.d.ts",
  "directories": {
    "lib": "lib",
    "test": "__tests__"
  },
  "files": [
    "lib"
  ],
  "publishConfig": {
    "access": "public"
  },
  "scripts": {
    "tsc": "tsc",
    "build": "tsc -p .",
    "typecheck": "tsc --noEmit",
    "lint": "npx eslint . --ext .ts",
    "lint-fix": "npm run lint --fix",
    "prettier-fix": "npx prettier '**/*.ts' --write",
    "test": "echo \"No test specified yet\""
  },
  "repository": {
    "url": "https://github.com/metriport/metriport.git",
    "type": "git",
    "directory": "packages/packages/api"
  },
  "bugs": {
    "url": "https://github.com/metriport/metriport/issues"
  },
  "dependencies": {
    "axios": "^1.3.4"
  },
  "gitHead": "17789c0572baa3f7618d4149f464647ec3a83373"
}<|MERGE_RESOLUTION|>--- conflicted
+++ resolved
@@ -1,10 +1,6 @@
 {
   "name": "@metriport/api",
-<<<<<<< HEAD
-  "version": "1.0.32",
-=======
   "version": "1.2.0-alpha.0",
->>>>>>> 1ee5a098
   "description": "Metriport helps you access and manage health and medical data, through a single open source API.",
   "author": "Metriport Inc. <contact@metriport.com>",
   "homepage": "https://metriport.com/",
@@ -40,6 +36,5 @@
   },
   "dependencies": {
     "axios": "^1.3.4"
-  },
-  "gitHead": "17789c0572baa3f7618d4149f464647ec3a83373"
+  }
 }