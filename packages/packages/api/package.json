{
  "name": "@metriport/api",
<<<<<<< HEAD
  "version": "4.1.9-alpha.0",
=======
  "version": "4.1.8",
>>>>>>> 23cd82c9
  "description": "Metriport helps you access and manage health and medical data, through a single open source API.",
  "author": "Metriport Inc. <contact@metriport.com>",
  "homepage": "https://metriport.com/",
  "license": "MIT",
  "main": "lib/index.js",
  "typings": "lib/index.d.ts",
  "directories": {
    "lib": "lib",
    "test": "__tests__"
  },
  "files": [
    "lib"
  ],
  "publishConfig": {
    "access": "public"
  },
  "scripts": {
    "tsc": "tsc",
    "build": "tsc -p .",
    "build:cloud": "npm run build",
    "typecheck": "tsc --noEmit",
    "lint": "npx eslint . --ext .ts",
    "lint-fix": "npm run lint --fix",
    "prettier-fix": "npx prettier '**/*.ts' --write",
    "test": "echo \"No test specified yet\""
  },
  "repository": {
    "url": "https://github.com/metriport/metriport.git",
    "type": "git",
    "directory": "packages/packages/api"
  },
  "bugs": {
    "url": "https://github.com/metriport/metriport/issues"
  },
  "dependencies": {
    "axios": "^1.3.4",
    "dayjs": "^1.11.7",
    "zod": "^3.20.2"
  },
  "devDependencies": {
    "@tsconfig/recommended": "^1.0.2",
    "@typescript-eslint/eslint-plugin": "^5.48.2",
    "@typescript-eslint/parser": "^5.48.2",
    "eslint": "^8.32.0",
    "eslint-config-prettier": "^8.6.0",
    "prettier": "^2.8.3",
    "ts-essentials": "^9.3.1",
    "typescript": "^4.9.5"
  },
  "gitHead": "a97041f39be9689d60bbc23f882e002fc3ea49e4"
}<|MERGE_RESOLUTION|>--- conflicted
+++ resolved
@@ -1,10 +1,6 @@
 {
   "name": "@metriport/api",
-<<<<<<< HEAD
   "version": "4.1.9-alpha.0",
-=======
-  "version": "4.1.8",
->>>>>>> 23cd82c9
   "description": "Metriport helps you access and manage health and medical data, through a single open source API.",
   "author": "Metriport Inc. <contact@metriport.com>",
   "homepage": "https://metriport.com/",
