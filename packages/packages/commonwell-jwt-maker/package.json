--- conflicted
+++ resolved
@@ -45,11 +45,7 @@
     "typescript": "^4.9.4"
   },
   "dependencies": {
-<<<<<<< HEAD
     "@metriport/commonwell-sdk": "^2.1.0-alpha.12",
-=======
-    "@metriport/commonwell-sdk": "^2.1.0-alpha.9",
->>>>>>> bf78ace8
     "commander": "^9.5.0"
   },
   "gitHead": "ee93a90d4700a093567f80df7edaf10af1cf0066"
