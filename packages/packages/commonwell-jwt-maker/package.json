{
  "name": "@metriport/commonwell-jwt-maker",
<<<<<<< HEAD
  "version": "1.1.6",
=======
  "version": "1.2.0-alpha.0",
>>>>>>> 1ee5a098
  "description": "CLI to create a JWT for use in CommonWell queries - by Metriport Inc.",
  "author": "Metriport Inc. <contact@metriport.com>",
  "homepage": "https://metriport.com/",
  "license": "MIT",
  "main": "lib/index.js",
  "typings": "lib/index.d.ts",
  "directories": {
    "lib": "lib",
    "test": "__tests__"
  },
  "files": [
    "lib"
  ],
  "publishConfig": {
    "access": "public"
  },
  "repository": {
    "url": "https://github.com/metriport/metriport.git",
    "type": "git",
    "directory": "packages/packages/commonwell-jwt-maker"
  },
  "scripts": {
    "tsc": "tsc",
    "build": "tsc -p .",
    "local": "sudo npm i -g && cw-jwt-maker",
    "typecheck": "tsc --noEmit",
    "lint": "npx eslint . --ext .ts",
    "lint-fix": "npm run lint --fix",
    "prettier-fix": "npx prettier '**/*.ts' --write",
    "test": "echo \"No test specified yet\""
  },
  "bin": {
    "cw-jwt-maker": "lib/index.js"
  },
  "bugs": {
    "url": "https://github.com/metriport/metriport/issues"
  },
  "devDependencies": {
    "@types/node": "^18.11.18",
    "nodemon": "^2.0.20",
    "ts-node": "^10.9.1",
    "typescript": "^4.9.4"
  },
  "dependencies": {
<<<<<<< HEAD
    "@metriport/commonwell-sdk": "^1.1.7",
=======
    "@metriport/commonwell-sdk": "^1.2.0-alpha.0",
>>>>>>> 1ee5a098
    "commander": "^9.5.0"
  }
}<|MERGE_RESOLUTION|>--- conflicted
+++ resolved
@@ -1,10 +1,6 @@
 {
   "name": "@metriport/commonwell-jwt-maker",
-<<<<<<< HEAD
-  "version": "1.1.6",
-=======
   "version": "1.2.0-alpha.0",
->>>>>>> 1ee5a098
   "description": "CLI to create a JWT for use in CommonWell queries - by Metriport Inc.",
   "author": "Metriport Inc. <contact@metriport.com>",
   "homepage": "https://metriport.com/",
@@ -49,11 +45,7 @@
     "typescript": "^4.9.4"
   },
   "dependencies": {
-<<<<<<< HEAD
-    "@metriport/commonwell-sdk": "^1.1.7",
-=======
     "@metriport/commonwell-sdk": "^1.2.0-alpha.0",
->>>>>>> 1ee5a098
     "commander": "^9.5.0"
   }
 }