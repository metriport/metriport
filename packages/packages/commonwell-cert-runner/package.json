{
  "name": "@metriport/commonwell-cert-runner",
  "version": "1.4.3",
  "description": "Tool to run through Edge System CommonWell certification test cases - by Metriport Inc.",
  "author": "Metriport Inc. <contact@metriport.com>",
  "homepage": "https://metriport.com/",
  "license": "MIT",
  "main": "lib/index.js",
  "typings": "lib/index.d.ts",
  "directories": {
    "lib": "lib",
    "test": "__tests__"
  },
  "files": [
    "lib"
  ],
  "publishConfig": {
    "access": "public"
  },
  "repository": {
    "url": "https://github.com/metriport/metriport.git",
    "type": "git",
    "directory": "packages/packages/commonwell-cert-runner"
  },
  "scripts": {
    "tsc": "tsc",
    "build": "tsc -p .",
    "build:cloud": "npm run build",
    "install-local": "sudo npm i -g",
    "start": "ts-node src/index.ts --env-file .env",
    "typecheck": "tsc --noEmit",
    "lint": "npx eslint . --ext .ts",
    "lint-fix": "npm run lint --fix",
    "prettier-fix": "npx prettier '**/*.ts' --write",
    "test": "echo \"No test specified yet\""
  },
  "bin": {
    "cw-cert-runner": "lib/index.js"
  },
  "bugs": {
    "url": "https://github.com/metriport/metriport/issues"
  },
  "devDependencies": {
    "@types/node": "^18.11.18",
    "nodemon": "^2.0.20",
    "ts-node": "^10.9.1",
    "typescript": "^4.9.4"
  },
  "dependencies": {
<<<<<<< HEAD
    "@metriport/commonwell-sdk": "^1.1.3",
    "axios": "^1.3.4",
=======
    "@metriport/commonwell-sdk": "^4.0.1",
>>>>>>> bf45926d
    "commander": "^9.5.0",
    "dotenv": "^16.0.3",
    "lodash": "^4.17.21",
    "nanoid": "^3.3.4",
    "unique-names-generator": "^4.7.1"
  }
}<|MERGE_RESOLUTION|>--- conflicted
+++ resolved
@@ -47,12 +47,8 @@
     "typescript": "^4.9.4"
   },
   "dependencies": {
-<<<<<<< HEAD
-    "@metriport/commonwell-sdk": "^1.1.3",
+    "@metriport/commonwell-sdk": "^4.0.1",
     "axios": "^1.3.4",
-=======
-    "@metriport/commonwell-sdk": "^4.0.1",
->>>>>>> bf45926d
     "commander": "^9.5.0",
     "dotenv": "^16.0.3",
     "lodash": "^4.17.21",
