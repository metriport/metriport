--- conflicted
+++ resolved
@@ -1,11 +1,7 @@
 #!/usr/bin/env node
 import {
   CommonWell,
-<<<<<<< HEAD
-  convertPatiendIdToDocQuery,
   Document,
-=======
->>>>>>> 7ab04f55
   getId,
   getIdTrailingSlash,
   isLOLA1,
@@ -105,14 +101,8 @@
     console.log(respUpgradeLink);
   }
 
-<<<<<<< HEAD
-  const patientIdForDocQuery = convertPatiendIdToDocQuery(patientId);
-  if (!patientIdForDocQuery) {
-    throw new Error(`[E1c] Could not determine patient ID for document query`);
-  }
-
   console.log(`>>> [E1c] Querying for docs...`);
-  const respDocQuery = await commonWell.queryDocument(queryMeta, patientIdForDocQuery);
+  const respDocQuery = await commonWell.queryDocuments(queryMeta, patientId);
 
   return respDocQuery.entry;
 }
@@ -133,15 +123,4 @@
   console.log(`File being created at ${process.cwd()}/${fileName}`);
   const url = doc.content.location;
   await commonWell.retrieveDocument(queryMeta, url, outputStream);
-=======
-  console.log(`>>> [E1c] Querying for docs...`);
-  const respDocQuery = await commonWell.queryDocuments(queryMeta, patientId);
-  // console.log(JSON.stringify(respDocQuery, undefined, 2));
-  if (respDocQuery.entry.length > 0) {
-    const docs = respDocQuery.entry;
-    for (const doc of docs) {
-      console.log(`... Now would download file from URL: ${doc.content.location}`);
-    }
-  }
->>>>>>> 7ab04f55
 }