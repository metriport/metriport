#!/usr/bin/env node
import { CommonWell, getIdTrailingSlash, RequestMetadata } from "@metriport/commonwell-sdk";

import { organization, certificate, thumbprint } from "./payloads";

// 4. Org Management
// https://commonwellalliance.sharepoint.com/sites/ServiceAdopter/SitePages/Organization-Management-API---Overview-and-Summary.aspx#overview-and-summary

export async function orgManagement(commonWell: CommonWell, queryMeta: RequestMetadata) {
  console.log(`>>> Create an org`);
  const respCreateOrg = await commonWell.createOrg(queryMeta, organization);
  console.log(respCreateOrg);

  console.log(`>>> Update an org`);
  organization.locations[0].city = "Miami";
  const orgId = getIdTrailingSlash(respCreateOrg);
  const respUpdateOrg = await commonWell.updateOrg(queryMeta, organization, orgId);
  console.log(respUpdateOrg);

  console.log(`>>> Get all orgs`);
  const respGetAllOrgs = await commonWell.getAllOrgs(queryMeta);
  console.log(respGetAllOrgs);

  console.log(`>>> Get one org`);
  const respGetOneOrg = await commonWell.getOneOrg(queryMeta, orgId);
  console.log(respGetOneOrg);

  console.log(`>>> Add certificate to org`);
  const respAddCertificateToOrg = await commonWell.addCertificateToOrg(
    queryMeta,
    certificate,
    orgId
  );
  console.log(respAddCertificateToOrg);

  console.log(`>>> Replace certificate for org`);
  const respReplaceCertificateForOrg = await commonWell.replaceCertificateForOrg(
    queryMeta,
    certificate,
    orgId
  );
  console.log(respReplaceCertificateForOrg);

  console.log(`>>> Get certificate from org`);
<<<<<<< HEAD
  const respGetCertificatesFromOrg = await commonWell.getCertificatesFromOrg(queryMeta, orgId);
  console.log(respGetCertificatesFromOrg);

  console.log(`>>> Get certificate from org (by thumprint)`);
  const respGetCertificatesFromOrgByThumbprint =
    await commonWell.getCertificatesFromOrgByThumbprint(queryMeta, orgId, thumbprint);
  console.log(respGetCertificatesFromOrgByThumbprint);

  console.log(`>>> Get certificate from org (by thumprint & purpose)`);
  const respGetCertificatesFromOrgByThumbprintAndPurpose =
=======
  const respGetCertificateFromOrg = await commonWell.getCertificatesFromOrg(queryMeta, orgId);
  console.log(respGetCertificateFromOrg);

  console.log(`>>> Get certificate from org (by thumprint)`);
  const respGetCertificateFromOrgByThumbprint = await commonWell.getCertificatesFromOrgByThumbprint(
    queryMeta,
    orgId,
    thumbprint
  );
  console.log(respGetCertificateFromOrgByThumbprint);

  console.log(`>>> Get certificate from org (by thumprint & purpose)`);
  const respGetCertificateFromOrgByThumbprintAndPurpose =
>>>>>>> 93740d9d
    await commonWell.getCertificatesFromOrgByThumbprintAndPurpose(
      queryMeta,
      orgId,
      thumbprint,
      certificate.Certificates[0].purpose
    );
  console.log(respGetCertificatesFromOrgByThumbprintAndPurpose);

  console.log(`>>> Delete certificate from org`);
  await commonWell.deleteCertificateFromOrg(
    queryMeta,
    orgId,
    thumbprint,
    certificate.Certificates[0].purpose
  );
  console.log("Certificate deleted");
}<|MERGE_RESOLUTION|>--- conflicted
+++ resolved
@@ -1,7 +1,7 @@
 #!/usr/bin/env node
 import { CommonWell, getIdTrailingSlash, RequestMetadata } from "@metriport/commonwell-sdk";
 
-import { organization, certificate, thumbprint } from "./payloads";
+import { certificate, organization, thumbprint } from "./payloads";
 
 // 4. Org Management
 // https://commonwellalliance.sharepoint.com/sites/ServiceAdopter/SitePages/Organization-Management-API---Overview-and-Summary.aspx#overview-and-summary
@@ -42,7 +42,6 @@
   console.log(respReplaceCertificateForOrg);
 
   console.log(`>>> Get certificate from org`);
-<<<<<<< HEAD
   const respGetCertificatesFromOrg = await commonWell.getCertificatesFromOrg(queryMeta, orgId);
   console.log(respGetCertificatesFromOrg);
 
@@ -53,21 +52,6 @@
 
   console.log(`>>> Get certificate from org (by thumprint & purpose)`);
   const respGetCertificatesFromOrgByThumbprintAndPurpose =
-=======
-  const respGetCertificateFromOrg = await commonWell.getCertificatesFromOrg(queryMeta, orgId);
-  console.log(respGetCertificateFromOrg);
-
-  console.log(`>>> Get certificate from org (by thumprint)`);
-  const respGetCertificateFromOrgByThumbprint = await commonWell.getCertificatesFromOrgByThumbprint(
-    queryMeta,
-    orgId,
-    thumbprint
-  );
-  console.log(respGetCertificateFromOrgByThumbprint);
-
-  console.log(`>>> Get certificate from org (by thumprint & purpose)`);
-  const respGetCertificateFromOrgByThumbprintAndPurpose =
->>>>>>> 93740d9d
     await commonWell.getCertificatesFromOrgByThumbprintAndPurpose(
       queryMeta,
       orgId,
