--- conflicted
+++ resolved
@@ -1,14 +1,8 @@
 #!/usr/bin/env node
 import { APIMode, CommonWell, isLOLA1, RequestMetadata } from "@metriport/commonwell-sdk";
-<<<<<<< HEAD
-import { cloneDeep } from "lodash";
-
-import { certificate, makeDocPerson, makeOrganization, makePatient } from "./payloads";
-=======
 import * as fs from "fs";
 import { cloneDeep } from "lodash";
 import { certificate, makeDocPerson, makeId, makeOrganization, makePatient } from "./payloads";
->>>>>>> 7ab87b3d
 import { findOrCreatePatient, findOrCreatePerson } from "./shared-person";
 import { getEnv, getEnvOrFail } from "./util";
 
@@ -28,11 +22,7 @@
 
 export async function documentContribution({
   memberManagementApi,
-<<<<<<< HEAD
-  api,
-=======
   api: apiDefaultOrg,
->>>>>>> 7ab87b3d
   queryMeta,
 }: {
   memberManagementApi: CommonWell;
@@ -49,20 +39,12 @@
     zip,
     gender,
     dob,
-<<<<<<< HEAD
-    facilityId: api.oid,
-=======
     facilityId: apiDefaultOrg.oid,
->>>>>>> 7ab87b3d
   });
 
   console.log(`Find or create patient and person on main org`);
   const { personId, patientId: patientIdMainOrg } = await findOrCreatePerson(
-<<<<<<< HEAD
-    api,
-=======
     apiDefaultOrg,
->>>>>>> 7ab87b3d
     queryMeta,
     person
   );
@@ -80,19 +62,11 @@
     personId
   );
   console.log(`patientId: ${patientIdNewOrg}`);
-<<<<<<< HEAD
 
   console.log(`Get patients links`);
   const respGetLinks = await apiNewOrg.getPatientsLinks(queryMeta, patientIdNewOrg);
   console.log(respGetLinks);
 
-=======
-
-  console.log(`Get patients links`);
-  const respGetLinks = await apiNewOrg.getPatientsLinks(queryMeta, patientIdNewOrg);
-  console.log(respGetLinks);
-
->>>>>>> 7ab87b3d
   const allLinks = respGetLinks._embedded.networkLink;
   const lola1Links = allLinks.filter(isLOLA1);
   console.log(`Found ${allLinks.length} network links, ${lola1Links.length} are LOLA 1`);
@@ -105,13 +79,6 @@
   }
 
   console.log(`>>> [E3] Querying for docs from the main org...`);
-<<<<<<< HEAD
-  const respDocQuery = await api.queryDocuments(queryMeta, patientIdMainOrg);
-  console.log(respDocQuery);
-  const entries = respDocQuery.entry ?? [];
-  for (const entry of entries) {
-    console.log(`DOCUMENT: ${JSON.stringify(entry, undefined, 2)}`);
-=======
   const respDocQuery = await apiDefaultOrg.queryDocuments(queryMeta, patientIdMainOrg);
   console.log(respDocQuery);
   const documents = respDocQuery.entry ?? [];
@@ -124,7 +91,6 @@
     console.log(`File being created at ${process.cwd()}/${fileName}`);
     const url = doc.content?.location;
     if (url != null) await apiDefaultOrg.retrieveDocument(queryMeta, url, outputStream);
->>>>>>> 7ab87b3d
   }
 }
 
