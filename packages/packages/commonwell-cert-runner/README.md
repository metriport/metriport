# `commonwell-cert-runner`

CommonWell Certification Runner by Metriport Inc.

Tool to run through Edge System CommonWell certification test cases.

## Install

To install the program, execute the following command on your terminal:

`npm i -g @metriport/commonwell-cert-runner`

Note: you may have to run the command with `sudo`.

## Usage

After installation, create a `.env` file defining the following variables:

- `COMMONWELL_ORG_NAME`: the organization that will be making the requests.
- `COMMONWELL_OID`: the organization ID.
- `COMMONWELL_SANDBOX_ORG_NAME`: the organization on sandbox for patient management and document contribution
  - should be configured with your FHIR server and OAuth 2 data on Commonwell management portal
- `COMMONWELL_SANDBOX_OID`: the ID of the organization above
- `COMMONWELL_MEMBER_OID`: the member ID for organization management
- `COMMONWELL_PRIVATE_KEY`: the RSA256 private key corresponding to the specified organization.
- `COMMONWELL_CERTIFICATE`: the public certificate/key corresponding to the private key.
- `DOCUMENT_PATIENT_FIRST_NAME`: the first name of a patient created along with the sandbox that has a document associated
- `DOCUMENT_PATIENT_LAST_NAME`: their last name
- `DOCUMENT_PATIENT_DATE_OF_BIRTH`: their date of birth on the format YYYY-MM-DD
- `DOCUMENT_PATIENT_GENDER`: their gender (M|F)
- `DOCUMENT_PATIENT_ZIP`: their address zip code
- `DOCUMENT_CONTRIBUTION_ORGANIZATION_ID`: organization suffix for the document contribution flow (usually in the format
  "2.dddddd", with 'd' being a digit)
<<<<<<< HEAD
- `DOCUMENT_CONTRIBUTION_PATIENT_FIRST_NAME`: the first name of the patient to be created on the Øorganization used for the
=======
- `DOCUMENT_CONTRIBUTION_PATIENT_FIRST_NAME`: the first name of the patient to be created on the organization used for the
>>>>>>> 7ab87b3d
  document contribution flow - same for the properties below [optional, defaults to the same name from the document patient
  above]
- `DOCUMENT_CONTRIBUTION_PATIENT_LAST_NAME`
- `DOCUMENT_CONTRIBUTION_PATIENT_DATE_OF_BIRTH`
- `DOCUMENT_CONTRIBUTION_PATIENT_GENDER`
- `DOCUMENT_CONTRIBUTION_PATIENT_ZIP`

flow - must exist on the sandbox organization

Example file content looks like:

```
COMMONWELL_ORG_NAME=Metriport
COMMONWELL_OID=2.16.840.1.113883.3.9621
COMMONWELL_SANDBOX_ORG_NAME=Metriport-OrgA-1620
COMMONWELL_SANDBOX_OID=2.16.840.1.113883.3.3330.8889429.1620.1
COMMONWELL_MEMBER_OID=1.3.6.1.4.1.18.12.29.2022.945
COMMONWELL_PRIVATE_KEY="-----BEGIN PRIVATE KEY-----
fkadsjhfhdsakjfhdsakhfkdsahfadshfkhdsfhdsakfdhafkashdfkjhalsdkjf
-----END PRIVATE KEY-----"
COMMONWELL_CERTIFICATE="-----BEGIN CERTIFICATE-----
asdlkfjladsjflkjdaslkfjdsafjadslfjasdlkfjdsaklfjdkalfjdslfjalkjs
-----END CERTIFICATE-----"
DOCUMENT_PATIENT_FIRST_NAME="Stephen"
DOCUMENT_PATIENT_LAST_NAME="Pujols1234"
DOCUMENT_PATIENT_DATE_OF_BIRTH="1955-10-23"
DOCUMENT_PATIENT_GENDER="M"
DOCUMENT_PATIENT_ZIP="62732"
# This is optional, if not set the runner will attempt to create the patient above on the sandbox org
DOCUMENT_CONTRIBUTION_PATIENT_ID=<patient-id>%5E%5E%5Eurn%3aoid%3a<org-id>
```

After the file is created, you can run execute following command on your terminal to run the program:

`cw-cert-runner --env-file "/path/to/created/env/file/.env"`

## Options

`--env-file <file-path>`

Absolute path to the .env file containing required config.

`-V, --version`

Output the version number.

`-h, --help`

Display help for command.

## Development

`npm run build`: builds the package

`npm start`: runs the local code pointing to `./.env`

(optionally) `npm run install-local`: installs the package globally from the local source

```
            ,▄,
          ▄▓███▌
      ▄▀╙   ▀▓▀    ²▄
    ▄└               ╙▌
  ,▀                   ╨▄
  ▌                     ║
                         ▌
                         ▌
,▓██▄                 ╔███▄
╙███▌                 ▀███▀
    ▀▄
      ▀╗▄         ,▄
         '╙▀▀▀▀▀╙''


      by Metriport Inc.

```<|MERGE_RESOLUTION|>--- conflicted
+++ resolved
@@ -31,11 +31,7 @@
 - `DOCUMENT_PATIENT_ZIP`: their address zip code
 - `DOCUMENT_CONTRIBUTION_ORGANIZATION_ID`: organization suffix for the document contribution flow (usually in the format
   "2.dddddd", with 'd' being a digit)
-<<<<<<< HEAD
-- `DOCUMENT_CONTRIBUTION_PATIENT_FIRST_NAME`: the first name of the patient to be created on the Øorganization used for the
-=======
 - `DOCUMENT_CONTRIBUTION_PATIENT_FIRST_NAME`: the first name of the patient to be created on the organization used for the
->>>>>>> 7ab87b3d
   document contribution flow - same for the properties below [optional, defaults to the same name from the document patient
   above]
 - `DOCUMENT_CONTRIBUTION_PATIENT_LAST_NAME`
