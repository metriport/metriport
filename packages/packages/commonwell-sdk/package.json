{
  "name": "@metriport/commonwell-sdk",
  "version": "4.3.3",
  "description": "SDK to simplify CommonWell API integration - by Metriport Inc.",
  "author": "Metriport Inc. <contact@metriport.com>",
  "homepage": "https://metriport.com/",
  "license": "MIT",
  "main": "lib/index.js",
  "typings": "lib/index.d.ts",
  "directories": {
    "lib": "lib",
    "test": "__tests__"
  },
  "files": [
    "lib"
  ],
  "publishConfig": {
    "access": "public"
  },
  "repository": {
    "url": "https://github.com/metriport/metriport.git",
    "type": "git",
    "directory": "packages/packages/commonwell-sdk"
  },
  "scripts": {
    "tsc": "tsc",
    "build": "tsc -p .",
    "build:cloud": "npm run build",
    "typecheck": "tsc --noEmit",
    "lint": "npx eslint . --ext .ts",
    "lint-fix": "npm run lint --fix",
    "prettier-fix": "npx prettier '**/*.ts' --write",
    "test": "echo \"No test specified yet\""
  },
  "bugs": {
    "url": "https://github.com/metriport/metriport/issues"
  },
  "dependencies": {
    "axios": "^1.3.5",
    "http-status": "^1.6.2",
    "jsonwebtoken": "^9.0.0",
    "zod": "^3.20.2"
  },
  "devDependencies": {
    "@types/jsonwebtoken": "^9.0.0",
    "@types/node": "^18.11.18",
    "@typescript-eslint/eslint-plugin": "^5.48.2",
    "@typescript-eslint/parser": "^5.48.2",
    "eslint": "^8.32.0",
    "eslint-config-prettier": "^8.6.0",
    "prettier": "^2.8.3",
    "typescript": "^4.9.5"
<<<<<<< HEAD
  }
=======
  },
  "gitHead": "311f4ba08192472543a5d8d606af79edd6779bab"
>>>>>>> 9eb2ba3d
}<|MERGE_RESOLUTION|>--- conflicted
+++ resolved
@@ -50,10 +50,5 @@
     "eslint-config-prettier": "^8.6.0",
     "prettier": "^2.8.3",
     "typescript": "^4.9.5"
-<<<<<<< HEAD
   }
-=======
-  },
-  "gitHead": "311f4ba08192472543a5d8d606af79edd6779bab"
->>>>>>> 9eb2ba3d
 }