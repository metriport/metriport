--- conflicted
+++ resolved
@@ -1,10 +1,6 @@
 {
   "name": "@metriport/commonwell-sdk",
-<<<<<<< HEAD
-  "version": "2.1.0-alpha.6",
-=======
-  "version": "2.1.0-alpha.2",
->>>>>>> 4261970f
+  "version": "2.1.0-alpha.10",
   "description": "SDK to simplify CommonWell API integration - by Metriport Inc.",
   "author": "Metriport Inc. <contact@metriport.com>",
   "homepage": "https://metriport.com/",
