import { EnvType } from "../lib/env-type";
import { IHEGatewayProps } from "./ihe-gateway-config";

export type ConnectWidgetConfig = {
  stackName: string;
  region: string;
  subdomain: string;
  host: string;
  domain: string;
};

export type CWCoverageEnhancementConfig = {
  managementUrl: string;
  codeChallengeNotificationUrl: string;
};

export type EnvConfig = {
  stackName: string;
  secretsStackName: string;
  region: string;
  secretReplicaRegion?: string;
  host: string; // DNS Zone
  domain: string; // Base domain
  subdomain: string; // API subdomain
  authSubdomain: string; // Authentication subdomain
  dbName: string;
  dbUsername: string;
  loadBalancerDnsName: string;
  apiGatewayUsagePlanId?: string; // optional since we need to create the stack first, then update this and redeploy
  usageReportUrl?: string;
  fhirServerUrl: string;
  fhirServerQueueUrl?: string;
  systemRootOID: string;
  generalBucketName: string;
  medicalDocumentsBucketName: string;
  medicalDocumentsUploadBucketName: string;
  fhirConverterBucketName?: string;
  analyticsSecretNames?: {
    POST_HOG_API_KEY: string;
  };
  locationService?: {
    stackName: string;
    placeIndexName: string;
    placeIndexRegion: string;
  };
  carequality?: {
    secretNames?: {
<<<<<<< HEAD
      CQ_API_KEY?: string;
      CQ_URLS_TO_EXCLUDE?: string;
=======
      CQ_MANAGEMENT_API_KEY: string;
      CQ_ORG_PRIVATE_KEY: string;
      CQ_ORG_CERTIFICATE: string;
      CQ_ORG_PRIVATE_KEY_PASSWORD: string;
>>>>>>> acf05e6b
    };
    envVars?: {
      CQ_ORG_DETAILS?: string;
    };
  };
  commonwell: {
    coverageEnhancement?: CWCoverageEnhancementConfig;
    envVars: {
      CW_MEMBER_NAME: string;
      CW_MEMBER_OID: string;
      CW_GATEWAY_ENDPOINT: string;
      CW_GATEWAY_AUTHORIZATION_SERVER_ENDPOINT: string;
      CW_TECHNICAL_CONTACT_NAME: string;
      CW_TECHNICAL_CONTACT_TITLE: string;
      CW_TECHNICAL_CONTACT_EMAIL: string;
      CW_TECHNICAL_CONTACT_PHONE: string;
    };
  };
  // Secret props should be in upper case because they become env vars for ECS
  providerSecretNames: {
    CRONOMETER_CLIENT_ID: string;
    CRONOMETER_CLIENT_SECRET: string;
    DEXCOM_CLIENT_ID: string;
    DEXCOM_CLIENT_SECRET: string;
    FITBIT_CLIENT_ID: string;
    FITBIT_CLIENT_SECRET: string;
    FITBIT_SUBSCRIBER_VERIFICATION_CODE: string;
    GARMIN_CONSUMER_KEY: string;
    GARMIN_CONSUMER_SECRET: string;
    GOOGLE_CLIENT_ID: string;
    GOOGLE_CLIENT_SECRET: string;
    OURA_CLIENT_ID: string;
    OURA_CLIENT_SECRET: string;
    WITHINGS_CLIENT_ID: string;
    WITHINGS_CLIENT_SECRET: string;
    WHOOP_CLIENT_ID: string;
    WHOOP_CLIENT_SECRET: string;
    TENOVI_AUTH_HEADER: string;
  };
  // Secret props should be in upper case because they become env vars for ECS
  cwSecretNames: {
    // TODO 1195 Either remove or re-enable this and finish building it
    // CW_MANAGEMENT_CREDS?: string;
    CW_ORG_PRIVATE_KEY: string;
    CW_ORG_CERTIFICATE: string;
    CW_MEMBER_PRIVATE_KEY: string;
    CW_MEMBER_CERTIFICATE: string;
    CW_GATEWAY_AUTHORIZATION_CLIENT_ID: string;
    CW_GATEWAY_AUTHORIZATION_CLIENT_SECRET: string;
  };
  iheGateway?: IHEGatewayProps;
  sentryDSN?: string; // API's Sentry DSN
  lambdasSentryDSN?: string;
  slack?: {
    SLACK_ALERT_URL?: string;
    SLACK_NOTIFICATION_URL?: string;
    workspaceId: string;
    alertsChannelId: string;
  };
  docQueryChecker?: {
    /**
     * UTC-based: "Minutes Hours Day-of-month Month Day-of-week Year"
     * @see: https://docs.aws.amazon.com/eventbridge/latest/userguide/eb-cron-expressions.html
     * @see: https://docs.aws.amazon.com/lambda/latest/dg/services-cloudwatchevents-expressions.html
     */
    scheduleExpressions: string | string[];
  };
} & (
  | {
      environmentType: EnvType.staging | EnvType.production;
      connectWidget: ConnectWidgetConfig;
      connectWidgetUrl?: never;
      sandboxSeedDataBucketName?: never;
    }
  | {
      environmentType: EnvType.sandbox;
      connectWidget?: never;
      connectWidgetUrl: string;
      sandboxSeedDataBucketName: string;
    }
);<|MERGE_RESOLUTION|>--- conflicted
+++ resolved
@@ -45,15 +45,11 @@
   };
   carequality?: {
     secretNames?: {
-<<<<<<< HEAD
-      CQ_API_KEY?: string;
       CQ_URLS_TO_EXCLUDE?: string;
-=======
       CQ_MANAGEMENT_API_KEY: string;
       CQ_ORG_PRIVATE_KEY: string;
       CQ_ORG_CERTIFICATE: string;
       CQ_ORG_PRIVATE_KEY_PASSWORD: string;
->>>>>>> acf05e6b
     };
     envVars?: {
       CQ_ORG_DETAILS?: string;
