import { EnvType } from "../lib/env-type";
import { IHEGatewayProps } from "./ihe-gateway-config";

export type ConnectWidgetConfig = {
  stackName: string;
  region: string;
  subdomain: string;
  host: string;
  domain: string;
};

export type CWCoverageEnhancementConfig = {
  managementUrl: string;
  codeChallengeNotificationUrl: string;
};

export type EnvConfig = {
  stackName: string;
  secretsStackName: string;
  region: string;
  secretReplicaRegion?: string;
  host: string; // DNS Zone
  domain: string; // Base domain
  subdomain: string; // API subdomain
  authSubdomain: string; // Authentication subdomain
  dbName: string;
  dbUsername: string;
  loadBalancerDnsName: string;
  apiGatewayUsagePlanId?: string; // optional since we need to create the stack first, then update this and redeploy
  usageReportUrl?: string;
  fhirServerUrl: string;
  fhirServerQueueUrl?: string;
  systemRootOID: string;
  systemRootOrgName: string;
  generalBucketName: string;
  medicalDocumentsBucketName: string;
  medicalDocumentsUploadBucketName: string;
  fhirConverterBucketName?: string;
  analyticsSecretNames?: {
    POST_HOG_API_KEY: string;
  };
  locationService?: {
    stackName: string;
    placeIndexName: string;
    placeIndexRegion: string;
  };
  carequality?: {
    secretNames?: {
      CQ_MANAGEMENT_API_KEY: string;
      CQ_ORG_PRIVATE_KEY: string;
      CQ_ORG_CERTIFICATE: string;
      CQ_ORG_PRIVATE_KEY_PASSWORD: string;
    };
    envVars?: {
      CQ_ORG_URLS?: string;
      CQ_URLS_TO_EXCLUDE?: string;
    };
  };
  commonwell: {
    coverageEnhancement?: CWCoverageEnhancementConfig;
    envVars: {
      CW_MEMBER_NAME: string;
      CW_MEMBER_OID: string;
      CW_GATEWAY_ENDPOINT: string;
      CW_GATEWAY_AUTHORIZATION_SERVER_ENDPOINT: string;
      CW_TECHNICAL_CONTACT_NAME: string;
      CW_TECHNICAL_CONTACT_TITLE: string;
      CW_TECHNICAL_CONTACT_EMAIL: string;
      CW_TECHNICAL_CONTACT_PHONE: string;
    };
  };
  // Secret props should be in upper case because they become env vars for ECS
  providerSecretNames: {
    CRONOMETER_CLIENT_ID: string;
    CRONOMETER_CLIENT_SECRET: string;
    DEXCOM_CLIENT_ID: string;
    DEXCOM_CLIENT_SECRET: string;
    FITBIT_CLIENT_ID: string;
    FITBIT_CLIENT_SECRET: string;
    FITBIT_SUBSCRIBER_VERIFICATION_CODE: string;
    GARMIN_CONSUMER_KEY: string;
    GARMIN_CONSUMER_SECRET: string;
    GOOGLE_CLIENT_ID: string;
    GOOGLE_CLIENT_SECRET: string;
    OURA_CLIENT_ID: string;
    OURA_CLIENT_SECRET: string;
    WITHINGS_CLIENT_ID: string;
    WITHINGS_CLIENT_SECRET: string;
    WHOOP_CLIENT_ID: string;
    WHOOP_CLIENT_SECRET: string;
    TENOVI_AUTH_HEADER: string;
  };
  // Secret props should be in upper case because they become env vars for ECS
  cwSecretNames: {
    // TODO 1195 Either remove or re-enable this and finish building it
    // CW_MANAGEMENT_CREDS?: string;
    CW_ORG_PRIVATE_KEY: string;
    CW_ORG_CERTIFICATE: string;
    CW_MEMBER_PRIVATE_KEY: string;
    CW_MEMBER_CERTIFICATE: string;
    CW_GATEWAY_AUTHORIZATION_CLIENT_ID: string;
    CW_GATEWAY_AUTHORIZATION_CLIENT_SECRET: string;
  };
<<<<<<< HEAD
  iheGateway?: {
    vpcId: string;
    certArn: string;
    ownershipVerificationCertArn: string;
    subdomain: string; // Subdomain for IHE integrations
    snsTopicArn?: string;
    trustStoreBucketName: string;
    trustStoreKey: string;
  };
=======
  iheGateway?: IHEGatewayProps;
>>>>>>> 01699903
  sentryDSN?: string; // API's Sentry DSN
  lambdasSentryDSN?: string;
  slack?: {
    SLACK_ALERT_URL?: string;
    SLACK_NOTIFICATION_URL?: string;
    workspaceId: string;
    alertsChannelId: string;
  };
  docQueryChecker?: {
    /**
     * UTC-based: "Minutes Hours Day-of-month Month Day-of-week Year"
     * @see: https://docs.aws.amazon.com/eventbridge/latest/userguide/eb-cron-expressions.html
     * @see: https://docs.aws.amazon.com/lambda/latest/dg/services-cloudwatchevents-expressions.html
     */
    scheduleExpressions: string | string[];
  };
} & (
  | {
      environmentType: EnvType.staging | EnvType.production;
      connectWidget: ConnectWidgetConfig;
      connectWidgetUrl?: never;
      sandboxSeedDataBucketName?: never;
    }
  | {
      environmentType: EnvType.sandbox;
      connectWidget?: never;
      connectWidgetUrl: string;
      sandboxSeedDataBucketName: string;
    }
);<|MERGE_RESOLUTION|>--- conflicted
+++ resolved
@@ -101,19 +101,7 @@
     CW_GATEWAY_AUTHORIZATION_CLIENT_ID: string;
     CW_GATEWAY_AUTHORIZATION_CLIENT_SECRET: string;
   };
-<<<<<<< HEAD
-  iheGateway?: {
-    vpcId: string;
-    certArn: string;
-    ownershipVerificationCertArn: string;
-    subdomain: string; // Subdomain for IHE integrations
-    snsTopicArn?: string;
-    trustStoreBucketName: string;
-    trustStoreKey: string;
-  };
-=======
   iheGateway?: IHEGatewayProps;
->>>>>>> 01699903
   sentryDSN?: string; // API's Sentry DSN
   lambdasSentryDSN?: string;
   slack?: {
