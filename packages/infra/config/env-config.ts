import { CqDirectorySimplifiedOrg } from "@metriport/shared/interface/external/carequality/directory/simplified-org";
import { EnvType } from "../lib/env-type";
import { RDSAlarmThresholds } from "./aws/rds";
import { Hl7NotificationConfig } from "./hl7-notification-config";
import { IHEGatewayProps } from "./ihe-gateway-config";
import { OpenSearchConnectorConfig } from "./open-search-config";
import { PatientImportProps } from "./patient-import";

export type ConnectWidgetConfig = {
  stackName: string;
  region: string;
  subdomain: string;
  host: string;
  domain: string;
};

export type CWCoverageEnhancementConfig = {
  managementUrl: string;
  codeChallengeNotificationUrl: string;
};

type EnvConfigBase = {
  environmentType: EnvType;
  stackName: string;
  secretsStackName: string;
  region: string;
  secretReplicaRegion?: string;
  host: string; // DNS Zone
  domain: string; // Base domain
  subdomain: string; // API subdomain
  authSubdomain: string; // Authentication subdomain
  apiDatabase: {
    /**
     * The name of the database.
     */
    name: string;
    /**
     * The API username to connect to the database.
     */
    username: string;

    /**
     * From CDK: A preferred maintenance window day/time range. Should be specified as a range ddd:hh24:mi-ddd:hh24:mi (24H Clock UTC).
     *
     * Example: 'Sun:23:45-Mon:00:15'.
     *
     * Must be at least 30 minutes long.
     *
     * @see: https://docs.aws.amazon.com/AmazonRDS/latest/AuroraUserGuide/USER_UpgradeDBInstance.Maintenance.html#Concepts.DBMaintenance
     */
    maintenanceWindow: string;
    /**
     * From CDK: The minimum number of Aurora capacity units (ACUs) for a DB instance in an Aurora Serverless v2 cluster.
     *
     * You can specify ACU values in half-step increments, such as 8, 8.5, 9, and so on. The smallest value that you can use is 0.5.
     *
     * @see — http://docs.aws.amazon.com/AWSCloudFormation/latest/UserGuide/aws-properties-rds-dbcluster-serverlessv2scalingconfiguration.html#cfn-rds-dbcluster-serverlessv2scalingconfiguration-mincapacity
     */
    minCapacity: number;
    /**
     * From CDK: The maximum number of Aurora capacity units (ACUs) for a DB instance in an Aurora Serverless v2 cluster.
     *
     * You can specify ACU values in half-step increments, such as 40, 40.5, 41, and so on. The largest value that you can use is 128.
     *
     * The maximum capacity must be higher than 0.5 ACUs. For more information, see Choosing the maximum Aurora Serverless v2 capacity setting for a cluster in the Amazon Aurora User Guide.
     *
     * @see — http://docs.aws.amazon.com/AWSCloudFormation/latest/UserGuide/aws-properties-rds-dbcluster-serverlessv2scalingconfiguration.html#cfn-rds-dbcluster-serverlessv2scalingconfiguration-maxcapacity
     */
    maxCapacity: number;
    /**
     * The minimum duration in milliseconds for a slow log to be recorded.
     *
     * If not present, slow logs will not be recorded.
     *
     * @see: https://docs.aws.amazon.com/AmazonRDS/latest/AuroraUserGuide/AuroraPostgreSQL.Reference.ParameterGroups.html#AuroraPostgreSQL.Reference.Parameters.Cluster
     */
    minSlowLogDurationInMs?: number;
    /**
     * The thresholds for the RDS alarms.
     */
    alarmThresholds: RDSAlarmThresholds;
    /**
     * Sequelize DB pool settings.
     */
    poolSettings: {
      /**
       * Maximum number of connections in pool. Default is 5.
       * It should be lower than the DB's max connections.
       * For Aurora Serverless v2, that's tied to `maxCapacity`.
       * @see https://docs.aws.amazon.com/AmazonRDS/latest/AuroraUserGuide/aurora-serverless-v2.setting-capacity.html#aurora-serverless-v2.max-connections
       */
      max: number;
      /**
       * Minimum number of connections in pool. Default is 0.
       * @see https://docs.aws.amazon.com/AmazonRDS/latest/AuroraUserGuide/aurora-serverless-v2.setting-capacity.html#aurora-serverless-v2.max-connections
       */
      min: number;
      /** The maximum time, in milliseconds, that pool will try to get connection before throwing error. */
      acquire: number;
      /** The maximum time, in milliseconds, that a connection can be idle before being released. */
      idle: number;
    };
  };
  loadBalancerDnsName: string;
  /**
   * Introduced when we had to recreate the Fargate service, so we could keep using the existing log group.
   */
  logArn: string;
  apiGatewayUsagePlanId?: string; // optional since we need to create the stack first, then update this and redeploy
  propelAuth: {
    authUrl: string;
    publicKey: string;
    secrets: {
      PROPELAUTH_API_KEY: string;
    };
  };
  usageReportUrl?: string;
  fhirServerUrl: string;
  termServerUrl?: string;
  fhirServerQueueUrl?: string;
  systemRootOID: string;
  systemRootOrgName: string;
  generalBucketName: string;
  medicalDocumentsBucketName: string;
  medicalDocumentsUploadBucketName: string;
  pharmacyConversionBucketName: string;
  surescriptsReplicaBucketName: string;
  ehrResponsesBucketName?: string;
  ehrBundleBucketName: string;
  iheResponsesBucketName: string;
  iheParsedResponsesBucketName: string;
  iheRequestsBucketName: string;
  fhirConverterBucketName?: string;
  analyticsSecretNames: {
    POST_HOG_API_KEY_SECRET: string;
  };
  locationService?: {
    stackName: string;
    placeIndexName: string;
    placeIndexRegion: string;
  };
  bedrock?: {
    modelId: string;
    region: string;
    anthropicVersion: string;
  };
  openSearch: OpenSearchConnectorConfig;
  carequality?: {
    roUsername: string;
    secretNames: {
      CQ_MANAGEMENT_API_KEY: string;
      CQ_ORG_PRIVATE_KEY: string;
      CQ_ORG_CERTIFICATE: string;
      CQ_ORG_CERTIFICATE_INTERMEDIATE: string;
      CQ_ORG_PRIVATE_KEY_PASSWORD: string;
    };
    envVars?: {
      CQ_ORG_URLS?: string;
      CQ_URLS_TO_EXCLUDE?: string;
      CQ_ADDITIONAL_ORGS?: CqDirectorySimplifiedOrg[];
    };
  };
  commonwell: {
    coverageEnhancement?: CWCoverageEnhancementConfig;
    envVars: {
      CW_MEMBER_NAME: string;
      CW_MEMBER_OID: string;
      CW_GATEWAY_ENDPOINT: string;
      CW_GATEWAY_AUTHORIZATION_SERVER_ENDPOINT: string;
      CW_TECHNICAL_CONTACT_NAME: string;
      CW_TECHNICAL_CONTACT_TITLE: string;
      CW_TECHNICAL_CONTACT_EMAIL: string;
      CW_TECHNICAL_CONTACT_PHONE: string;
    };
  };
  // Secret props should be in upper case because they become env vars for ECS
  providerSecretNames: {
    CRONOMETER_CLIENT_ID: string;
    CRONOMETER_CLIENT_SECRET: string;
    DEXCOM_CLIENT_ID: string;
    DEXCOM_CLIENT_SECRET: string;
    FITBIT_CLIENT_ID: string;
    FITBIT_CLIENT_SECRET: string;
    FITBIT_SUBSCRIBER_VERIFICATION_CODE: string;
    GARMIN_CONSUMER_KEY: string;
    GARMIN_CONSUMER_SECRET: string;
    GOOGLE_CLIENT_ID: string;
    GOOGLE_CLIENT_SECRET: string;
    OURA_CLIENT_ID: string;
    OURA_CLIENT_SECRET: string;
    WITHINGS_CLIENT_ID: string;
    WITHINGS_CLIENT_SECRET: string;
    WHOOP_CLIENT_ID: string;
    WHOOP_CLIENT_SECRET: string;
    TENOVI_AUTH_HEADER: string;
  };
  // TODO move this under `commonwell`
  // Secret props should be in upper case because they become env vars for ECS
  cwSecretNames: {
    CW_ORG_PRIVATE_KEY: string;
    CW_ORG_CERTIFICATE: string;
    CW_MEMBER_PRIVATE_KEY: string;
    CW_MEMBER_CERTIFICATE: string;
    CW_GATEWAY_AUTHORIZATION_CLIENT_ID: string;
    CW_GATEWAY_AUTHORIZATION_CLIENT_SECRET: string;
  };
  iheGateway?: IHEGatewayProps;
  patientImport: PatientImportProps;
  canvas?: {
    secretNames: {
      CANVAS_CLIENT_ID: string;
      CANVAS_CLIENT_SECRET: string;
      CANVAS_ENVIRONMENT: string;
    };
  };
  sentryDSN?: string; // API's Sentry DSN
  lambdasSentryDSN?: string;
  slack: {
    SLACK_ALERT_URL: string;
    SLACK_NOTIFICATION_URL: string;
    SLACK_SENSITIVE_DATA_URL?: string;
    workspaceId: string;
    alertsChannelId: string;
  };
  acmCertMonitor: {
    /**
     * UTC-based: "Minutes Hours Day-of-month Month Day-of-week Year"
     * @see: https://docs.aws.amazon.com/eventbridge/latest/userguide/eb-cron-expressions.html
     * @see: https://docs.aws.amazon.com/lambda/latest/dg/services-cloudwatchevents-expressions.html
     */
    scheduleExpressions: string | string[];
    heartbeatUrl: string;
  };
  docQueryChecker?: {
    /**
     * UTC-based: "Minutes Hours Day-of-month Month Day-of-week Year"
     * @see: https://docs.aws.amazon.com/eventbridge/latest/userguide/eb-cron-expressions.html
     * @see: https://docs.aws.amazon.com/lambda/latest/dg/services-cloudwatchevents-expressions.html
     */
    scheduleExpressions: string | string[];
  };
  cqDirectoryRebuilder?: {
    scheduleExpressions: string | string[];
    heartbeatUrl?: string;
  };
  ehrIntegration?: {
    athenaHealth: {
      env: string;
      secrets: {
        EHR_ATHENA_CLIENT_KEY: string;
        EHR_ATHENA_CLIENT_SECRET: string;
      };
    };
    elation: {
      env: string;
      secrets: {
        EHR_ELATION_CLIENT_KEY_AND_SECRET_MAP: string;
      };
    };
    canvas: {
      secrets: {
        EHR_CANVAS_CLIENT_KEY_AND_SECRET_MAP: string;
      };
    };
    healthie: {
      env: string;
      secrets: {
        EHR_HEALTHIE_API_KEY_MAP: string;
      };
    };
    eclinicalworks: {
      env: string;
    };
  };
  surescripts?: {
    surescriptsSenderId: string;
    surescriptsReceiverId: string;
    surescriptsHost: string;
    secrets: {
      SURESCRIPTS_SFTP_SENDER_PASSWORD: string;
      SURESCRIPTS_SFTP_PUBLIC_KEY: string;
      SURESCRIPTS_SFTP_PRIVATE_KEY: string;
    };
  };
  jobs: {
<<<<<<< HEAD
    roUsername: string;
=======
>>>>>>> f4ce4573
    startPatientJobsSchedulerScheduleExpression: string;
    startPatientJobsSchedulerUrl: string;
  };
};

export type EnvConfigNonSandbox = EnvConfigBase & {
  environmentType: EnvType.staging | EnvType.production;
  dashUrl: string;
  ehrDashUrl: string;
  // TODO 1672 remove this when we remove the old lambda that relies on Puppeteer
  fhirToMedicalLambda: {
    nodeRuntimeArn: string;
  };
  connectWidget: ConnectWidgetConfig;
  engineeringCxId: string;
  hl7Notification: Hl7NotificationConfig;
};

export type EnvConfigSandbox = EnvConfigBase & {
  environmentType: EnvType.sandbox;
  connectWidgetUrl: string;
  sandboxSeedDataBucketName: string;
  engineeringCxId?: never;
  hl7Notification?: never;
};

export type EnvConfig = EnvConfigSandbox | EnvConfigNonSandbox;<|MERGE_RESOLUTION|>--- conflicted
+++ resolved
@@ -283,10 +283,6 @@
     };
   };
   jobs: {
-<<<<<<< HEAD
-    roUsername: string;
-=======
->>>>>>> f4ce4573
     startPatientJobsSchedulerScheduleExpression: string;
     startPatientJobsSchedulerUrl: string;
   };
