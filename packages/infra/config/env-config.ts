import { EnvType } from "../lib/env-type";

export type ConnectWidgetConfig = {
  stackName: string;
  region: string;
  subdomain: string;
  host: string;
  domain: string;
};

export type EnvConfig = {
  stackName: string;
  secretsStackName: string;
  region: string;
  secretReplicaRegion?: string;
  host: string; // DNS Zone
  domain: string; // Base domain
  subdomain: string; // API subdomain
  authSubdomain: string; // Authentication subdomain
  dbName: string;
  dbUsername: string;
  loadBalancerDnsName?: string;
  usageReportUrl?: string;
  fhirServerUrl: string;
  fhirServerQueueUrl?: string;
  systemRootOID: string;
  medicalDocumentsBucketName: string;
  fhirConverterBucketName?: string;
  analyticsSecretNames?: {
    POST_HOG_API_KEY: string;
  };
  commonwell: {
    CW_MEMBER_NAME: string;
    CW_MEMBER_OID: string;
    CW_GATEWAY_ENDPOINT: string;
    CW_GATEWAY_AUTHORIZATION_SERVER_ENDPOINT: string;
    CW_TECHNICAL_CONTACT_NAME: string;
    CW_TECHNICAL_CONTACT_TITLE: string;
    CW_TECHNICAL_CONTACT_EMAIL: string;
    CW_TECHNICAL_CONTACT_PHONE: string;
  };
  providerSecretNames: {
    CRONOMETER_CLIENT_ID: string;
    CRONOMETER_CLIENT_SECRET: string;
    DEXCOM_CLIENT_ID: string;
    DEXCOM_CLIENT_SECRET: string;
    FITBIT_CLIENT_ID: string;
    FITBIT_CLIENT_SECRET: string;
    FITBIT_SUBSCRIBER_VERIFICATION_CODE: string;
    GARMIN_CONSUMER_KEY: string;
    GARMIN_CONSUMER_SECRET: string;
    GOOGLE_CLIENT_ID: string;
    GOOGLE_CLIENT_SECRET: string;
    OURA_CLIENT_ID: string;
    OURA_CLIENT_SECRET: string;
    WITHINGS_CLIENT_ID: string;
    WITHINGS_CLIENT_SECRET: string;
    WHOOP_CLIENT_ID: string;
    WHOOP_CLIENT_SECRET: string;
    TENOVI_AUTH_HEADER: string;
  };
  cwSecretNames: {
    CW_ORG_PRIVATE_KEY: string;
    CW_ORG_CERTIFICATE: string;
    CW_MEMBER_PRIVATE_KEY: string;
    CW_MEMBER_CERTIFICATE: string;
    CW_GATEWAY_AUTHORIZATION_CLIENT_ID: string;
    CW_GATEWAY_AUTHORIZATION_CLIENT_SECRET: string;
  };
  sentryDSN?: string; // API's Sentry DSN
  lambdasSentryDSN?: string;
  slack?: {
    SLACK_ALERT_URL?: string;
    SLACK_NOTIFICATION_URL?: string;
    workspaceId: string;
    alertsChannelId: string;
  };
  sidechainFHIRConverter?: {
    bucketName: string;
    url: string;
    urlBlacklist: string; // comma-separated list of URLs to be replaced, case sensitive
    wordsToRemove: string; // comma-separated list of words to be removed, case insensitive
    secretNames?: {
      SIDECHAIN_FHIR_CONVERTER_KEYS: string;
    };
  };
<<<<<<< HEAD
  fhirToCDAUrl?: string;
=======
  fhirToCDAUrl: string;
>>>>>>> 943c906f
  docQueryChecker?: {
    // "Minutes Hours Day-of-month Month Day-of-week Year"
    // See more here: https://docs.aws.amazon.com/lambda/latest/dg/services-cloudwatchevents-expressions.html
    scheduleExpressions: string | string[];
  };
} & (
  | {
      environmentType: EnvType.staging | EnvType.production;
      connectWidget: ConnectWidgetConfig;
      connectWidgetUrl?: never;
      sandboxSeedDataBucketName?: never;
    }
  | {
      environmentType: EnvType.sandbox;
      connectWidget?: never;
      connectWidgetUrl: string;
      sandboxSeedDataBucketName: string;
    }
);<|MERGE_RESOLUTION|>--- conflicted
+++ resolved
@@ -84,11 +84,7 @@
       SIDECHAIN_FHIR_CONVERTER_KEYS: string;
     };
   };
-<<<<<<< HEAD
-  fhirToCDAUrl?: string;
-=======
   fhirToCDAUrl: string;
->>>>>>> 943c906f
   docQueryChecker?: {
     // "Minutes Hours Day-of-month Month Day-of-week Year"
     // See more here: https://docs.aws.amazon.com/lambda/latest/dg/services-cloudwatchevents-expressions.html
