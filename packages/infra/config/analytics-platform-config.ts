--- conflicted
+++ resolved
@@ -4,13 +4,10 @@
     SNOWFLAKE_CREDS: string;
   };
   snowflake: {
-<<<<<<< HEAD
     warehouse: string;
     role: string;
-    integration: string;
-=======
+    integrationName: string;
     integrationUserArn: string;
     integrationExternalId: string;
->>>>>>> d0650d5d
   };
 }