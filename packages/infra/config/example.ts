import { EnvType } from "../lib/env-type";
import { EnvConfig } from "./env-config";

export const config: EnvConfig = {
  stackName: "MetriportInfraStack",
  secretsStackName: "MetriportSecretsStack",
  environmentType: EnvType.production,
  region: "us-east-1",
  host: "myhealthapp.com",
  domain: "myhealthapp.com",
  subdomain: "api",
  authSubdomain: "auth",
  dbName: "my_db",
  dbUsername: "my_db_user",
  loadBalancerDnsName: "<your-load-balancer-dns-name>",
  fhirServerUrl: "http://localhost:8888",
  systemRootOID: "2.16.840.1.113883.3.999999",
  systemRootOrgName: "Name of the Organization",
  providerSecretNames: {
    CRONOMETER_CLIENT_ID: "CRONOMETER_CLIENT_ID",
    CRONOMETER_CLIENT_SECRET: "CRONOMETER_CLIENT_SECRET",
    DEXCOM_CLIENT_ID: "DEXCOM_CLIENT_ID",
    DEXCOM_CLIENT_SECRET: "DEXCOM_CLIENT_SECRET",
    FITBIT_CLIENT_ID: "FITBIT_CLIENT_ID",
    FITBIT_CLIENT_SECRET: "FITBIT_CLIENT_SECRET",
    FITBIT_SUBSCRIBER_VERIFICATION_CODE: "FITBIT_SUBSCRIBER_VERIFICATION_CODE",
    GARMIN_CONSUMER_KEY: "GARMIN_CONSUMER_KEY",
    GARMIN_CONSUMER_SECRET: "GARMIN_CONSUMER_SECRET",
    GOOGLE_CLIENT_ID: "GOOGLE_CLIENT_ID",
    GOOGLE_CLIENT_SECRET: "GOOGLE_CLIENT_SECRET",
    OURA_CLIENT_ID: "OURA_CLIENT_ID",
    OURA_CLIENT_SECRET: "OURA_CLIENT_SECRET",
    WITHINGS_CLIENT_ID: "WITHINGS_CLIENT_ID",
    WITHINGS_CLIENT_SECRET: "WITHINGS_CLIENT_SECRET",
    WHOOP_CLIENT_ID: "WHOOP_CLIENT_ID",
    WHOOP_CLIENT_SECRET: "WHOOP_CLIENT_SECRET",
    TENOVI_AUTH_HEADER: "TENOVI_AUTH_HEADER",
  },
  cwSecretNames: {
    CW_ORG_PRIVATE_KEY: "CW_ORG_PRIVATE_KEY",
    CW_ORG_CERTIFICATE: "CW_ORG_CERTIFICATE",
    CW_MEMBER_PRIVATE_KEY: "CW_MEMBER_PRIVATE_KEY",
    CW_MEMBER_CERTIFICATE: "CW_MEMBER_CERTIFICATE",
    CW_GATEWAY_AUTHORIZATION_CLIENT_ID: "CW_GATEWAY_AUTHORIZATION_CLIENT_ID",
    CW_GATEWAY_AUTHORIZATION_CLIENT_SECRET: "CW_GATEWAY_AUTHORIZATION_CLIENT_SECRET",
  },
<<<<<<< HEAD
  iheGateway: {
    vpcId: "<your-vpc-id>",
    certArn: "<your-cert-arn>",
    ownershipVerificationCertArn: "<your-ownership-verification-cert-arn>",
    subdomain: "ihe",
    snsTopicArn: "<your-sns-topic-arn>",
    trustStoreBucketName: "<your-trust-store-bucket-name>",
    trustStoreKey: "<your-trust-store-key>",
  },
=======
  // TODO 1377 Update this
  // iheGateway: {
  //   vpcId: "<your-vpc-id>",
  //   certArn: "<your-cert-arn>",
  //   subdomain: "ihe",
  //   snsTopicArn: "<your-sns-topic-arn>",
  // },
>>>>>>> 01699903
  connectWidget: {
    stackName: "MetriportConnectInfraStack",
    region: "us-east-1",
    subdomain: "connect",
    domain: "myhealthapp.com",
    host: "myhealthapp.com",
  },
  locationService: {
    stackName: "MetriportLocationServiceStack",
    placeIndexName: "your_place_index_name",
    placeIndexRegion: "aws_region",
  },
  carequality: {
    secretNames: {
      CQ_MANAGEMENT_API_KEY: "CQ_MANAGEMENT_API_KEY",
      CQ_ORG_PRIVATE_KEY: "CQ_ORG_PRIVATE_KEY",
      CQ_ORG_CERTIFICATE: "CQ_ORG_CERTIFICATE",
      CQ_ORG_PRIVATE_KEY_PASSWORD: "CQ_ORG_PRIVATE_KEY_PASSWORD",
    },
    envVars: {
      CQ_ORG_URLS: `{"urlXCPD": "https://api.myhealthapp.com/xcpd","urlDQ": "https://api.myhealthapp.com/xca-dq","urlDR": "https://api.myhealthapp.com/xca-dr"}`,
      CQ_URLS_TO_EXCLUDE:
        "https://commonwell.com/patient-discovery-routes/,https://ehealthexchange.org/patient-discovery-routes/",
    },
  },
  commonwell: {
    envVars: {
      CW_MEMBER_NAME: "Test Org",
      CW_MEMBER_OID: "1.2.3.1.4.1.11.12.29.2022.123",
      CW_GATEWAY_ENDPOINT: "https://api.myhealthapp.com/oauth/fhir",
      CW_GATEWAY_AUTHORIZATION_SERVER_ENDPOINT:
        "https://myhealthapp.auth.us-east-1.amazoncognito.com/oauth2/token",
      CW_TECHNICAL_CONTACT_NAME: "Engineering",
      CW_TECHNICAL_CONTACT_TITLE: "Engineering",
      CW_TECHNICAL_CONTACT_EMAIL: "support@healthapp.com",
      CW_TECHNICAL_CONTACT_PHONE: "(123)-123-1234",
    },
  },
  generalBucketName: "test-bucket",
  medicalDocumentsBucketName: "test-bucket",
  medicalDocumentsUploadBucketName: "test-upload-bucket",
};
export default config;<|MERGE_RESOLUTION|>--- conflicted
+++ resolved
@@ -44,17 +44,6 @@
     CW_GATEWAY_AUTHORIZATION_CLIENT_ID: "CW_GATEWAY_AUTHORIZATION_CLIENT_ID",
     CW_GATEWAY_AUTHORIZATION_CLIENT_SECRET: "CW_GATEWAY_AUTHORIZATION_CLIENT_SECRET",
   },
-<<<<<<< HEAD
-  iheGateway: {
-    vpcId: "<your-vpc-id>",
-    certArn: "<your-cert-arn>",
-    ownershipVerificationCertArn: "<your-ownership-verification-cert-arn>",
-    subdomain: "ihe",
-    snsTopicArn: "<your-sns-topic-arn>",
-    trustStoreBucketName: "<your-trust-store-bucket-name>",
-    trustStoreKey: "<your-trust-store-key>",
-  },
-=======
   // TODO 1377 Update this
   // iheGateway: {
   //   vpcId: "<your-vpc-id>",
@@ -62,7 +51,6 @@
   //   subdomain: "ihe",
   //   snsTopicArn: "<your-sns-topic-arn>",
   // },
->>>>>>> 01699903
   connectWidget: {
     stackName: "MetriportConnectInfraStack",
     region: "us-east-1",
