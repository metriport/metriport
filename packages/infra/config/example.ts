--- conflicted
+++ resolved
@@ -63,16 +63,12 @@
   },
   carequality: {
     secretNames: {
-<<<<<<< HEAD
-      CQ_API_KEY: "CQ_API_KEY",
       CQ_URLS_TO_EXCLUDE:
         "https://commonwell.com/patient-discovery-routes/,https://ehealthexchange.org/patient-discovery-routes/",
-=======
       CQ_MANAGEMENT_API_KEY: "CQ_MANAGEMENT_API_KEY",
       CQ_ORG_PRIVATE_KEY: "CQ_ORG_PRIVATE_KEY",
       CQ_ORG_CERTIFICATE: "CQ_ORG_CERTIFICATE",
       CQ_ORG_PRIVATE_KEY_PASSWORD: "CQ_ORG_PRIVATE_KEY_PASSWORD",
->>>>>>> acf05e6b
     },
     envVars: {
       CQ_ORG_DETAILS: `{"name": "Test org","oid": "1.2.3.1.4.1.11.12.29.2022.1234","addressLine1": "123 Main St","city": "Phoenix","state": "AZ","zip": "12345","lat": "33.12345","lon": "-112.12345","urlXCPD": "https://api.myhealthapp.com/xcpd","urlDQ": "https://api.myhealthapp.com/xca-dq","urlDR": "https://api.myhealthapp.com/xca-dr","contactName": "Engineering","phone": "(123)-123-1234","email": "support@healthapp.com"}`,
