--- conflicted
+++ resolved
@@ -1,8 +1,4 @@
-<<<<<<< HEAD
-import { Stack, StackProps, CfnOutput } from "aws-cdk-lib";
-=======
 import { CfnOutput, Stack, StackProps } from "aws-cdk-lib";
->>>>>>> 1856f6c4
 import * as apig from "aws-cdk-lib/aws-apigateway";
 import * as cert from "aws-cdk-lib/aws-certificatemanager";
 import * as ec2 from "aws-cdk-lib/aws-ec2";
@@ -17,10 +13,6 @@
 interface IHEStackProps extends StackProps {
   config: EnvConfig;
   vpc: ec2.IVpc;
-<<<<<<< HEAD
-  lambdaLayers: LambdaLayers;
-=======
->>>>>>> 1856f6c4
   alarmAction: SnsAction | undefined;
 }
 
@@ -30,56 +22,14 @@
     //-------------------------------------------
     // API Gateway
     //-------------------------------------------
-<<<<<<< HEAD
-    if (!props.config.ihe?.subdomain) {
-      throw new Error("Must define subdomainmain if building the IHE stack!");
-    }
-
-    if (!props.config.ihe?.gatewayCertArn) {
-      throw new Error("Must define cert arn if building the IHE stack!");
-    }
-
-=======
     if (!props.config.iheGateway) {
       throw new Error("Must define IHE properties!");
     }
 
->>>>>>> 1856f6c4
     // get the public zone
     const publicZone = r53.HostedZone.fromLookup(this, "Zone", {
       domainName: props.config.host,
     });
-<<<<<<< HEAD
-
-    // Create the API Gateway
-    const api = new apig.RestApi(this, "IHEAPIGateway", {
-      description: "Metriport IHE Gateway",
-      defaultCorsPreflightOptions: {
-        allowOrigins: ["*"],
-        allowHeaders: ["*"],
-      },
-    });
-
-    // get the certificate form ACM
-    const certificate = cert.Certificate.fromCertificateArn(
-      this,
-      "IHECertificate",
-      props.config.ihe.gatewayCertArn
-    );
-
-    // add domain cert + record
-    const iheApiUrl = `${props.config.ihe?.subdomain}.${props.config.domain}`;
-    api.addDomainName("IHEAPIDomain", {
-      domainName: iheApiUrl,
-      certificate: certificate,
-      securityPolicy: apig.SecurityPolicy.TLS_1_2,
-    });
-    new r53.ARecord(this, "IHEAPIDomainRecord", {
-      recordName: iheApiUrl,
-      zone: publicZone,
-      target: r53.RecordTarget.fromAlias(new r53_targets.ApiGateway(api)),
-    });
-=======
 
     // Create the API Gateway
     const api = new apig.RestApi(this, "IHEAPIGateway", {
@@ -111,17 +61,12 @@
     });
 
     const lambdaLayers = setupLambdasLayers(this, true);
->>>>>>> 1856f6c4
 
     const iheLambda = createLambda({
       stack: this,
       name: "IHE",
       entry: "ihe",
-<<<<<<< HEAD
-      layers: [props.lambdaLayers.shared],
-=======
       layers: [lambdaLayers.shared],
->>>>>>> 1856f6c4
       envType: props.config.environmentType,
       envVars: {
         ...(props.config.lambdasSentryDSN ? { SENTRY_DSN: props.config.lambdasSentryDSN } : {}),
@@ -141,13 +86,12 @@
       },
     });
 
-<<<<<<< HEAD
     // Create lambdas
     const iti38Lambda = createLambda({
       stack: this,
       name: "ITI38",
       entry: "iti38",
-      layers: [props.lambdaLayers.shared],
+      layers: [lambdaLayers.shared],
       envType: props.config.environmentType,
       envVars: {
         ...(props.config.lambdasSentryDSN ? { SENTRY_DSN: props.config.lambdasSentryDSN } : {}),
@@ -160,7 +104,7 @@
       stack: this,
       name: "ITI39",
       entry: "iti39",
-      layers: [props.lambdaLayers.shared],
+      layers: [lambdaLayers.shared],
       envType: props.config.environmentType,
       envVars: {
         ...(props.config.lambdasSentryDSN ? { SENTRY_DSN: props.config.lambdasSentryDSN } : {}),
@@ -173,7 +117,7 @@
       stack: this,
       name: "ITI55",
       entry: "iti55",
-      layers: [props.lambdaLayers.shared],
+      layers: [lambdaLayers.shared],
       envType: props.config.environmentType,
       envVars: {
         ...(props.config.lambdasSentryDSN ? { SENTRY_DSN: props.config.lambdasSentryDSN } : {}),
@@ -191,8 +135,6 @@
     iti38Resource.addMethod("ANY", new apig.LambdaIntegration(iti38Lambda));
     iti39Resource.addMethod("ANY", new apig.LambdaIntegration(iti39Lambda));
     iti55Resource.addMethod("ANY", new apig.LambdaIntegration(iti55Lambda));
-=======
->>>>>>> 1856f6c4
     //-------------------------------------------
     // Output
     //-------------------------------------------
