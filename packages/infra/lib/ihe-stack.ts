import { Stack, StackProps, CfnOutput } from "aws-cdk-lib";
import * as apig from "aws-cdk-lib/aws-apigateway";
import * as cert from "aws-cdk-lib/aws-certificatemanager";
import * as ec2 from "aws-cdk-lib/aws-ec2";
import * as r53 from "aws-cdk-lib/aws-route53";
import * as r53_targets from "aws-cdk-lib/aws-route53-targets";
import { SnsAction } from "aws-cdk-lib/aws-cloudwatch-actions";
import { Construct } from "constructs";
import { EnvConfig } from "../config/env-config";
import { createLambda } from "./shared/lambda";
import { LambdaLayers } from "./shared/lambda-layers";

interface IHEStackProps extends StackProps {
  config: EnvConfig;
  vpc: ec2.IVpc;
  lambdaLayers: LambdaLayers;
  alarmAction: SnsAction | undefined;
}

export class IHEStack extends Stack {
  constructor(scope: Construct, id: string, props: IHEStackProps) {
    super(scope, id, props);
    //-------------------------------------------
    // API Gateway
    //-------------------------------------------
<<<<<<< HEAD
    if (!props.config.ihe?.subdomain) {
      throw new Error("Must define subdomainmain if building the IHE stack!");
    }

    if (!props.config.ihe?.gatewayCertArn) {
      throw new Error("Must define cert arn if building the IHE stack!");
    }

=======
    if (!props.config.iheGateway) {
      throw new Error("Must define IHE properties!");
    }

>>>>>>> 105ba1a6
    // get the public zone
    const publicZone = r53.HostedZone.fromLookup(this, "Zone", {
      domainName: props.config.host,
    });

    // Create the API Gateway
    const api = new apig.RestApi(this, "IHEAPIGateway", {
      description: "Metriport IHE Gateway",
      defaultCorsPreflightOptions: {
        allowOrigins: ["*"],
        allowHeaders: ["*"],
      },
    });

    // get the certificate form ACM
    const certificate = cert.Certificate.fromCertificateArn(
      this,
      "IHECertificate",
<<<<<<< HEAD
      props.config.ihe.gatewayCertArn
    );

    // add domain cert + record
    const iheApiUrl = `${props.config.ihe?.subdomain}.${props.config.domain}`;
=======
      props.config.iheGateway.certArn
    );

    // add domain cert + record
    const iheApiUrl = `${props.config.iheGateway?.subdomain}.${props.config.domain}`;
>>>>>>> 105ba1a6
    api.addDomainName("IHEAPIDomain", {
      domainName: iheApiUrl,
      certificate: certificate,
      securityPolicy: apig.SecurityPolicy.TLS_1_2,
    });
    new r53.ARecord(this, "IHEAPIDomainRecord", {
      recordName: iheApiUrl,
      zone: publicZone,
      target: r53.RecordTarget.fromAlias(new r53_targets.ApiGateway(api)),
    });

    const iheLambda = createLambda({
      stack: this,
      name: "IHE",
      entry: "ihe",
      layers: [props.lambdaLayers.shared],
      envType: props.config.environmentType,
      envVars: {
        ...(props.config.lambdasSentryDSN ? { SENTRY_DSN: props.config.lambdasSentryDSN } : {}),
      },
      vpc: props.vpc,
      alarmSnsAction: props.alarmAction,
    });

    const proxy = new apig.ProxyResource(this, `IHE/Proxy`, {
      parent: api.root,
      anyMethod: false,
      defaultCorsPreflightOptions: { allowOrigins: ["*"] },
    });
    proxy.addMethod("ANY", new apig.LambdaIntegration(iheLambda), {
      requestParameters: {
        "method.request.path.proxy": true,
      },
    });

<<<<<<< HEAD
    // Create lambdas
    const iti38Lambda = createLambda({
      stack: this,
      name: "ITI38",
      entry: "iti38",
      layers: [props.lambdaLayers.shared],
      envType: props.config.environmentType,
      envVars: {
        ...(props.config.lambdasSentryDSN ? { SENTRY_DSN: props.config.lambdasSentryDSN } : {}),
      },
      vpc: props.vpc,
      alarmSnsAction: props.alarmAction,
    });

    const iti39Lambda = createLambda({
      stack: this,
      name: "ITI39",
      entry: "iti39",
      layers: [props.lambdaLayers.shared],
      envType: props.config.environmentType,
      envVars: {
        ...(props.config.lambdasSentryDSN ? { SENTRY_DSN: props.config.lambdasSentryDSN } : {}),
      },
      vpc: props.vpc,
      alarmSnsAction: props.alarmAction,
    });

    const iti55Lambda = createLambda({
      stack: this,
      name: "ITI55",
      entry: "iti55",
      layers: [props.lambdaLayers.shared],
      envType: props.config.environmentType,
      envVars: {
        ...(props.config.lambdasSentryDSN ? { SENTRY_DSN: props.config.lambdasSentryDSN } : {}),
      },
      vpc: props.vpc,
      alarmSnsAction: props.alarmAction,
    });

    // Create resources for each lambda directly under the API root
    const iti38Resource = api.root.addResource("ITI38");
    const iti39Resource = api.root.addResource("ITI39");
    const iti55Resource = api.root.addResource("ITI55");

    // Add methods for each resource
    iti38Resource.addMethod("ANY", new apig.LambdaIntegration(iti38Lambda));
    iti39Resource.addMethod("ANY", new apig.LambdaIntegration(iti39Lambda));
    iti55Resource.addMethod("ANY", new apig.LambdaIntegration(iti55Lambda));
=======
>>>>>>> 105ba1a6
    //-------------------------------------------
    // Output
    //-------------------------------------------
    new CfnOutput(this, "IHEAPIGatewayUrl", {
      description: "IHE API Gateway URL",
      value: api.url,
    });
    new CfnOutput(this, "IHEAPIGatewayID", {
      description: "IHE API Gateway ID",
      value: api.restApiId,
    });
    new CfnOutput(this, "IHEAPIGatewayRootResourceID", {
      description: "IHE API Gateway Root Resource ID",
      value: api.root.resourceId,
    });
  }
}<|MERGE_RESOLUTION|>--- conflicted
+++ resolved
@@ -23,21 +23,10 @@
     //-------------------------------------------
     // API Gateway
     //-------------------------------------------
-<<<<<<< HEAD
-    if (!props.config.ihe?.subdomain) {
-      throw new Error("Must define subdomainmain if building the IHE stack!");
-    }
-
-    if (!props.config.ihe?.gatewayCertArn) {
-      throw new Error("Must define cert arn if building the IHE stack!");
-    }
-
-=======
     if (!props.config.iheGateway) {
       throw new Error("Must define IHE properties!");
     }
 
->>>>>>> 105ba1a6
     // get the public zone
     const publicZone = r53.HostedZone.fromLookup(this, "Zone", {
       domainName: props.config.host,
@@ -56,19 +45,11 @@
     const certificate = cert.Certificate.fromCertificateArn(
       this,
       "IHECertificate",
-<<<<<<< HEAD
-      props.config.ihe.gatewayCertArn
-    );
-
-    // add domain cert + record
-    const iheApiUrl = `${props.config.ihe?.subdomain}.${props.config.domain}`;
-=======
       props.config.iheGateway.certArn
     );
 
     // add domain cert + record
     const iheApiUrl = `${props.config.iheGateway?.subdomain}.${props.config.domain}`;
->>>>>>> 105ba1a6
     api.addDomainName("IHEAPIDomain", {
       domainName: iheApiUrl,
       certificate: certificate,
@@ -104,7 +85,6 @@
       },
     });
 
-<<<<<<< HEAD
     // Create lambdas
     const iti38Lambda = createLambda({
       stack: this,
@@ -154,8 +134,6 @@
     iti38Resource.addMethod("ANY", new apig.LambdaIntegration(iti38Lambda));
     iti39Resource.addMethod("ANY", new apig.LambdaIntegration(iti39Lambda));
     iti55Resource.addMethod("ANY", new apig.LambdaIntegration(iti55Lambda));
-=======
->>>>>>> 105ba1a6
     //-------------------------------------------
     // Output
     //-------------------------------------------
