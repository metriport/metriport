--- conflicted
+++ resolved
@@ -13,8 +13,6 @@
 import { createIHEGateway } from "./ihe-stack/ihe-gateway";
 import { createLambda } from "./shared/lambda";
 import * as apigwv2 from "aws-cdk-lib/aws-apigatewayv2";
-import { HttpLambdaIntegration } from "aws-cdk-lib/aws-apigatewayv2-integrations";
-import { Function as Lambda } from "aws-cdk-lib/aws-lambda";
 import { LambdaLayers, setupLambdasLayers } from "./shared/lambda-layers";
 
 interface IHEStackProps extends StackProps {
@@ -58,12 +56,11 @@
       props.config.iheGateway.ownershipVerificationCertArn
     );
 
-    // get the truststore bucket from S3
-    const bucket = s3.Bucket.fromBucketName(
-      this,
-      "TruststoreBucket",
-      props.config.iheGateway?.trustStoreBucketName
-    );
+    const trustStoreBucket = new s3.Bucket(this, "TruststoreBucket", {
+      bucketName: props.config.iheGateway?.trustStoreBucketName,
+      publicReadAccess: false,
+      encryption: s3.BucketEncryption.S3_MANAGED,
+    });
 
     const iheApiUrl = `${props.config.iheGateway?.subdomain}.${props.config.domain}`;
 
@@ -79,7 +76,7 @@
       domainName: iheApiUrl,
       certificate: certificate,
       mtls: {
-        bucket: bucket,
+        bucket: trustStoreBucket,
         key: props.config.iheGateway?.trustStoreKey,
       },
       // this ownsership cert is the whole point of this entire migration.
@@ -97,30 +94,10 @@
       },
       disableExecuteApiEndpoint: true,
     });
-    const apiRootV1 = api.root.addResource("v1");
 
     // TODO 1377 Setup WAF
 
-<<<<<<< HEAD
     new r53.ARecord(this, "IHEAPIDomainRecordv2", {
-=======
-    // get the certificate form ACM
-    const certificate = cert.Certificate.fromCertificateArn(
-      this,
-      "IHECertificate",
-      props.config.iheGateway.certArn
-    );
-
-    // add domain cert + record
-    const iheApiUrl = `${props.config.iheGateway.subdomain}.${props.config.domain}`;
-
-    api.addDomainName("IHEAPIDomain", {
-      domainName: iheApiUrl,
-      certificate: certificate,
-      securityPolicy: apig.SecurityPolicy.TLS_1_2,
-    });
-    new r53.ARecord(this, "IHEAPIDomainRecord", {
->>>>>>> 01699903
       recordName: iheApiUrl,
       zone: publicZone,
       target: r53.RecordTarget.fromAlias(
@@ -133,49 +110,20 @@
 
     const lambdaLayers = setupLambdasLayers(this, true);
 
-<<<<<<< HEAD
-    // TODO 1377 When we have the IHE GW infra in place, let's update these so lambdas get triggered by the IHE GW instead of API GW
-    const dqLambda = this.setupDocumentQueryLambda(
-=======
     const documentQueryLambda = this.setupDocumentQueryLambda(
->>>>>>> 01699903
       props,
       lambdaLayers,
       vpc,
       medicalDocumentsBucket,
       alarmSnsAction
     );
-<<<<<<< HEAD
-    const drLambda = this.setupDocumentRetrievalLambda(
-=======
     const documentRetrievalLambda = this.setupDocumentRetrievalLambda(
->>>>>>> 01699903
       props,
       lambdaLayers,
       vpc,
       medicalDocumentsBucket,
       alarmSnsAction
     );
-<<<<<<< HEAD
-    const pdLambda = this.setupPatientDiscoveryLambda(props, lambdaLayers, vpc, alarmSnsAction);
-
-    // v2
-    apigw2.addRoutes({
-      path: "/xca/dq",
-      methods: [apigwv2.HttpMethod.ANY],
-      integration: new HttpLambdaIntegration("dqIntegration", dqLambda),
-    });
-    apigw2.addRoutes({
-      path: "/xca/dr",
-      methods: [apigwv2.HttpMethod.ANY],
-      integration: new HttpLambdaIntegration("drIntegration", drLambda),
-    });
-
-    apigw2.addRoutes({
-      path: "/pd",
-      methods: [apigwv2.HttpMethod.ANY],
-      integration: new HttpLambdaIntegration("pdIntegration", pdLambda),
-=======
     const patientDiscoveryLambda = this.setupPatientDiscoveryLambda(
       props,
       lambdaLayers,
@@ -188,13 +136,12 @@
       config: props.config,
       vpc,
       zoneName: props.config.host,
-      apiResource: apiRootV1,
+      apiGateway: apigw2,
       documentQueryLambda,
       documentRetrievalLambda,
       patientDiscoveryLambda,
       medicalDocumentsBucket,
       alarmAction: alarmSnsAction,
->>>>>>> 01699903
     });
 
     //-------------------------------------------
