import { CfnOutput, Stack, StackProps } from "aws-cdk-lib";
import * as s3 from "aws-cdk-lib/aws-s3";
import * as cert from "aws-cdk-lib/aws-certificatemanager";
import { SnsAction } from "aws-cdk-lib/aws-cloudwatch-actions";
import * as ec2 from "aws-cdk-lib/aws-ec2";
// import * as r53 from "aws-cdk-lib/aws-route53";
// import * as r53_targets from "aws-cdk-lib/aws-route53-targets";
import * as sns from "aws-cdk-lib/aws-sns";
import { Construct } from "constructs";
import { EnvConfig } from "../config/env-config";
import { createLambda } from "./shared/lambda";
import { LambdaLayers, setupLambdasLayers } from "./shared/lambda-layers";
<<<<<<< HEAD
import * as apigwv2 from "aws-cdk-lib/aws-apigatewayv2";
import { HttpLambdaIntegration } from "aws-cdk-lib/aws-apigatewayv2-integrations";
import { Function as Lambda } from "aws-cdk-lib/aws-lambda";
=======
import * as s3 from "aws-cdk-lib/aws-s3";
>>>>>>> 71b4fd46

interface IHEStackProps extends StackProps {
  config: EnvConfig;
  version: string | undefined;
}

export class IHEStack extends Stack {
  constructor(scope: Construct, id: string, props: IHEStackProps) {
    super(scope, id, props);

    const vpcId = props.config.iheGateway?.vpcId;
    if (!vpcId) throw new Error("Missing VPC ID for IHE stack");
    const vpc = ec2.Vpc.fromLookup(this, "APIVpc", { vpcId });

    const alarmSnsAction = setupSlackNotifSnsTopic(this, props.config);

    //-------------------------------------------
    // API Gateway
    //-------------------------------------------
    if (!props.config.iheGateway) {
      throw new Error("Must define IHE properties!");
    }

    // get the public zone
<<<<<<< HEAD
    // const publicZone = r53.HostedZone.fromLookup(this, "Zone", {
    //   domainName: props.config.host,
    // });
=======
    const publicZone = r53.HostedZone.fromLookup(this, "Zone", {
      domainName: props.config.host,
    });

    // get the medical documents bucket
    const medicalDocumentsBucket = s3.Bucket.fromBucketName(
      this,
      "ImportedMedicalDocumentsBucket",
      props.config.medicalDocumentsBucketName
    );

    // Create the API Gateway
    const api = new apig.RestApi(this, "IHEAPIGateway", {
      description: "Metriport IHE Gateway",
      defaultCorsPreflightOptions: {
        allowOrigins: ["*"],
        allowHeaders: ["*"],
      },
    });
>>>>>>> 71b4fd46

    // get the certificate from ACM
    const certificate = cert.Certificate.fromCertificateArn(
      this,
      "IHECertificate",
      props.config.iheGateway.certArn
    );

    // get the ownership Certificate from ACM.
    const ownershipCertificate = cert.Certificate.fromCertificateArn(
      this,
      "OwnershipVerificationCertificate",
      props.config.iheGateway.ownershipVerificationCertArn
    );

    // get the truststore bucket from S3
    const bucket = s3.Bucket.fromBucketName(
      this,
      "TruststoreBucket",
      props.config.iheGateway?.trustStoreBucketName
    );

    const iheApiUrl = `${props.config.iheGateway?.subdomain}.${props.config.domain}`;

    // Create the API Gateway.
    const domainName = new apigwv2.DomainName(this, "IHEAPIDomainv2", {
      domainName: iheApiUrl,
      certificate: certificate,
<<<<<<< HEAD
      mtls: {
        bucket: bucket,
        key: props.config.iheGateway?.trustStoreKey,
      },
      // this ownsership cert is the whole point of this entire migration.
      ownershipCertificate: ownershipCertificate,
      securityPolicy: apigwv2.SecurityPolicy.TLS_1_2,
    });

    const apigw2 = new apigwv2.HttpApi(this, "IHEAPIGatewayv2", {
      defaultDomainMapping: {
        domainName: domainName,
      },
      corsPreflight: {
        allowOrigins: ["*"],
        allowHeaders: ["*"],
      },
      disableExecuteApiEndpoint: true,
    });

    // commenting out so CFN deletes
    // new r53.ARecord(this, "IHEAPIDomainRecordv2", {
    //   recordName: iheApiUrl,
    //   zone: publicZone,
    //   target: r53.RecordTarget.fromAlias(
    //     new r53_targets.ApiGatewayv2DomainProperties(
    //       domainName.regionalDomainName,
    //       domainName.regionalHostedZoneId
    //     )
    //   ),
    // });

    const lambdaLayers = setupLambdasLayers(this, true);

    // TODO 1377 When we have the IHE GW infra in place, let's update these so lambdas get triggered by the IHE GW instead of API GW
    const dqLambda = this.setupDocumentQueryLambda(props, lambdaLayers, vpc, alarmSnsAction);
    const drLambda = this.setupDocumentRetrievalLambda(props, lambdaLayers, vpc, alarmSnsAction);
    const pdLambda = this.setupPatientDiscoveryLambda(props, lambdaLayers, vpc, alarmSnsAction);

    // v2
    apigw2.addRoutes({
      path: "/xca/dq",
      methods: [apigwv2.HttpMethod.ANY],
      integration: new HttpLambdaIntegration("dqIntegration", dqLambda),
    });
    apigw2.addRoutes({
      path: "/xca/dr",
      methods: [apigwv2.HttpMethod.ANY],
      integration: new HttpLambdaIntegration("drIntegration", drLambda),
    });

    apigw2.addRoutes({
      path: "/pd",
      methods: [apigwv2.HttpMethod.ANY],
      integration: new HttpLambdaIntegration("pdIntegration", pdLambda),
    });
=======
      securityPolicy: apig.SecurityPolicy.TLS_1_2,
    });
    new r53.ARecord(this, "IHEAPIDomainRecord", {
      recordName: iheApiUrl,
      zone: publicZone,
      target: r53.RecordTarget.fromAlias(new r53_targets.ApiGateway(api)),
    });

    const lambdaLayers = setupLambdasLayers(this, true);

    // Create lambdas
    const xcaResource = api.root.addResource("xca");
    const xcpdResource = api.root.addResource("xcpd");

    // TODO 1377 When we have the IHE GW infra in place, let's update these so lambdas get triggered by the IHE GW instead of API GW
    this.setupDocumentQueryLambda(
      props,
      lambdaLayers,
      xcaResource,
      vpc,
      medicalDocumentsBucket,
      alarmSnsAction
    );
    this.setupDocumentRetrievalLambda(
      props,
      lambdaLayers,
      xcaResource,
      vpc,
      medicalDocumentsBucket,
      alarmSnsAction
    );
    this.setupPatientDiscoveryLambda(props, lambdaLayers, xcpdResource, vpc, alarmSnsAction);
>>>>>>> 71b4fd46

    //-------------------------------------------
    // Output
    //-------------------------------------------
    new CfnOutput(this, "IHEAPIGatewayID", {
      description: "IHE API Gateway ID",
      value: apigw2.apiId,
    });
    new CfnOutput(this, "IHEAPIGatewayRootResourceID", {
      description: "IHE API Gateway HTTP API ID",
      value: apigw2.httpApiId,
    });
  }

  private setupDocumentQueryLambda(
    props: IHEStackProps,
    lambdaLayers: LambdaLayers,
    vpc: ec2.IVpc,
    medicalDocumentsBucket: s3.IBucket,
    alarmSnsAction?: SnsAction | undefined
  ): Lambda {
    const documentQueryLambda = createLambda({
      stack: this,
      name: "DocumentQuery",
      entry: "document-query",
      layers: [lambdaLayers.shared],
      envType: props.config.environmentType,
      envVars: {
        MEDICAL_DOCUMENTS_BUCKET_NAME: props.config.medicalDocumentsBucketName,
        ...(props.config.lambdasSentryDSN ? { SENTRY_DSN: props.config.lambdasSentryDSN } : {}),
      },
      vpc,
      alarmSnsAction,
      version: props.version,
    });

<<<<<<< HEAD
    return documentQueryLambda;
=======
    const documentQueryResource = xcaResource.addResource("document-query");
    documentQueryResource.addMethod("ANY", new apig.LambdaIntegration(documentQueryLambda));
    medicalDocumentsBucket.grantReadWrite(documentQueryLambda);
>>>>>>> 71b4fd46
  }

  private setupDocumentRetrievalLambda(
    props: IHEStackProps,
    lambdaLayers: LambdaLayers,
    vpc: ec2.IVpc,
    medicalDocumentsBucket: s3.IBucket,
    alarmSnsAction?: SnsAction | undefined
  ): Lambda {
    const documentRetrievalLambda = createLambda({
      stack: this,
      name: "DocumentRetrieval",
      entry: "document-retrieval",
      layers: [lambdaLayers.shared],
      envType: props.config.environmentType,
      envVars: {
        MEDICAL_DOCUMENTS_BUCKET_NAME: props.config.medicalDocumentsBucketName,
        ...(props.config.lambdasSentryDSN ? { SENTRY_DSN: props.config.lambdasSentryDSN } : {}),
      },
      vpc,
      alarmSnsAction,
      version: props.version,
    });
<<<<<<< HEAD
    return documentRetrievalLambda;
=======

    const documentRetrievalResource = xcaResource.addResource("document-retrieve");
    documentRetrievalResource.addMethod("ANY", new apig.LambdaIntegration(documentRetrievalLambda));
    medicalDocumentsBucket.grantRead(documentRetrievalLambda);
>>>>>>> 71b4fd46
  }

  private setupPatientDiscoveryLambda(
    props: IHEStackProps,
    lambdaLayers: LambdaLayers,
    vpc: ec2.IVpc,
    alarmSnsAction?: SnsAction | undefined
  ): Lambda {
    const patientDiscoveryLambda = createLambda({
      stack: this,
      name: "PatientDiscovery",
      entry: "patient-discovery",
      layers: [lambdaLayers.shared],
      envType: props.config.environmentType,
      envVars: {
        API_URL: props.config.loadBalancerDnsName,
        ...(props.config.lambdasSentryDSN ? { SENTRY_DSN: props.config.lambdasSentryDSN } : {}),
      },
      vpc,
      alarmSnsAction,
      version: props.version,
    });
    return patientDiscoveryLambda;
  }
}

function setupSlackNotifSnsTopic(stack: Stack, config: EnvConfig): SnsAction | undefined {
  if (!config.slack) return undefined;
  const topicArn = config.iheGateway?.snsTopicArn;
  if (!topicArn) throw new Error("Missing SNS topic ARN for IHE stack");

  const slackNotifSnsTopic = sns.Topic.fromTopicArn(stack, "SlackSnsTopic", topicArn);
  const alarmAction = new SnsAction(slackNotifSnsTopic);
  return alarmAction;
}<|MERGE_RESOLUTION|>--- conflicted
+++ resolved
@@ -10,13 +10,9 @@
 import { EnvConfig } from "../config/env-config";
 import { createLambda } from "./shared/lambda";
 import { LambdaLayers, setupLambdasLayers } from "./shared/lambda-layers";
-<<<<<<< HEAD
 import * as apigwv2 from "aws-cdk-lib/aws-apigatewayv2";
 import { HttpLambdaIntegration } from "aws-cdk-lib/aws-apigatewayv2-integrations";
 import { Function as Lambda } from "aws-cdk-lib/aws-lambda";
-=======
-import * as s3 from "aws-cdk-lib/aws-s3";
->>>>>>> 71b4fd46
 
 interface IHEStackProps extends StackProps {
   config: EnvConfig;
@@ -41,14 +37,32 @@
     }
 
     // get the public zone
-<<<<<<< HEAD
     // const publicZone = r53.HostedZone.fromLookup(this, "Zone", {
     //   domainName: props.config.host,
     // });
-=======
-    const publicZone = r53.HostedZone.fromLookup(this, "Zone", {
-      domainName: props.config.host,
-    });
+
+    // get the certificate from ACM
+    const certificate = cert.Certificate.fromCertificateArn(
+      this,
+      "IHECertificate",
+      props.config.iheGateway.certArn
+    );
+
+    // get the ownership Certificate from ACM.
+    const ownershipCertificate = cert.Certificate.fromCertificateArn(
+      this,
+      "OwnershipVerificationCertificate",
+      props.config.iheGateway.ownershipVerificationCertArn
+    );
+
+    // get the truststore bucket from S3
+    const bucket = s3.Bucket.fromBucketName(
+      this,
+      "TruststoreBucket",
+      props.config.iheGateway?.trustStoreBucketName
+    );
+
+    const iheApiUrl = `${props.config.iheGateway?.subdomain}.${props.config.domain}`;
 
     // get the medical documents bucket
     const medicalDocumentsBucket = s3.Bucket.fromBucketName(
@@ -56,45 +70,11 @@
       "ImportedMedicalDocumentsBucket",
       props.config.medicalDocumentsBucketName
     );
-
-    // Create the API Gateway
-    const api = new apig.RestApi(this, "IHEAPIGateway", {
-      description: "Metriport IHE Gateway",
-      defaultCorsPreflightOptions: {
-        allowOrigins: ["*"],
-        allowHeaders: ["*"],
-      },
-    });
->>>>>>> 71b4fd46
-
-    // get the certificate from ACM
-    const certificate = cert.Certificate.fromCertificateArn(
-      this,
-      "IHECertificate",
-      props.config.iheGateway.certArn
-    );
-
-    // get the ownership Certificate from ACM.
-    const ownershipCertificate = cert.Certificate.fromCertificateArn(
-      this,
-      "OwnershipVerificationCertificate",
-      props.config.iheGateway.ownershipVerificationCertArn
-    );
-
-    // get the truststore bucket from S3
-    const bucket = s3.Bucket.fromBucketName(
-      this,
-      "TruststoreBucket",
-      props.config.iheGateway?.trustStoreBucketName
-    );
-
-    const iheApiUrl = `${props.config.iheGateway?.subdomain}.${props.config.domain}`;
 
     // Create the API Gateway.
     const domainName = new apigwv2.DomainName(this, "IHEAPIDomainv2", {
       domainName: iheApiUrl,
       certificate: certificate,
-<<<<<<< HEAD
       mtls: {
         bucket: bucket,
         key: props.config.iheGateway?.trustStoreKey,
@@ -130,8 +110,20 @@
     const lambdaLayers = setupLambdasLayers(this, true);
 
     // TODO 1377 When we have the IHE GW infra in place, let's update these so lambdas get triggered by the IHE GW instead of API GW
-    const dqLambda = this.setupDocumentQueryLambda(props, lambdaLayers, vpc, alarmSnsAction);
-    const drLambda = this.setupDocumentRetrievalLambda(props, lambdaLayers, vpc, alarmSnsAction);
+    const dqLambda = this.setupDocumentQueryLambda(
+      props,
+      lambdaLayers,
+      vpc,
+      medicalDocumentsBucket,
+      alarmSnsAction
+    );
+    const drLambda = this.setupDocumentRetrievalLambda(
+      props,
+      lambdaLayers,
+      vpc,
+      medicalDocumentsBucket,
+      alarmSnsAction
+    );
     const pdLambda = this.setupPatientDiscoveryLambda(props, lambdaLayers, vpc, alarmSnsAction);
 
     // v2
@@ -151,40 +143,6 @@
       methods: [apigwv2.HttpMethod.ANY],
       integration: new HttpLambdaIntegration("pdIntegration", pdLambda),
     });
-=======
-      securityPolicy: apig.SecurityPolicy.TLS_1_2,
-    });
-    new r53.ARecord(this, "IHEAPIDomainRecord", {
-      recordName: iheApiUrl,
-      zone: publicZone,
-      target: r53.RecordTarget.fromAlias(new r53_targets.ApiGateway(api)),
-    });
-
-    const lambdaLayers = setupLambdasLayers(this, true);
-
-    // Create lambdas
-    const xcaResource = api.root.addResource("xca");
-    const xcpdResource = api.root.addResource("xcpd");
-
-    // TODO 1377 When we have the IHE GW infra in place, let's update these so lambdas get triggered by the IHE GW instead of API GW
-    this.setupDocumentQueryLambda(
-      props,
-      lambdaLayers,
-      xcaResource,
-      vpc,
-      medicalDocumentsBucket,
-      alarmSnsAction
-    );
-    this.setupDocumentRetrievalLambda(
-      props,
-      lambdaLayers,
-      xcaResource,
-      vpc,
-      medicalDocumentsBucket,
-      alarmSnsAction
-    );
-    this.setupPatientDiscoveryLambda(props, lambdaLayers, xcpdResource, vpc, alarmSnsAction);
->>>>>>> 71b4fd46
 
     //-------------------------------------------
     // Output
@@ -220,14 +178,8 @@
       alarmSnsAction,
       version: props.version,
     });
-
-<<<<<<< HEAD
+    medicalDocumentsBucket.grantReadWrite(documentQueryLambda);
     return documentQueryLambda;
-=======
-    const documentQueryResource = xcaResource.addResource("document-query");
-    documentQueryResource.addMethod("ANY", new apig.LambdaIntegration(documentQueryLambda));
-    medicalDocumentsBucket.grantReadWrite(documentQueryLambda);
->>>>>>> 71b4fd46
   }
 
   private setupDocumentRetrievalLambda(
@@ -251,14 +203,8 @@
       alarmSnsAction,
       version: props.version,
     });
-<<<<<<< HEAD
+    medicalDocumentsBucket.grantRead(documentRetrievalLambda);
     return documentRetrievalLambda;
-=======
-
-    const documentRetrievalResource = xcaResource.addResource("document-retrieve");
-    documentRetrievalResource.addMethod("ANY", new apig.LambdaIntegration(documentRetrievalLambda));
-    medicalDocumentsBucket.grantRead(documentRetrievalLambda);
->>>>>>> 71b4fd46
   }
 
   private setupPatientDiscoveryLambda(
