import { CfnOutput, Stack, StackProps } from "aws-cdk-lib";
import * as apig from "aws-cdk-lib/aws-apigateway";
import * as cert from "aws-cdk-lib/aws-certificatemanager";
import { SnsAction } from "aws-cdk-lib/aws-cloudwatch-actions";
import * as ec2 from "aws-cdk-lib/aws-ec2";
import * as r53 from "aws-cdk-lib/aws-route53";
import * as r53_targets from "aws-cdk-lib/aws-route53-targets";
import * as sns from "aws-cdk-lib/aws-sns";
import { Construct } from "constructs";
import { EnvConfig } from "../config/env-config";
import { createLambda } from "./shared/lambda";
import { LambdaLayers, setupLambdasLayers } from "./shared/lambda-layers";

interface IHEStackProps extends StackProps {
  config: EnvConfig;
  version: string | undefined;
}

export class IHEStack extends Stack {
  constructor(scope: Construct, id: string, props: IHEStackProps) {
    super(scope, id, props);

    const vpcId = props.config.iheGateway?.vpcId;
    if (!vpcId) throw new Error("Missing VPC ID for IHE stack");
    const vpc = ec2.Vpc.fromLookup(this, "APIVpc", { vpcId });

    const alarmSnsAction = setupSlackNotifSnsTopic(this, props.config);

    //-------------------------------------------
    // API Gateway
    //-------------------------------------------
    if (!props.config.iheGateway) {
      throw new Error("Must define IHE properties!");
    }

    // get the public zone
    const publicZone = r53.HostedZone.fromLookup(this, "Zone", {
      domainName: props.config.host,
    });

    // Create the API Gateway
    const api = new apig.RestApi(this, "IHEAPIGateway", {
      description: "Metriport IHE Gateway",
      defaultCorsPreflightOptions: {
        allowOrigins: ["*"],
        allowHeaders: ["*"],
      },
    });

    // get the certificate form ACM
    const certificate = cert.Certificate.fromCertificateArn(
      this,
      "IHECertificate",
      props.config.iheGateway.certArn
    );

    // add domain cert + record
    const iheApiUrl = `${props.config.iheGateway?.subdomain}.${props.config.domain}`;
    api.addDomainName("IHEAPIDomain", {
      domainName: iheApiUrl,
      certificate: certificate,
      securityPolicy: apig.SecurityPolicy.TLS_1_2,
    });
    new r53.ARecord(this, "IHEAPIDomainRecord", {
      recordName: iheApiUrl,
      zone: publicZone,
      target: r53.RecordTarget.fromAlias(new r53_targets.ApiGateway(api)),
    });

    const lambdaLayers = setupLambdasLayers(this, true);

<<<<<<< HEAD
=======
    const iheLambda = createLambda({
      stack: this,
      name: "IHE",
      entry: "ihe",
      layers: [lambdaLayers.shared],
      envType: props.config.environmentType,
      envVars: {
        ...(props.config.lambdasSentryDSN ? { SENTRY_DSN: props.config.lambdasSentryDSN } : {}),
      },
      vpc,
      alarmSnsAction,
    });

    const proxy = new apig.ProxyResource(this, `IHE/Proxy`, {
      parent: api.root,
      anyMethod: false,
      defaultCorsPreflightOptions: { allowOrigins: ["*"] },
    });
    proxy.addMethod("ANY", new apig.LambdaIntegration(iheLambda), {
      requestParameters: {
        "method.request.path.proxy": true,
      },
    });

>>>>>>> e468447f
    // Create lambdas
    const xcaResource = api.root.addResource("xca");
    const xcpdResource = api.root.addResource("xcpd");

    // TODO 1377 When we have the IHE GW infra in place, let's update these so lambdas get triggered by the IHE GW instead of API GW
    this.setupDocumentQueryLambda(props, lambdaLayers, xcaResource, vpc, alarmSnsAction);
    this.setupDocumentRetrievalLambda(props, lambdaLayers, xcaResource, vpc, alarmSnsAction);
    this.setupPatientDiscoveryLambda(props, lambdaLayers, xcpdResource, vpc, alarmSnsAction);

    //-------------------------------------------
    // Output
    //-------------------------------------------
    new CfnOutput(this, "IHEAPIGatewayUrl", {
      description: "IHE API Gateway URL",
      value: api.url,
    });
    new CfnOutput(this, "IHEAPIGatewayID", {
      description: "IHE API Gateway ID",
      value: api.restApiId,
    });
    new CfnOutput(this, "IHEAPIGatewayRootResourceID", {
      description: "IHE API Gateway Root Resource ID",
      value: api.root.resourceId,
    });
  }

  // aws region, medical documents bucket name

  private setupDocumentQueryLambda(
    props: IHEStackProps,
    lambdaLayers: LambdaLayers,
    xcaResource: apig.Resource,
    vpc: ec2.IVpc,
    alarmSnsAction?: SnsAction | undefined
  ) {
    const documentQueryLambda = createLambda({
      stack: this,
      name: "DocumentQuery",
      entry: "document-query",
      layers: [lambdaLayers.shared],
      envType: props.config.environmentType,
      envVars: {
        AWS_REGION: props.config.region,
        MEDICAL_DOCUMENTS_BUCKET_NAME: props.config.medicalDocumentsBucketName,
        ...(props.config.lambdasSentryDSN ? { SENTRY_DSN: props.config.lambdasSentryDSN } : {}),
      },
      vpc,
      alarmSnsAction,
      version: props.version,
    });

    const documentQueryResource = xcaResource.addResource("document-query");
    documentQueryResource.addMethod("ANY", new apig.LambdaIntegration(documentQueryLambda));
  }

  private setupDocumentRetrievalLambda(
    props: IHEStackProps,
    lambdaLayers: LambdaLayers,
    xcaResource: apig.Resource,
    vpc: ec2.IVpc,
    alarmSnsAction?: SnsAction | undefined
  ) {
    const documentRetrievalLambda = createLambda({
      stack: this,
      name: "DocumentRetrieval",
      entry: "document-retrieval",
      layers: [lambdaLayers.shared],
      envType: props.config.environmentType,
      envVars: {
        AWS_REGION: props.config.region,
        MEDICAL_DOCUMENTS_BUCKET_NAME: props.config.medicalDocumentsBucketName,
        ...(props.config.lambdasSentryDSN ? { SENTRY_DSN: props.config.lambdasSentryDSN } : {}),
      },
      vpc,
      alarmSnsAction,
      version: props.version,
    });

    const documentRetrievalResource = xcaResource.addResource("document-retrieve");
    documentRetrievalResource.addMethod("ANY", new apig.LambdaIntegration(documentRetrievalLambda));
  }

  private setupPatientDiscoveryLambda(
    props: IHEStackProps,
    lambdaLayers: LambdaLayers,
    apiResource: apig.Resource,
    vpc: ec2.IVpc,
    alarmSnsAction?: SnsAction | undefined
  ) {
    const patientDiscoveryLambda = createLambda({
      stack: this,
      name: "PatientDiscovery",
      entry: "patient-discovery",
      layers: [lambdaLayers.shared],
      envType: props.config.environmentType,
      envVars: {
        API_URL: `${props.config.subdomain}.${props.config.domain}`,
        ...(props.config.lambdasSentryDSN ? { SENTRY_DSN: props.config.lambdasSentryDSN } : {}),
      },
      vpc,
      alarmSnsAction,
      version: props.version,
    });

    apiResource.addMethod("ANY", new apig.LambdaIntegration(patientDiscoveryLambda));
  }
}

function setupSlackNotifSnsTopic(stack: Stack, config: EnvConfig): SnsAction | undefined {
  if (!config.slack) return undefined;
  const topicArn = config.iheGateway?.snsTopicArn;
  if (!topicArn) throw new Error("Missing SNS topic ARN for IHE stack");

  const slackNotifSnsTopic = sns.Topic.fromTopicArn(stack, "SlackSnsTopic", topicArn);
  const alarmAction = new SnsAction(slackNotifSnsTopic);
  return alarmAction;
}<|MERGE_RESOLUTION|>--- conflicted
+++ resolved
@@ -69,33 +69,6 @@
 
     const lambdaLayers = setupLambdasLayers(this, true);
 
-<<<<<<< HEAD
-=======
-    const iheLambda = createLambda({
-      stack: this,
-      name: "IHE",
-      entry: "ihe",
-      layers: [lambdaLayers.shared],
-      envType: props.config.environmentType,
-      envVars: {
-        ...(props.config.lambdasSentryDSN ? { SENTRY_DSN: props.config.lambdasSentryDSN } : {}),
-      },
-      vpc,
-      alarmSnsAction,
-    });
-
-    const proxy = new apig.ProxyResource(this, `IHE/Proxy`, {
-      parent: api.root,
-      anyMethod: false,
-      defaultCorsPreflightOptions: { allowOrigins: ["*"] },
-    });
-    proxy.addMethod("ANY", new apig.LambdaIntegration(iheLambda), {
-      requestParameters: {
-        "method.request.path.proxy": true,
-      },
-    });
-
->>>>>>> e468447f
     // Create lambdas
     const xcaResource = api.root.addResource("xca");
     const xcpdResource = api.root.addResource("xcpd");
