import { Duration, NestedStack, NestedStackProps } from "aws-cdk-lib";
import { SnsAction } from "aws-cdk-lib/aws-cloudwatch-actions";
import * as ec2 from "aws-cdk-lib/aws-ec2";
import { Function as Lambda } from "aws-cdk-lib/aws-lambda";
import { SqsEventSource } from "aws-cdk-lib/aws-lambda-event-sources";
import * as s3 from "aws-cdk-lib/aws-s3";
import * as secret from "aws-cdk-lib/aws-secretsmanager";
import { Queue } from "aws-cdk-lib/aws-sqs";
import { Construct } from "constructs";
import { EnvConfig } from "../../config/env-config";
import { EnvType } from "../env-type";
import { createLambda } from "../shared/lambda";
import { LambdaLayers } from "../shared/lambda-layers";
<<<<<<< HEAD
import { buildSecret } from "../shared/secrets";
import { QueueAndLambdaSettings } from "../shared/settings";
=======
import { LambdaSettings, QueueAndLambdaSettings } from "../shared/settings";
>>>>>>> 5a45c782
import { createQueue } from "../shared/sqs";
import { SurescriptsAssets } from "./types";

const sftpActionTimeout = Duration.seconds(30);
const sendPatientRequestLambdaTimeout = Duration.seconds(30);
const sendBatchRequestLambdaTimeout = Duration.minutes(5);
const verifyRequestInHistoryLambdaTimeout = sftpActionTimeout;
const receiveVerificationLambdaTimeout = Duration.seconds(30);
const receiveResponseLambdaTimeout = Duration.seconds(30);
const alarmMaxAgeOfOldestMessage = Duration.hours(1);
const apiUrlEnvVarName = "API_URL";

interface SurescriptsSettings {
  sendPatientRequest: QueueAndLambdaSettings;
  sendBatchRequest: QueueAndLambdaSettings;
  verifyRequestInHistory: QueueAndLambdaSettings;
  receiveVerification: QueueAndLambdaSettings;
  receiveResponse: QueueAndLambdaSettings;
}

const sftpActionSettings: LambdaSettings = {
  name: "SurescriptsSftpAction",
  entry: "surescripts/sftp-action",
  lambda: {
    memory: 1024,
    timeout: sftpActionTimeout,
  },
};

const settings: SurescriptsSettings = {
  sendPatientRequest: {
    name: "SurescriptsSendPatientRequest",
    entry: "surescripts/send-patient-request",
    lambda: {
      memory: 1024,
      timeout: sendPatientRequestLambdaTimeout,
    },
    queue: {
      alarmMaxAgeOfOldestMessage,
      maxMessageCountAlarmThreshold: 15_000,
      maxReceiveCount: 3,
      visibilityTimeout: Duration.seconds(sendPatientRequestLambdaTimeout.toSeconds() * 2 + 1),
      createRetryLambda: false,
    },
    eventSource: {
      batchSize: 1,
      reportBatchItemFailures: true,
    },
    waitTime: Duration.seconds(0),
  },
  sendBatchRequest: {
    name: "SurescriptsSendBatchRequest",
    entry: "surescripts/send-batch-request",
    lambda: {
      memory: 1024,
      timeout: sendBatchRequestLambdaTimeout,
    },
    queue: {
      alarmMaxAgeOfOldestMessage,
      maxMessageCountAlarmThreshold: 15_000,
      maxReceiveCount: 3,
      visibilityTimeout: Duration.seconds(sendBatchRequestLambdaTimeout.toSeconds() * 2 + 1),
      createRetryLambda: false,
    },
    eventSource: {
      batchSize: 1,
      reportBatchItemFailures: true,
    },
    waitTime: Duration.seconds(0),
  },
  verifyRequestInHistory: {
    name: "SurescriptsVerifyRequestInHistory",
    entry: "surescripts/verify-request-in-history",
    lambda: {
      memory: 512,
      timeout: verifyRequestInHistoryLambdaTimeout,
    },
    queue: {
      alarmMaxAgeOfOldestMessage,
      maxMessageCountAlarmThreshold: 15_000,
      maxReceiveCount: 3,
      visibilityTimeout: Duration.seconds(verifyRequestInHistoryLambdaTimeout.toSeconds() * 2 + 1),
      createRetryLambda: false,
    },
    eventSource: {
      batchSize: 1,
      reportBatchItemFailures: true,
    },
    waitTime: Duration.seconds(0),
  },
  receiveVerification: {
    name: "SurescriptsReceiveVerification",
    entry: "surescripts/receive-verification",
    lambda: {
      memory: 1024,
      timeout: receiveVerificationLambdaTimeout,
    },
    queue: {
      alarmMaxAgeOfOldestMessage,
      maxMessageCountAlarmThreshold: 15_000,
      maxReceiveCount: 3,
      visibilityTimeout: Duration.seconds(receiveVerificationLambdaTimeout.toSeconds() * 2 + 1),
      createRetryLambda: false,
    },
    eventSource: {
      batchSize: 1,
      reportBatchItemFailures: true,
    },
    waitTime: Duration.seconds(0),
  },
  receiveResponse: {
    name: "SurescriptsReceiveResponse",
    entry: "surescripts/receive-response",
    lambda: {
      memory: 1024,
      timeout: receiveResponseLambdaTimeout,
    },
    queue: {
      alarmMaxAgeOfOldestMessage,
      maxMessageCountAlarmThreshold: 15_000,
      maxReceiveCount: 3,
      visibilityTimeout: Duration.seconds(receiveResponseLambdaTimeout.toSeconds() * 2 + 1),
      createRetryLambda: false,
    },
    eventSource: {
      batchSize: 1,
      reportBatchItemFailures: true,
    },
    waitTime: Duration.seconds(0),
  },
};

function surescriptsEnvironmentVariablesAndSecrets({
  nestedStack,
  surescripts,
  surescriptsReplicaBucket,
  pharmacyConversionBucket,
}: {
  nestedStack: SurescriptsNestedStack;
  surescripts: EnvConfig["surescripts"];
  surescriptsReplicaBucket: s3.Bucket;
  pharmacyConversionBucket: s3.Bucket;
}): { envVars: Record<string, string>; secrets: secret.ISecret[] } {
  if (!surescripts) {
    return { envVars: {}, secrets: [] };
  }

  const envVars: Record<string, string> = {
    SURESCRIPTS_SFTP_HOST: surescripts.surescriptsHost,
    SURESCRIPTS_SFTP_SENDER_ID: surescripts.surescriptsSenderId,
    SURESCRIPTS_SFTP_RECEIVER_ID: surescripts.surescriptsReceiverId,
    SURESCRIPTS_REPLICA_BUCKET_NAME: surescriptsReplicaBucket.bucketName,
    PHARMACY_CONVERSION_BUCKET_NAME: pharmacyConversionBucket.bucketName,
  };

  const secrets: secret.ISecret[] = [];
  const senderPasswordSecret = buildSecret(
    nestedStack,
    surescripts.secrets.SURESCRIPTS_SFTP_SENDER_PASSWORD
  );
  envVars.SURESCRIPTS_SFTP_SENDER_PASSWORD_NAME = senderPasswordSecret.secretName;
  secrets.push(senderPasswordSecret);

  const publicKeySecret = buildSecret(nestedStack, surescripts.secrets.SURESCRIPTS_SFTP_PUBLIC_KEY);
  envVars.SURESCRIPTS_SFTP_PUBLIC_KEY_NAME = publicKeySecret.secretName;
  secrets.push(publicKeySecret);

  const privateKeySecret = buildSecret(
    nestedStack,
    surescripts.secrets.SURESCRIPTS_SFTP_PRIVATE_KEY
  );
  envVars.SURESCRIPTS_SFTP_PRIVATE_KEY_NAME = privateKeySecret.secretName;
  secrets.push(privateKeySecret);

  return { envVars, secrets };
}

interface SurescriptsNestedStackProps extends NestedStackProps {
  config: EnvConfig;
  vpc: ec2.IVpc;
  alarmAction?: SnsAction;
  lambdaLayers: LambdaLayers;
}

export class SurescriptsNestedStack extends NestedStack {
  private readonly sftpActionLambda: Lambda;
  private readonly sendPatientRequestLambda: Lambda;
  private readonly sendPatientRequestQueue: Queue;
  private readonly sendBatchRequestLambda: Lambda;
  private readonly sendBatchRequestQueue: Queue;
  private readonly verifyRequestInHistoryLambda: Lambda;
  private readonly verifyRequestInHistoryQueue: Queue;
  private readonly receiveVerificationLambda: Lambda;
  private readonly receiveVerificationQueue: Queue;
  private readonly receiveResponseLambda: Lambda;
  private readonly receiveResponseQueue: Queue;
  private readonly surescriptsReplicaBucket: s3.Bucket;
  private readonly pharmacyConversionBucket: s3.Bucket;

  constructor(scope: Construct, id: string, props: SurescriptsNestedStackProps) {
    super(scope, id, props);

    this.terminationProtection = true;

    this.surescriptsReplicaBucket = new s3.Bucket(this, "SurescriptsReplicaBucket", {
      bucketName: props.config.surescriptsReplicaBucketName,
      publicReadAccess: false,
      encryption: s3.BucketEncryption.S3_MANAGED,
      versioned: true,
    });

    this.pharmacyConversionBucket = new s3.Bucket(this, "PharmacyBundleBucket", {
      bucketName: props.config.pharmacyConversionBucketName,
      publicReadAccess: false,
      encryption: s3.BucketEncryption.S3_MANAGED,
      versioned: true,
    });

    const { envVars, secrets } = surescriptsEnvironmentVariablesAndSecrets({
      nestedStack: this,
      surescripts: props.config.surescripts,
      surescriptsReplicaBucket: this.surescriptsReplicaBucket,
      pharmacyConversionBucket: this.pharmacyConversionBucket,
    });

    const commonConfig = {
      lambdaLayers: props.lambdaLayers,
      vpc: props.vpc,
      envType: props.config.environmentType,
      sentryDsn: props.config.lambdasSentryDSN,
      alarmAction: props.alarmAction,
      surescripts: props.config.surescripts,
      systemRootOID: props.config.systemRootOID,
      envVars,
    };

    const sftpAction = this.setupLambda(sftpActionSettings, {
      ...commonConfig,
      surescriptsReplicaBucket: this.surescriptsReplicaBucket,
    });
    this.sftpActionLambda = sftpAction.lambda;

    const sendPatientRequest = this.setupLambdaAndQueue("sendPatientRequest", {
      ...commonConfig,
      surescriptsReplicaBucket: this.surescriptsReplicaBucket,
    });
    this.sendPatientRequestLambda = sendPatientRequest.lambda;
    this.sendPatientRequestQueue = sendPatientRequest.queue;

    const sendBatchRequest = this.setupLambdaAndQueue("sendBatchRequest", {
      ...commonConfig,
      surescriptsReplicaBucket: this.surescriptsReplicaBucket,
    });
    this.sendBatchRequestLambda = sendBatchRequest.lambda;
    this.sendBatchRequestQueue = sendBatchRequest.queue;

    const verifyRequestInHistory = this.setupLambdaAndQueue("verifyRequestInHistory", {
      ...commonConfig,
      surescriptsReplicaBucket: this.surescriptsReplicaBucket,
    });
    this.verifyRequestInHistoryLambda = verifyRequestInHistory.lambda;
    this.verifyRequestInHistoryQueue = verifyRequestInHistory.queue;

    const receiveVerification = this.setupLambdaAndQueue("receiveVerification", {
      ...commonConfig,
      surescriptsReplicaBucket: this.surescriptsReplicaBucket,
    });
    this.receiveVerificationLambda = receiveVerification.lambda;
    this.receiveVerificationQueue = receiveVerification.queue;

    const receiveResponse = this.setupLambdaAndQueue("receiveResponse", {
      ...commonConfig,
      surescriptsReplicaBucket: this.surescriptsReplicaBucket,
      pharmacyConversionBucket: this.pharmacyConversionBucket,
    });
    this.receiveResponseLambda = receiveResponse.lambda;
    this.receiveResponseQueue = receiveResponse.queue;

    const lambdas = this.getLambdas();
    for (const secret of secrets) {
      for (const lambda of lambdas) {
        secret.grantRead(lambda);
      }
    }
  }

  getLambdas(): Lambda[] {
    return [
      this.sftpActionLambda,
      this.sendPatientRequestLambda,
      this.sendBatchRequestLambda,
      this.verifyRequestInHistoryLambda,
      this.receiveVerificationLambda,
      this.receiveResponseLambda,
    ];
  }

  getAssets(): SurescriptsAssets {
    return {
      surescriptsLambdas: this.getLambdas(),
      surescriptsQueues: [
        {
          envVarName: "SURESCRIPTS_SEND_PATIENT_REQUEST_QUEUE_URL",
          queue: this.sendPatientRequestQueue,
        },
        {
          envVarName: "SURESCRIPTS_SEND_BATCH_REQUEST_QUEUE_URL",
          queue: this.sendBatchRequestQueue,
        },
        {
          envVarName: "SURESCRIPTS_VERIFY_REQUEST_IN_HISTORY_QUEUE_URL",
          queue: this.verifyRequestInHistoryQueue,
        },
        {
          envVarName: "SURESCRIPTS_RECEIVE_VERIFICATION_QUEUE_URL",
          queue: this.receiveVerificationQueue,
        },
        {
          envVarName: "SURESCRIPTS_RECEIVE_RESPONSE_QUEUE_URL",
          queue: this.receiveResponseQueue,
        },
      ],
      sftpActionLambda: this.sftpActionLambda,
      sendPatientRequestLambda: this.sendPatientRequestLambda,
      sendPatientRequestQueue: this.sendPatientRequestQueue,
      sendBatchRequestLambda: this.sendBatchRequestLambda,
      sendBatchRequestQueue: this.sendBatchRequestQueue,
      verifyRequestInHistoryLambda: this.verifyRequestInHistoryLambda,
      verifyRequestInHistoryQueue: this.verifyRequestInHistoryQueue,
      receiveVerificationLambda: this.receiveVerificationLambda,
      receiveVerificationQueue: this.receiveVerificationQueue,
      receiveResponseLambda: this.receiveResponseLambda,
      receiveResponseQueue: this.receiveResponseQueue,
      surescriptsReplicaBucket: this.surescriptsReplicaBucket,
      pharmacyConversionBucket: this.pharmacyConversionBucket,
    };
  }

  setApiUrl(apiUrl: string): void {
    this.getLambdas().forEach(lambda => lambda.addEnvironment(apiUrlEnvVarName, apiUrl));
  }

  private setupLambda(
    settings: LambdaSettings,
    props: {
      lambdaLayers: LambdaLayers;
      vpc: ec2.IVpc;
      envType: EnvType;
      envVars: Record<string, string>;
      sentryDsn: string | undefined;
      alarmAction: SnsAction | undefined;
      systemRootOID: string;
      surescriptsReplicaBucket: s3.Bucket;
      pharmacyConversionBucket?: s3.Bucket;
    }
  ) {
    const { name, entry, lambda: lambdaSettings } = settings;

    const {
      lambdaLayers,
      vpc,
      envType,
      envVars,
      sentryDsn,
      alarmAction,
      systemRootOID,
      surescriptsReplicaBucket,
    } = props;

    const lambda = createLambda({
      ...lambdaSettings,
      stack: this,
      name,
      entry,
      envType,
      envVars: {
        ...envVars,
        ...(sentryDsn ? { SENTRY_DSN: sentryDsn } : {}),
        SYSTEM_ROOT_OID: systemRootOID,
      },
      layers: [lambdaLayers.shared],
      vpc,
      alarmSnsAction: alarmAction,
    });

    surescriptsReplicaBucket.grantReadWrite(lambda);

    return { lambda };
  }

  private setupLambdaAndQueue<T extends keyof SurescriptsSettings>(
    job: T,
    props: {
      lambdaLayers: LambdaLayers;
      vpc: ec2.IVpc;
      envType: EnvType;
      envVars: Record<string, string>;
      sentryDsn: string | undefined;
      alarmAction: SnsAction | undefined;
      systemRootOID: string;
      surescriptsReplicaBucket: s3.Bucket;
      pharmacyConversionBucket?: s3.Bucket;
    }
  ): { lambda: Lambda; queue: Queue } {
    const {
      lambdaLayers,
      vpc,
      envType,
      envVars,
      sentryDsn,
      alarmAction,
      systemRootOID,
      surescriptsReplicaBucket,
      pharmacyConversionBucket,
    } = props;

    const {
      name,
      entry,
      lambda: lambdaSettings,
      queue: queueSettings,
      eventSource: eventSourceSettings,
      waitTime,
    } = settings[job];

    const queue = createQueue({
      ...queueSettings,
      stack: this,
      name,
      fifo: true,
      createDLQ: true,
      lambdaLayers: [lambdaLayers.shared],
      envType,
      alarmSnsAction: alarmAction,
      receiveMessageWaitTime: waitTime,
    });

    const lambda = createLambda({
      ...lambdaSettings,
      stack: this,
      name,
      entry,
      envType,
      envVars: {
        ...envVars,
        ...(sentryDsn ? { SENTRY_DSN: sentryDsn } : {}),
        SYSTEM_ROOT_OID: systemRootOID,
      },
      layers: [lambdaLayers.shared],
      vpc,
      alarmSnsAction: alarmAction,
    });

    surescriptsReplicaBucket.grantReadWrite(lambda);
    pharmacyConversionBucket?.grantReadWrite(lambda);

    lambda.addEventSource(
      new SqsEventSource(queue, {
        ...eventSourceSettings,
        maxBatchingWindow: waitTime,
      })
    );

    return { lambda, queue };
  }
}<|MERGE_RESOLUTION|>--- conflicted
+++ resolved
@@ -11,12 +11,8 @@
 import { EnvType } from "../env-type";
 import { createLambda } from "../shared/lambda";
 import { LambdaLayers } from "../shared/lambda-layers";
-<<<<<<< HEAD
 import { buildSecret } from "../shared/secrets";
-import { QueueAndLambdaSettings } from "../shared/settings";
-=======
 import { LambdaSettings, QueueAndLambdaSettings } from "../shared/settings";
->>>>>>> 5a45c782
 import { createQueue } from "../shared/sqs";
 import { SurescriptsAssets } from "./types";
 
