--- conflicted
+++ resolved
@@ -452,11 +452,8 @@
       envVars: {
         ...envVars,
         ...(sentryDsn ? { SENTRY_DSN: sentryDsn } : {}),
-<<<<<<< HEAD
         ...(job === "sftpAction" ? { SFTP_ACTION_LAMBDA: "surescripts" } : {}),
-=======
         ...(termServerUrl ? { TERM_SERVER_URL: termServerUrl } : {}),
->>>>>>> 998a518f
         SYSTEM_ROOT_OID: systemRootOID,
       },
       layers: [lambdaLayers.shared],
