--- conflicted
+++ resolved
@@ -12,11 +12,7 @@
 import { createLambda } from "../shared/lambda";
 import { LambdaLayers } from "../shared/lambda-layers";
 import { buildSecret } from "../shared/secrets";
-<<<<<<< HEAD
-import { QueueAndLambdaSettings } from "../shared/settings";
-=======
 import { LambdaSettings, QueueAndLambdaSettings } from "../shared/settings";
->>>>>>> f4ce4573
 import { createQueue } from "../shared/sqs";
 import { SurescriptsAssets } from "./types";
 
