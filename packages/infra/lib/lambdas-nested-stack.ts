--- conflicted
+++ resolved
@@ -19,11 +19,8 @@
 import { LambdaLayers, setupLambdasLayers } from "./shared/lambda-layers";
 import { createScheduledLambda } from "./shared/lambda-scheduled";
 import { Secrets } from "./shared/secrets";
-<<<<<<< HEAD
 import { isSandbox } from "./shared/util";
-=======
 import { createQueue } from "./shared/sqs";
->>>>>>> b9b3668a
 
 export const CDA_TO_VIS_TIMEOUT = Duration.minutes(15);
 
@@ -53,11 +50,8 @@
   readonly fhirToBundleLambda: lambda.Function;
   readonly fhirConverterConnector: FHIRConverterConnector;
   readonly acmCertificateMonitorLambda: Lambda;
-<<<<<<< HEAD
   readonly hl7v2RosterUploadLambda: Lambda | undefined;
-=======
   readonly conversionResultNotifierLambda: lambda.Function;
->>>>>>> b9b3668a
 
   constructor(scope: Construct, id: string, props: LambdasNestedStackProps) {
     super(scope, id, props);
