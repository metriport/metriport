<<<<<<< HEAD
import { Duration, NestedStack, NestedStackProps, Stack } from "aws-cdk-lib";
=======
import { Duration, NestedStack, NestedStackProps, Size } from "aws-cdk-lib";
>>>>>>> a365147e
import { SnsAction } from "aws-cdk-lib/aws-cloudwatch-actions";
import * as dynamodb from "aws-cdk-lib/aws-dynamodb";
import * as ec2 from "aws-cdk-lib/aws-ec2";
import * as iam from "aws-cdk-lib/aws-iam";
import * as lambda from "aws-cdk-lib/aws-lambda";
import { Function as Lambda } from "aws-cdk-lib/aws-lambda";
import { SqsEventSource } from "aws-cdk-lib/aws-lambda-event-sources";
import * as rds from "aws-cdk-lib/aws-rds";
import * as s3 from "aws-cdk-lib/aws-s3";
import * as secret from "aws-cdk-lib/aws-secretsmanager";
import { IQueue, Queue } from "aws-cdk-lib/aws-sqs";
import { Construct } from "constructs";
import { EnvConfig } from "../config/env-config";
import * as fhirConverterConnector from "./api-stack/fhir-converter-connector";
import { FHIRConverterConnector } from "./api-stack/fhir-converter-connector";
import { EnvType } from "./env-type";
import { addBedrockPolicyToLambda } from "./shared/bedrock";
import ConsolidatedSearchConstruct, {
  OpenSearchConfigForLambdas,
} from "./shared/consolidated-search-construct";
import { createLambda, MAXIMUM_LAMBDA_TIMEOUT } from "./shared/lambda";
import { LambdaLayers } from "./shared/lambda-layers";
import { createScheduledLambda } from "./shared/lambda-scheduled";
import { buildSecret, Secrets } from "./shared/secrets";
import { QueueAndLambdaSettings } from "./shared/settings";
import { createQueue } from "./shared/sqs";
import { isSandbox } from "./shared/util";
import { getHieSftpPasswordSecretName } from "./secrets-stack";

export const CDA_TO_VIS_TIMEOUT = Duration.minutes(15);

const pollingBuffer = Duration.seconds(30);

<<<<<<< HEAD
=======
const reconversionKickoffWaitTime = Duration.seconds(5); // 12 patients/min
const reconversionKickoffLambdaTimeout = reconversionKickoffWaitTime.plus(Duration.seconds(25));

function getReconversionKickoffSettings(): QueueAndLambdaSettings {
  return {
    name: "ReconversionKickoff",
    entry: "reconversion-kickoff",
    lambda: {
      memory: 512,
      timeout: reconversionKickoffLambdaTimeout,
    },
    queue: {
      alarmMaxAgeOfOldestMessage: Duration.days(3),
      maxMessageCountAlarmThreshold: 50_000,
      maxReceiveCount: 3,
      visibilityTimeout: Duration.seconds(reconversionKickoffLambdaTimeout.toSeconds() * 2 + 1),
      createRetryLambda: false,
    },
    eventSource: {
      batchSize: 1,
      reportBatchItemFailures: true,
    },
    waitTime: reconversionKickoffWaitTime,
  };
}

export type OpenSearchConfigForLambdas = {
  endpoint: string;
  auth: { userName: string; secret: ISecret };
  consolidatedIndexName: string;
  documentIndexName: string;
};

>>>>>>> a365147e
interface LambdasNestedStackProps extends NestedStackProps {
  config: EnvConfig;
  vpc: ec2.IVpc;
  lambdaLayers: LambdaLayers;
  secrets: Secrets;
  dbCluster: rds.IDatabaseCluster;
  medicalDocumentsBucket: s3.Bucket;
  pharmacyBundleBucket: s3.Bucket | undefined;
  labBundleBucket: s3.Bucket | undefined;
  hl7ConversionBucket: s3.Bucket | undefined;
  sandboxSeedDataBucket: s3.IBucket | undefined;
  alarmAction?: SnsAction;
  featureFlagsTable: dynamodb.Table;
  bedrock: { modelId: string; region: string; anthropicVersion: string } | undefined;
  openSearch: OpenSearchConfigForLambdas;
}

type GenericConsolidatedLambdaProps = {
  name: string;
  entry: string;
  lambdaLayers: LambdaLayers;
  vpc: ec2.IVpc;
  bundleBucket: s3.IBucket;
  pharmacyBundleBucket: s3.IBucket | undefined;
  labBundleBucket: s3.IBucket | undefined;
  conversionsBucket: s3.IBucket;
  hl7ConversionBucket: s3.IBucket | undefined;
  envType: EnvType;
  fhirServerUrl: string;
  sentryDsn: string | undefined;
  alarmAction: SnsAction | undefined;
  featureFlagsTable: dynamodb.Table;
  consolidatedIngestionQueue: IQueue;
  bedrock: { modelId: string; region: string; anthropicVersion: string } | undefined;
};

type ConsolidatedLambdaProps = Omit<GenericConsolidatedLambdaProps, "name" | "entry" | "memory">;

export class LambdasNestedStack extends NestedStack {
  readonly cdaToVisualizationLambda: Lambda;
  readonly documentDownloaderLambda: Lambda;
  readonly fhirToCdaConverterLambda: Lambda;
  readonly outboundPatientDiscoveryLambda: Lambda | undefined;
  readonly outboundDocumentQueryLambda: Lambda | undefined;
  readonly outboundDocumentRetrievalLambda: Lambda | undefined;
  readonly fhirToBundleLambda: Lambda;
  readonly fhirToBundleCountLambda: Lambda;
  readonly consolidatedSearchLambda: Lambda;
  readonly consolidatedIngestionLambda: Lambda;
  readonly consolidatedIngestionQueue: IQueue;
  readonly fhirConverterConnector: FHIRConverterConnector;
  readonly acmCertificateMonitorLambda: Lambda;
  readonly hl7v2RosterUploadLambdas: Lambda[] | undefined;
  readonly conversionResultNotifierLambda: Lambda;
  readonly reconversionKickoffLambda: Lambda;
  readonly reconversionKickoffQueue: Queue;

  constructor(scope: Construct, id: string, props: LambdasNestedStackProps) {
    super(scope, id, props);

    this.terminationProtection = true;

    this.cdaToVisualizationLambda = this.setupCdaToVisualization({
      lambdaLayers: props.lambdaLayers,
      vpc: props.vpc,
      envType: props.config.environmentType,
      medicalDocumentsBucket: props.medicalDocumentsBucket,
      sandboxSeedDataBucket: props.sandboxSeedDataBucket,
      sentryDsn: props.config.lambdasSentryDSN,
      alarmAction: props.alarmAction,
    });

    this.documentDownloaderLambda = this.setupDocumentDownloader({
      lambdaLayers: props.lambdaLayers,
      vpc: props.vpc,
      secrets: props.secrets,
      cwOrgCertificate: props.config.cwSecretNames.CW_ORG_CERTIFICATE,
      cwOrgPrivateKey: props.config.cwSecretNames.CW_ORG_PRIVATE_KEY,
      bucketName: props.medicalDocumentsBucket.bucketName,
      envType: props.config.environmentType,
      featureFlagsTable: props.featureFlagsTable,
      sentryDsn: props.config.lambdasSentryDSN,
    });

    this.fhirToCdaConverterLambda = this.setupFhirToCdaConverterLambda({
      lambdaLayers: props.lambdaLayers,
      vpc: props.vpc,
      medicalDocumentsBucket: props.medicalDocumentsBucket,
      envType: props.config.environmentType,
      systemRootOid: props.config.systemRootOID,
      sentryDsn: props.config.lambdasSentryDSN,
    });

    const cqConfig = props.config.carequality;
    if (cqConfig) {
      const cqRoDbCredsSecret = buildSecret(this, cqConfig.roUsername);

      this.outboundPatientDiscoveryLambda = this.setupOutboundPatientDiscovery({
        lambdaLayers: props.lambdaLayers,
        vpc: props.vpc,
        envType: props.config.environmentType,
        sentryDsn: props.config.lambdasSentryDSN,
        alarmAction: props.alarmAction,
        dbCluster: props.dbCluster,
        dbCredsSecret: cqRoDbCredsSecret,
        // TODO move this to a config
        maxPollingDuration: Duration.minutes(2),
      });

      this.outboundDocumentQueryLambda = this.setupOutboundDocumentQuery({
        lambdaLayers: props.lambdaLayers,
        vpc: props.vpc,
        envType: props.config.environmentType,
        sentryDsn: props.config.lambdasSentryDSN,
        alarmAction: props.alarmAction,
        dbCluster: props.dbCluster,
        dbCredsSecret: cqRoDbCredsSecret,
        // TODO move this to a config
        maxPollingDuration: Duration.minutes(15),
      });

      this.outboundDocumentRetrievalLambda = this.setupOutboundDocumentRetrieval({
        lambdaLayers: props.lambdaLayers,
        vpc: props.vpc,
        envType: props.config.environmentType,
        sentryDsn: props.config.lambdasSentryDSN,
        alarmAction: props.alarmAction,
        dbCluster: props.dbCluster,
        dbCredsSecret: cqRoDbCredsSecret,
        // TODO move this to a config
        maxPollingDuration: Duration.minutes(15),
      });
    }

    const resultNotifierConnector = this.setupConversionResultNotifier({
      vpc: props.vpc,
      config: props.config,
      alarmAction: props.alarmAction,
      lambdaLayers: props.lambdaLayers,
    });
    const conversionResultNotifierQueue = resultNotifierConnector.queue;
    this.conversionResultNotifierLambda = resultNotifierConnector.lambda;

    this.fhirConverterConnector = fhirConverterConnector.create({
      stack: this,
      vpc: props.vpc,
      lambdaLayers: props.lambdaLayers,
      envType: props.config.environmentType,
      config: props.config,
      featureFlagsTable: props.featureFlagsTable,
      medicalDocumentsBucket: props.medicalDocumentsBucket,
      apiNotifierQueue: conversionResultNotifierQueue,
      alarmSnsAction: props.alarmAction,
    });

    const consolidatedSearchConstruct = this.setupConsolidatedSearchConstruct({
      stack: this,
      vpc: props.vpc,
      featureFlagsTable: props.featureFlagsTable,
      openSearch: props.openSearch,
      lambdaLayers: props.lambdaLayers,
      secrets: props.secrets,
      medicalDocumentsBucket: props.medicalDocumentsBucket,
      config: props.config,
    });
    this.consolidatedSearchLambda = consolidatedSearchConstruct.consolidatedSearchLambda;
    this.consolidatedIngestionLambda = consolidatedSearchConstruct.consolidatedIngestionLambda;
    this.consolidatedIngestionQueue = consolidatedSearchConstruct.consolidatedIngestionQueue;

    this.fhirToBundleLambda = this.setupFhirBundleLambda({
      lambdaLayers: props.lambdaLayers,
      vpc: props.vpc,
      fhirServerUrl: props.config.fhirServerUrl,
      bundleBucket: props.medicalDocumentsBucket,
      conversionsBucket: this.fhirConverterConnector.bucket,
      pharmacyBundleBucket: props.pharmacyBundleBucket,
      labBundleBucket: props.labBundleBucket,
      hl7ConversionBucket: props.hl7ConversionBucket,
      envType: props.config.environmentType,
      sentryDsn: props.config.lambdasSentryDSN,
      alarmAction: props.alarmAction,
      featureFlagsTable: props.featureFlagsTable,
      bedrock: props.config.bedrock,
      consolidatedIngestionQueue: this.consolidatedIngestionQueue,
    });
    this.fhirToBundleCountLambda = this.setupFhirBundleCountLambda({
      lambdaLayers: props.lambdaLayers,
      vpc: props.vpc,
      fhirServerUrl: props.config.fhirServerUrl,
      bundleBucket: props.medicalDocumentsBucket,
      conversionsBucket: this.fhirConverterConnector.bucket,
      pharmacyBundleBucket: props.pharmacyBundleBucket,
      labBundleBucket: props.labBundleBucket,
      hl7ConversionBucket: props.hl7ConversionBucket,
      envType: props.config.environmentType,
      sentryDsn: props.config.lambdasSentryDSN,
      alarmAction: props.alarmAction,
      featureFlagsTable: props.featureFlagsTable,
      bedrock: props.config.bedrock,
      consolidatedIngestionQueue: this.consolidatedIngestionQueue,
    });

    this.acmCertificateMonitorLambda = this.setupAcmCertificateMonitor({
      lambdaLayers: props.lambdaLayers,
      vpc: props.vpc,
      envType: props.config.environmentType,
      sentryDsn: props.config.lambdasSentryDSN,
      alarmAction: props.alarmAction,
      notificationUrl: props.config.slack.SLACK_ALERT_URL,
      ...props.config.acmCertMonitor,
    });

    if (!isSandbox(props.config)) {
      const hl7v2RosterBucket = new s3.Bucket(this, "Hl7v2RosterBucket", {
        bucketName: props.config.hl7Notification.hl7v2RosterUploadLambda.bucketName,
        publicReadAccess: false,
        encryption: s3.BucketEncryption.S3_MANAGED,
        versioned: true,
        cors: [
          {
            allowedOrigins: ["*"],
            allowedMethods: [s3.HttpMethods.PUT, s3.HttpMethods.POST],
          },
        ],
      });

      this.hl7v2RosterUploadLambdas = this.setupRosterUploadLambdas({
        lambdaLayers: props.lambdaLayers,
        vpc: props.vpc,
        secrets: props.secrets,
        hl7v2RosterBucket,
        config: props.config,
        alarmAction: props.alarmAction,
      });
    }

    const { lambda: reconversionKickoffLambda, queue: reconversionKickoffQueue } =
      this.setupReconversionKickoff({
        lambdaLayers: props.lambdaLayers,
        sentryDsn: props.config.lambdasSentryDSN,
        vpc: props.vpc,
        envType: props.config.environmentType,
        alarmAction: props.alarmAction,
      });
    this.reconversionKickoffLambda = reconversionKickoffLambda;
    this.reconversionKickoffQueue = reconversionKickoffQueue;
  }

  private setupCdaToVisualization(ownProps: {
    lambdaLayers: LambdaLayers;
    vpc: ec2.IVpc;
    envType: EnvType;
    medicalDocumentsBucket: s3.Bucket;
    sandboxSeedDataBucket: s3.IBucket | undefined;
    sentryDsn: string | undefined;
    alarmAction: SnsAction | undefined;
  }): Lambda {
    const {
      lambdaLayers,
      vpc,
      sentryDsn,
      envType,
      alarmAction,
      medicalDocumentsBucket,
      sandboxSeedDataBucket,
    } = ownProps;

    const cdaToVisualizationLambda = createLambda({
      stack: this,
      name: "CdaToVisualization",
      nameSuffix: "v2",
      runtime: lambda.Runtime.NODEJS_16_X,
      entry: "cda-to-visualization",
      envType,
      envVars: {
        CDA_TO_VIS_TIMEOUT_MS: CDA_TO_VIS_TIMEOUT.toMilliseconds().toString(),
        ...(sentryDsn ? { SENTRY_DSN: sentryDsn } : {}),
      },
      layers: [
        lambdaLayers.shared,
        lambdaLayers.chromium,
        // TODO when we remove this, make sure to remove the layer from the api-stack as well
        lambdaLayers.puppeteer,
        lambdaLayers.saxon,
      ],
      memory: 1024,
      ephemeralStorageSize: Size.gibibytes(1),
      timeout: CDA_TO_VIS_TIMEOUT,
      vpc,
      alarmSnsAction: alarmAction,
    });

    medicalDocumentsBucket.grantReadWrite(cdaToVisualizationLambda);

    if (sandboxSeedDataBucket) {
      sandboxSeedDataBucket.grantReadWrite(cdaToVisualizationLambda);
    }

    return cdaToVisualizationLambda;
  }

  /**
   * We are intentionally not setting an alarm action for this lambda, as many issues
   * may be caused outside of our system. To eliminate noise, we will not alarm on this
   * lambda.
   */
  private setupDocumentDownloader(ownProps: {
    lambdaLayers: LambdaLayers;
    vpc: ec2.IVpc;
    secrets: Secrets;
    cwOrgCertificate: string;
    cwOrgPrivateKey: string;
    bucketName: string | undefined;
    envType: EnvType;
    featureFlagsTable: dynamodb.Table;
    sentryDsn: string | undefined;
  }): Lambda {
    const {
      lambdaLayers,
      vpc,
      secrets,
      cwOrgCertificate,
      cwOrgPrivateKey,
      bucketName,
      envType,
      featureFlagsTable,
      sentryDsn,
    } = ownProps;

    const documentDownloaderLambda = createLambda({
      stack: this,
      name: "DocumentDownloader",
      nameSuffix: "v2",
      runtime: lambda.Runtime.NODEJS_18_X,
      entry: "document-downloader",
      envType,
      envVars: {
        TEST_ENV: "TEST",
        CW_ORG_CERTIFICATE: cwOrgCertificate,
        CW_ORG_PRIVATE_KEY: cwOrgPrivateKey,
        ...(bucketName && {
          MEDICAL_DOCUMENTS_BUCKET_NAME: bucketName,
        }),
        FEATURE_FLAGS_TABLE_NAME: featureFlagsTable.tableName,
        ...(sentryDsn ? { SENTRY_DSN: sentryDsn } : {}),
      },
      layers: [lambdaLayers.shared],
      memory: 512,
      ephemeralStorageSize: Size.gibibytes(1),
      timeout: Duration.minutes(5),
      vpc,
    });

    // granting secrets read access to lambda
    const cwOrgCertificateKey = "CW_ORG_CERTIFICATE";
    if (!secrets[cwOrgCertificateKey]) {
      throw new Error(`${cwOrgCertificateKey} is not defined in config`);
    }
    secrets[cwOrgCertificateKey].grantRead(documentDownloaderLambda);

    const cwOrgPrivateKeyKey = "CW_ORG_PRIVATE_KEY";
    if (!secrets[cwOrgPrivateKeyKey]) {
      throw new Error(`${cwOrgPrivateKeyKey} is not defined in config`);
    }
    secrets[cwOrgPrivateKeyKey].grantRead(documentDownloaderLambda);

    featureFlagsTable.grantReadData(documentDownloaderLambda);

    return documentDownloaderLambda;
  }

  private setupFhirToCdaConverterLambda(ownProps: {
    lambdaLayers: LambdaLayers;
    vpc: ec2.IVpc;
    medicalDocumentsBucket: s3.Bucket;
    envType: EnvType;
    systemRootOid: string;
    sentryDsn: string | undefined;
  }): Lambda {
    const { lambdaLayers, vpc, medicalDocumentsBucket, sentryDsn, envType, systemRootOid } =
      ownProps;

    const fhirToCdaConverterLambda = createLambda({
      stack: this,
      name: "FhirToCdaConverter",
      runtime: lambda.Runtime.NODEJS_18_X,
      entry: "fhir-to-cda-converter",
      envType,
      envVars: {
        MEDICAL_DOCUMENTS_BUCKET_NAME: medicalDocumentsBucket.bucketName,
        SYSTEM_ROOT_OID: systemRootOid,
        ...(sentryDsn ? { SENTRY_DSN: sentryDsn } : {}),
      },
      layers: [lambdaLayers.shared],
      memory: 1024, // TODO: 1603 - Monitor to see if more is required
      ephemeralStorageSize: Size.gibibytes(1),
      timeout: Duration.minutes(5),
      vpc,
    });

    medicalDocumentsBucket.grantReadWrite(fhirToCdaConverterLambda);
    return fhirToCdaConverterLambda;
  }

  private setupOutboundPatientDiscovery(ownProps: {
    lambdaLayers: LambdaLayers;
    vpc: ec2.IVpc;
    envType: EnvType;
    dbCredsSecret: secret.ISecret;
    dbCluster: rds.IDatabaseCluster;
    maxPollingDuration: Duration;
    sentryDsn: string | undefined;
    alarmAction: SnsAction | undefined;
  }): Lambda {
    const {
      lambdaLayers,
      dbCredsSecret,
      vpc,
      sentryDsn,
      envType,
      alarmAction,
      dbCluster,
      maxPollingDuration,
    } = ownProps;

    const outboundPatientDiscoveryLambda = createLambda({
      stack: this,
      name: "PollOutboundPatientDiscovery",
      entry: "ihe-outbound-patient-discovery",
      envType,
      envVars: {
        // API_URL set on the api-stack after the OSS API is created
        ...(sentryDsn ? { SENTRY_DSN: sentryDsn } : {}),
        DB_CREDS: dbCredsSecret.secretArn,
        MAX_POLLING_DURATION: this.normalizePollingDuration(maxPollingDuration),
      },
      layers: [lambdaLayers.shared],
      memory: 512,
      timeout: this.normalizeLambdaDuration(maxPollingDuration),
      vpc,
      alarmSnsAction: alarmAction,
    });

    dbCluster.connections.allowDefaultPortFrom(outboundPatientDiscoveryLambda);
    dbCredsSecret.grantRead(outboundPatientDiscoveryLambda);

    return outboundPatientDiscoveryLambda;
  }

  private setupOutboundDocumentQuery(ownProps: {
    lambdaLayers: LambdaLayers;
    vpc: ec2.IVpc;
    envType: EnvType;
    dbCredsSecret: secret.ISecret;
    dbCluster: rds.IDatabaseCluster;
    maxPollingDuration: Duration;
    sentryDsn: string | undefined;
    alarmAction: SnsAction | undefined;
  }): Lambda {
    const {
      lambdaLayers,
      dbCredsSecret,
      vpc,
      sentryDsn,
      envType,
      alarmAction,
      dbCluster,
      maxPollingDuration,
    } = ownProps;

    const outboundDocumentQueryLambda = createLambda({
      stack: this,
      name: "PollOutboundDocumentQuery",
      entry: "ihe-outbound-document-query",
      envType,
      envVars: {
        // API_URL set on the api-stack after the OSS API is created
        ...(sentryDsn ? { SENTRY_DSN: sentryDsn } : {}),
        DB_CREDS: dbCredsSecret.secretArn,
        MAX_POLLING_DURATION: this.normalizePollingDuration(maxPollingDuration),
      },
      layers: [lambdaLayers.shared],
      memory: 512,
      timeout: this.normalizeLambdaDuration(maxPollingDuration),
      vpc,
      alarmSnsAction: alarmAction,
    });

    dbCluster.connections.allowDefaultPortFrom(outboundDocumentQueryLambda);
    dbCredsSecret.grantRead(outboundDocumentQueryLambda);

    return outboundDocumentQueryLambda;
  }

  private setupOutboundDocumentRetrieval(ownProps: {
    lambdaLayers: LambdaLayers;
    vpc: ec2.IVpc;
    envType: EnvType;
    dbCredsSecret: secret.ISecret;
    dbCluster: rds.IDatabaseCluster;
    maxPollingDuration: Duration;
    sentryDsn: string | undefined;
    alarmAction: SnsAction | undefined;
  }): Lambda {
    const {
      lambdaLayers,
      dbCredsSecret,
      vpc,
      sentryDsn,
      envType,
      alarmAction,
      dbCluster,
      maxPollingDuration,
    } = ownProps;

    const outboundDocumentRetrievalLambda = createLambda({
      stack: this,
      name: "PollOutboundDocumentRetrieval",
      entry: "ihe-outbound-document-retrieval",
      envType,
      envVars: {
        // API_URL set on the api-stack after the OSS API is created
        ...(sentryDsn ? { SENTRY_DSN: sentryDsn } : {}),
        DB_CREDS: dbCredsSecret.secretArn,
        MAX_POLLING_DURATION: this.normalizePollingDuration(maxPollingDuration),
      },
      layers: [lambdaLayers.shared],
      memory: 512,
      timeout: this.normalizeLambdaDuration(maxPollingDuration),
      vpc,
      alarmSnsAction: alarmAction,
    });

    dbCluster.connections.allowDefaultPortFrom(outboundDocumentRetrievalLambda);
    dbCredsSecret.grantRead(outboundDocumentRetrievalLambda);

    return outboundDocumentRetrievalLambda;
  }

  private setupConversionResultNotifier({
    vpc,
    alarmAction,
    config,
    lambdaLayers,
  }: {
    vpc: ec2.IVpc;
    alarmAction: SnsAction | undefined;
    config: EnvConfig;
    lambdaLayers: LambdaLayers;
  }): { queue: Queue; lambda: Lambda } {
    const name = "ConversionResultNotifier";
    const { environmentType: envType, sentryDSN } = config;

    const lambdaTimeout = Duration.minutes(5);
    const settings = {
      queue: {
        maxReceiveCount: 1,
        alarmMaxAgeOfOldestMessage: Duration.minutes(5),
        maxMessageCountAlarmThreshold: 100_000,
        visibilityTimeout: Duration.seconds(lambdaTimeout.toSeconds() * 2 + 1),
        receiveMessageWaitTime: Duration.seconds(20),
      },
      lambda: {
        entry: "conversion-result-notifier",
        memory: 256,
        timeout: lambdaTimeout,
      },
      eventSource: {
        batchSize: 500,
        maxBatchingWindow: Duration.seconds(20),
        maxConcurrency: 2,
        // Partial batch response: https://docs.aws.amazon.com/prescriptive-guidance/latest/lambda-event-filtering-partial-batch-responses-for-sqs/welcome.html
        reportBatchItemFailures: true,
      },
    };

    const conversionResultQueue = createQueue({
      stack: this,
      name,
      createRetryLambda: false,
      envType,
      alarmSnsAction: alarmAction,
      ...settings.queue,
    });

    const conversionResultLambda = createLambda({
      stack: this,
      name,
      envType,
      envVars: {
        // API_URL set on the api-stack after the OSS API is created
        ...(sentryDSN ? { SENTRY_DSN: sentryDSN } : {}),
      },
      layers: [lambdaLayers.shared],
      vpc,
      alarmSnsAction: alarmAction,
      ...settings.lambda,
    });

    conversionResultLambda.addEventSource(
      new SqsEventSource(conversionResultQueue, settings.eventSource)
    );
    return { queue: conversionResultQueue, lambda: conversionResultLambda };
  }

  /** AKA, get consolidated lambda */
  private setupFhirBundleLambda(params: ConsolidatedLambdaProps): Lambda {
    return this.setupGenericConsolidatedLambda({
      ...params,
      name: "FhirToBundle",
      entry: "fhir-to-bundle",
    });
  }
  private setupFhirBundleCountLambda(params: ConsolidatedLambdaProps): Lambda {
    return this.setupGenericConsolidatedLambda({
      ...params,
      name: "FhirToBundleCount",
      entry: "fhir-to-bundle-count",
    });
  }

  private setupGenericConsolidatedLambda({
    name,
    entry,
    lambdaLayers,
    vpc,
    fhirServerUrl,
    bundleBucket,
    conversionsBucket,
    pharmacyBundleBucket,
    hl7ConversionBucket,
    labBundleBucket,
    sentryDsn,
    envType,
    alarmAction,
    featureFlagsTable,
    bedrock,
    consolidatedIngestionQueue,
  }: GenericConsolidatedLambdaProps): Lambda {
    const lambdaTimeout = MAXIMUM_LAMBDA_TIMEOUT.minus(Duration.seconds(5));

    const theLambda = createLambda({
      stack: this,
      name,
      runtime: lambda.Runtime.NODEJS_20_X,
      entry,
      envType,
      envVars: {
        // API_URL set on the api-stack after the OSS API is created
        FHIR_SERVER_URL: fhirServerUrl,
        BUCKET_NAME: bundleBucket.bucketName,
        MEDICAL_DOCUMENTS_BUCKET_NAME: bundleBucket.bucketName,
        CONVERSION_RESULT_BUCKET_NAME: conversionsBucket.bucketName,
        ...(pharmacyBundleBucket && {
          PHARMACY_CONVERSION_BUCKET_NAME: pharmacyBundleBucket.bucketName,
        }),
        ...(labBundleBucket && {
          LAB_CONVERSION_BUCKET_NAME: labBundleBucket.bucketName,
        }),
        ...(hl7ConversionBucket && {
          HL7_CONVERSION_BUCKET_NAME: hl7ConversionBucket.bucketName,
        }),
        FEATURE_FLAGS_TABLE_NAME: featureFlagsTable.tableName,
        ...(bedrock && {
          // API_URL set on the api-stack after the OSS API is created
          BEDROCK_REGION: bedrock?.region,
          BEDROCK_VERSION: bedrock?.anthropicVersion,
          AI_BRIEF_MODEL_ID: bedrock?.modelId,
        }),
        CONSOLIDATED_INGESTION_QUEUE_URL: consolidatedIngestionQueue.queueUrl,
        ...(sentryDsn ? { SENTRY_DSN: sentryDsn } : {}),
      },
      layers: [lambdaLayers.shared, lambdaLayers.langchain],
      memory: 6144,
      ephemeralStorageSize: Size.gibibytes(2),
      timeout: lambdaTimeout,
      isEnableInsights: true,
      vpc,
      alarmSnsAction: alarmAction,
    });

    bundleBucket.grantReadWrite(theLambda);
    conversionsBucket.grantRead(theLambda);
    pharmacyBundleBucket?.grantRead(theLambda);
    labBundleBucket?.grantRead(theLambda);
    hl7ConversionBucket?.grantRead(theLambda);

    featureFlagsTable.grantReadData(theLambda);

    consolidatedIngestionQueue.grantSendMessages(theLambda);

    // Always add the bedrock policy to the lambda, regardless of whether bedrock is defined or not
    addBedrockPolicyToLambda(theLambda);

    return theLambda;
  }

  private setupConsolidatedSearchConstruct(ownProps: {
    stack: Stack;
    vpc: ec2.IVpc;
<<<<<<< HEAD
    config: EnvConfig;
=======
    envType: EnvType;
    fhirServerUrl: string;
    bundleBucket: s3.IBucket;
    featureFlagsTable: dynamodb.Table;
    openSearchEndpoint: string;
    openSearchAuth: { userName: string; secret: ISecret };
    openSearchDocumentsIndexName: string;
    openSearchConsolidatedIndexName: string;
    consolidatedDataIngestionInitialDate: string;
    sentryDsn: string | undefined;
    alarmAction: SnsAction | undefined;
  }): Lambda {
    const { name, lambda: lambdaSettings } = getConsolidatedSearchConnectorSettings();
    const lambdaEntry = "consolidated-search";
    const {
      lambdaLayers,
      vpc,
      envType,
      fhirServerUrl,
      bundleBucket,
      featureFlagsTable,
      openSearchEndpoint,
      openSearchAuth,
      openSearchConsolidatedIndexName,
      openSearchDocumentsIndexName,
      consolidatedDataIngestionInitialDate,
      sentryDsn,
      alarmAction,
    } = ownProps;

    const theLambda = createLambda({
      stack: this,
      name,
      runtime: lambdaSettings.runtime,
      entry: lambdaEntry,
      envType,
      envVars: {
        // API_URL set on the api-stack after the OSS API is created
        FHIR_SERVER_URL: fhirServerUrl,
        MEDICAL_DOCUMENTS_BUCKET_NAME: bundleBucket.bucketName,
        FEATURE_FLAGS_TABLE_NAME: featureFlagsTable.tableName,
        SEARCH_ENDPOINT: openSearchEndpoint,
        SEARCH_USERNAME: openSearchAuth.userName,
        SEARCH_PASSWORD_SECRET_ARN: openSearchAuth.secret.secretArn,
        SEARCH_INDEX: openSearchDocumentsIndexName,
        CONSOLIDATED_SEARCH_INDEX: openSearchConsolidatedIndexName,
        CONSOLIDATED_INGESTION_INITIAL_DATE: consolidatedDataIngestionInitialDate,
        ...(sentryDsn ? { SENTRY_DSN: sentryDsn } : {}),
      },
      layers: [lambdaLayers.shared, lambdaLayers.langchain],
      memory: lambdaSettings.memory,
      ephemeralStorageSize: lambdaSettings.ephemeralStorageSize,
      timeout: lambdaSettings.timeout,
      isEnableInsights: true,
      vpc,
      alarmSnsAction: alarmAction,
    });

    bundleBucket.grantReadWrite(theLambda);
    openSearchAuth.secret.grantRead(theLambda);
    featureFlagsTable.grantReadData(theLambda);

    return theLambda;
  }

  private setupConsolidatedIngestionQueue(ownProps: {
    envType: EnvType;
    alarmAction: SnsAction | undefined;
  }): IQueue {
    const { envType, alarmAction } = ownProps;
    const settings = getConsolidatedIngestionConnectorSettings();
    const name = settings.name;

    const theQueue = createQueue({
      stack: this,
      name,
      envType,
      alarmSnsAction: alarmAction,
      ...settings.queue,
    });

    return theQueue;
  }

  private setupConsolidatedIngestionLambda(ownProps: {
>>>>>>> a365147e
    lambdaLayers: LambdaLayers;
    secrets: Secrets;
    medicalDocumentsBucket: s3.Bucket;
    featureFlagsTable: dynamodb.Table;
    openSearch: OpenSearchConfigForLambdas;
  }): ConsolidatedSearchConstruct {
    const {
      stack,
      vpc,
      config,
      lambdaLayers,
      secrets,
      medicalDocumentsBucket,
      featureFlagsTable,
      openSearch,
    } = ownProps;
    const consolidatedSearchConstruct = new ConsolidatedSearchConstruct(
      stack,
      "ConsolidatedSearchConstruct",
      {
        config,
        vpc,
        lambdaLayers,
        secrets,
        medicalDocumentsBucket,
        featureFlagsTable,
        openSearch,
      }
    );
    return consolidatedSearchConstruct;
  }

  /**
   * Max polling duration should not exceed the maximum lambda execution time minus
   * 30 seconds as buffer for the response to make it to the API.
   */
  private normalizePollingDuration(duration: Duration): string {
    return Math.min(
      duration.toMilliseconds(),
      MAXIMUM_LAMBDA_TIMEOUT.minus(pollingBuffer).toMilliseconds()
    ).toString();
  }

  /**
   * Max lambda duration/timeout should not be lower than polling duration + 30 seconds
   * as buffer for the response to make it to the API.
   */
  private normalizeLambdaDuration(duration: Duration): Duration {
    return Duration.millis(
      Math.min(
        duration.plus(pollingBuffer).toMilliseconds(),
        MAXIMUM_LAMBDA_TIMEOUT.toMilliseconds()
      )
    );
  }

  private setupAcmCertificateMonitor(ownProps: {
    lambdaLayers: LambdaLayers;
    vpc: ec2.IVpc;
    envType: EnvType;
    sentryDsn: string | undefined;
    alarmAction: SnsAction | undefined;
    scheduleExpressions: string | string[];
    notificationUrl: string;
    heartbeatUrl: string;
  }): Lambda {
    const {
      lambdaLayers,
      vpc,
      sentryDsn,
      envType,
      scheduleExpressions,
      heartbeatUrl,
      notificationUrl,
    } = ownProps;

    const acmCertificateMonitorLambda = createScheduledLambda({
      stack: this,
      layers: [lambdaLayers.shared],
      name: "ScheduledAcmCertificateMonitor",
      entry: "acm-cert-monitor",
      vpc,
      memory: 256,
      timeout: Duration.minutes(2),
      scheduleExpression: scheduleExpressions,
      envType,
      envVars: {
        ...(sentryDsn ? { SENTRY_DSN: sentryDsn } : {}),
        SLACK_NOTIFICATION_URL: notificationUrl,
        HEARTBEAT_URL: heartbeatUrl,
      },
    });

    acmCertificateMonitorLambda.addToRolePolicy(
      new iam.PolicyStatement({
        actions: ["acm:ListCertificates"],
        resources: ["*"],
      })
    );

    return acmCertificateMonitorLambda;
  }

  private setupRosterUploadLambdas(ownProps: {
    lambdaLayers: LambdaLayers;
    vpc: ec2.IVpc;
    secrets: Secrets;
    hl7v2RosterBucket: s3.IBucket;
    config: EnvConfig;
    alarmAction: SnsAction | undefined;
  }): Lambda[] {
    const { lambdaLayers, vpc, secrets, hl7v2RosterBucket, config, alarmAction } = ownProps;
    const sentryDsn = config.lambdasSentryDSN;
    const envType = config.environmentType;

    const rosterUploadLambdas: Lambda[] = [];
    if (config.hl7Notification?.hieConfigs) {
      const hl7ScramblerSeedSecret = secrets["HL7_BASE64_SCRAMBLER_SEED"];
      if (!hl7ScramblerSeedSecret) {
        throw new Error(`HL7_BASE64_SCRAMBLER_SEED is not defined in config`);
      }
      const hieConfigs = config.hl7Notification.hieConfigs;
      const posthogSecretName = config.analyticsSecretNames.POST_HOG_API_KEY_SECRET;
      const posthogSecret = secrets["POST_HOG_API_KEY_SECRET"];

      if (!posthogSecret) {
        throw new Error("No posthog secret found.");
      }

      Object.entries(hieConfigs).forEach(([hieName, hieConfig]) => {
        const passwordSecretName = getHieSftpPasswordSecretName(hieName);
        const passwordSecret = secrets[passwordSecretName];
        if (!passwordSecret) {
          throw new Error(`${passwordSecretName} is not defined in config`);
        }

        const lambda = createScheduledLambda({
          stack: this,
          name: `Hl7v2RosterUpload-${hieName}`,
          entry: "hl7v2-roster",
          scheduleExpression: hieConfig.cron,
          eventInput: hieConfig,
          envType,
          envVars: {
            HL7V2_ROSTER_BUCKET_NAME: hl7v2RosterBucket.bucketName,
            API_URL: config.loadBalancerDnsName,
            HL7_BASE64_SCRAMBLER_SEED_ARN: hl7ScramblerSeedSecret.secretArn,
            ROSTER_UPLOAD_SFTP_PASSWORD_ARN: passwordSecret.secretArn,
            ...(sentryDsn ? { SENTRY_DSN: sentryDsn } : {}),
            POST_HOG_API_KEY_SECRET: posthogSecretName,
          },
          timeout: Duration.minutes(10),
          layers: [lambdaLayers.shared],
          memory: 4096,
          vpc,
          alarmSnsAction: alarmAction,
        });
        posthogSecret.grantRead(lambda);
        passwordSecret.grantRead(lambda);
        hl7ScramblerSeedSecret.grantRead(lambda);
        hl7v2RosterBucket.grantReadWrite(lambda);

        rosterUploadLambdas.push(lambda);
      });
    }

    return rosterUploadLambdas;
  }

  private setupReconversionKickoff(ownProps: {
    lambdaLayers: LambdaLayers;
    sentryDsn: string | undefined;
    vpc: ec2.IVpc;
    envType: EnvType;
    alarmAction: SnsAction | undefined;
  }): { lambda: Lambda; queue: Queue } {
    const { lambdaLayers, vpc, envType, sentryDsn, alarmAction } = ownProps;
    const settings = getReconversionKickoffSettings();

    const queue = createQueue({
      ...settings.queue,
      stack: this,
      name: settings.name,
      fifo: true,
      createDLQ: true,
      lambdaLayers: [lambdaLayers.shared],
      envType,
      alarmSnsAction: alarmAction,
    });

    const lambda = createLambda({
      ...settings.lambda,
      stack: this,
      name: settings.name,
      entry: settings.entry,
      envType,
      envVars: {
        // API_URL set on the api-stack after the OSS API is created
        WAIT_TIME_IN_MILLIS: reconversionKickoffWaitTime.toMilliseconds().toString(),
        ...(sentryDsn ? { SENTRY_DSN: sentryDsn } : {}),
      },
      layers: [lambdaLayers.shared],
      vpc,
      alarmSnsAction: alarmAction,
    });

    lambda.addEventSource(new SqsEventSource(queue, settings.eventSource));

    return { lambda, queue };
  }
}<|MERGE_RESOLUTION|>--- conflicted
+++ resolved
@@ -1,8 +1,4 @@
-<<<<<<< HEAD
-import { Duration, NestedStack, NestedStackProps, Stack } from "aws-cdk-lib";
-=======
-import { Duration, NestedStack, NestedStackProps, Size } from "aws-cdk-lib";
->>>>>>> a365147e
+import { Duration, NestedStack, NestedStackProps, Size, Stack } from "aws-cdk-lib";
 import { SnsAction } from "aws-cdk-lib/aws-cloudwatch-actions";
 import * as dynamodb from "aws-cdk-lib/aws-dynamodb";
 import * as ec2 from "aws-cdk-lib/aws-ec2";
@@ -19,6 +15,7 @@
 import * as fhirConverterConnector from "./api-stack/fhir-converter-connector";
 import { FHIRConverterConnector } from "./api-stack/fhir-converter-connector";
 import { EnvType } from "./env-type";
+import { getHieSftpPasswordSecretName } from "./secrets-stack";
 import { addBedrockPolicyToLambda } from "./shared/bedrock";
 import ConsolidatedSearchConstruct, {
   OpenSearchConfigForLambdas,
@@ -30,14 +27,11 @@
 import { QueueAndLambdaSettings } from "./shared/settings";
 import { createQueue } from "./shared/sqs";
 import { isSandbox } from "./shared/util";
-import { getHieSftpPasswordSecretName } from "./secrets-stack";
 
 export const CDA_TO_VIS_TIMEOUT = Duration.minutes(15);
 
 const pollingBuffer = Duration.seconds(30);
 
-<<<<<<< HEAD
-=======
 const reconversionKickoffWaitTime = Duration.seconds(5); // 12 patients/min
 const reconversionKickoffLambdaTimeout = reconversionKickoffWaitTime.plus(Duration.seconds(25));
 
@@ -64,14 +58,6 @@
   };
 }
 
-export type OpenSearchConfigForLambdas = {
-  endpoint: string;
-  auth: { userName: string; secret: ISecret };
-  consolidatedIndexName: string;
-  documentIndexName: string;
-};
-
->>>>>>> a365147e
 interface LambdasNestedStackProps extends NestedStackProps {
   config: EnvConfig;
   vpc: ec2.IVpc;
@@ -772,95 +758,7 @@
   private setupConsolidatedSearchConstruct(ownProps: {
     stack: Stack;
     vpc: ec2.IVpc;
-<<<<<<< HEAD
     config: EnvConfig;
-=======
-    envType: EnvType;
-    fhirServerUrl: string;
-    bundleBucket: s3.IBucket;
-    featureFlagsTable: dynamodb.Table;
-    openSearchEndpoint: string;
-    openSearchAuth: { userName: string; secret: ISecret };
-    openSearchDocumentsIndexName: string;
-    openSearchConsolidatedIndexName: string;
-    consolidatedDataIngestionInitialDate: string;
-    sentryDsn: string | undefined;
-    alarmAction: SnsAction | undefined;
-  }): Lambda {
-    const { name, lambda: lambdaSettings } = getConsolidatedSearchConnectorSettings();
-    const lambdaEntry = "consolidated-search";
-    const {
-      lambdaLayers,
-      vpc,
-      envType,
-      fhirServerUrl,
-      bundleBucket,
-      featureFlagsTable,
-      openSearchEndpoint,
-      openSearchAuth,
-      openSearchConsolidatedIndexName,
-      openSearchDocumentsIndexName,
-      consolidatedDataIngestionInitialDate,
-      sentryDsn,
-      alarmAction,
-    } = ownProps;
-
-    const theLambda = createLambda({
-      stack: this,
-      name,
-      runtime: lambdaSettings.runtime,
-      entry: lambdaEntry,
-      envType,
-      envVars: {
-        // API_URL set on the api-stack after the OSS API is created
-        FHIR_SERVER_URL: fhirServerUrl,
-        MEDICAL_DOCUMENTS_BUCKET_NAME: bundleBucket.bucketName,
-        FEATURE_FLAGS_TABLE_NAME: featureFlagsTable.tableName,
-        SEARCH_ENDPOINT: openSearchEndpoint,
-        SEARCH_USERNAME: openSearchAuth.userName,
-        SEARCH_PASSWORD_SECRET_ARN: openSearchAuth.secret.secretArn,
-        SEARCH_INDEX: openSearchDocumentsIndexName,
-        CONSOLIDATED_SEARCH_INDEX: openSearchConsolidatedIndexName,
-        CONSOLIDATED_INGESTION_INITIAL_DATE: consolidatedDataIngestionInitialDate,
-        ...(sentryDsn ? { SENTRY_DSN: sentryDsn } : {}),
-      },
-      layers: [lambdaLayers.shared, lambdaLayers.langchain],
-      memory: lambdaSettings.memory,
-      ephemeralStorageSize: lambdaSettings.ephemeralStorageSize,
-      timeout: lambdaSettings.timeout,
-      isEnableInsights: true,
-      vpc,
-      alarmSnsAction: alarmAction,
-    });
-
-    bundleBucket.grantReadWrite(theLambda);
-    openSearchAuth.secret.grantRead(theLambda);
-    featureFlagsTable.grantReadData(theLambda);
-
-    return theLambda;
-  }
-
-  private setupConsolidatedIngestionQueue(ownProps: {
-    envType: EnvType;
-    alarmAction: SnsAction | undefined;
-  }): IQueue {
-    const { envType, alarmAction } = ownProps;
-    const settings = getConsolidatedIngestionConnectorSettings();
-    const name = settings.name;
-
-    const theQueue = createQueue({
-      stack: this,
-      name,
-      envType,
-      alarmSnsAction: alarmAction,
-      ...settings.queue,
-    });
-
-    return theQueue;
-  }
-
-  private setupConsolidatedIngestionLambda(ownProps: {
->>>>>>> a365147e
     lambdaLayers: LambdaLayers;
     secrets: Secrets;
     medicalDocumentsBucket: s3.Bucket;
