--- conflicted
+++ resolved
@@ -15,13 +15,9 @@
 import * as fhirConverterConnector from "./api-stack/fhir-converter-connector";
 import { FHIRConverterConnector } from "./api-stack/fhir-converter-connector";
 import { EnvType } from "./env-type";
-<<<<<<< HEAD
-import * as AppConfigUtils from "./shared/app-config";
+import { addBedrockPolicyToLambda } from "./shared/bedrock";
+import { getConfig } from "./shared/config";
 import { MAXIMUM_LAMBDA_TIMEOUT, createLambda } from "./shared/lambda";
-=======
-import { addBedrockPolicyToLambda } from "./shared/bedrock";
-import { createLambda, MAXIMUM_LAMBDA_TIMEOUT } from "./shared/lambda";
->>>>>>> 4fc66236
 import { LambdaLayers, setupLambdasLayers } from "./shared/lambda-layers";
 import { createScheduledLambda } from "./shared/lambda-scheduled";
 import { Secrets } from "./shared/secrets";
@@ -59,6 +55,7 @@
   alarmAction: SnsAction | undefined;
   featureFlagsTable: dynamodb.Table;
   bedrock: { modelId: string; region: string; anthropicVersion: string } | undefined;
+  secrets?: Secrets;
 };
 
 type ConsolidatedLambdaProps = Omit<GenericConsolidatedLambdaProps, "name" | "entry" | "memory">;
@@ -166,6 +163,7 @@
       config: props.config,
       featureFlagsTable: props.featureFlagsTable,
       medicalDocumentsBucket: props.medicalDocumentsBucket,
+      secrets: props.secrets,
       apiNotifierQueue: conversionResultNotifierQueue,
       alarmSnsAction: props.alarmAction,
     });
@@ -183,6 +181,7 @@
       featureFlagsTable: props.featureFlagsTable,
       bedrock: props.config.bedrock,
     });
+
     this.fhirToBundleCountLambda = this.setupFhirBundleCountLambda({
       lambdaLayers: this.lambdaLayers,
       vpc: props.vpc,
@@ -194,7 +193,6 @@
       alarmAction: props.alarmAction,
       featureFlagsTable: props.featureFlagsTable,
       bedrock: props.config.bedrock,
-      posthogSecretKeyName: props.config.analyticsSecretNames?.POST_HOG_API_KEY_SECRET,
     });
 
     this.acmCertificateMonitorLambda = this.setupAcmCertificateMonitor({
@@ -608,27 +606,10 @@
     alarmAction,
     featureFlagsTable,
     bedrock,
-<<<<<<< HEAD
-    posthogSecretKeyName,
-  }: {
-    lambdaLayers: LambdaLayers;
-    vpc: ec2.IVpc;
-    fhirServerUrl: string;
-    bundleBucket: s3.IBucket;
-    conversionsBucket: s3.IBucket;
-    envType: EnvType;
-    secrets: Secrets;
-    sentryDsn: string | undefined;
-    alarmAction: SnsAction | undefined;
-    appId: string;
-    configId: string;
-    bedrock: { modelId: string; region: string; anthropicVersion: string } | undefined;
-    posthogSecretKeyName?: string;
-  }): Lambda {
-=======
   }: GenericConsolidatedLambdaProps): Lambda {
->>>>>>> 4fc66236
+    const config = getConfig();
     const lambdaTimeout = MAXIMUM_LAMBDA_TIMEOUT.minus(Duration.seconds(5));
+    const posthogSecretKeyName = config.analyticsSecretNames?.[posthogEnvVarName];
 
     const theLambda = createLambda({
       stack: this,
@@ -662,37 +643,14 @@
       alarmSnsAction: alarmAction,
     });
 
-<<<<<<< HEAD
-    AppConfigUtils.allowReadConfig({
-      scope: this,
-      resourceName: "FhirToBundleLambda",
-      resourceRole: fhirToBundleLambda.role,
-      appConfigResources: ["*"],
-    });
-
-    bundleBucket.grantReadWrite(fhirToBundleLambda);
-    conversionsBucket.grantRead(fhirToBundleLambda);
-    secrets[posthogEnvVarName]?.grantRead(fhirToBundleLambda);
-
-    const bedrockPolicyStatement = new iam.PolicyStatement({
-      actions: ["bedrock:InvokeModel"],
-      resources: [
-        `arn:aws:bedrock:*:*:foundation-model/*`,
-        `arn:aws:bedrock:*:*:inference-profile/*`,
-        `arn:aws:bedrock:*:*:application-inference-profile/*`,
-      ],
-    });
-
-    fhirToBundleLambda.addToRolePolicy(bedrockPolicyStatement);
-=======
     bundleBucket.grantReadWrite(theLambda);
     conversionsBucket.grantRead(theLambda);
 
+    if (secrets && posthogSecretKeyName) secrets[posthogEnvVarName]?.grantRead(theLambda);
     featureFlagsTable.grantReadData(theLambda);
 
     // Always add the bedrock policy to the lambda, regardless of whether bedrock is defined or not
     addBedrockPolicyToLambda(theLambda);
->>>>>>> 4fc66236
 
     return theLambda;
   }
