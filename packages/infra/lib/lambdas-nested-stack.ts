import { Duration, NestedStack, NestedStackProps, Size } from "aws-cdk-lib";
import { SnsAction } from "aws-cdk-lib/aws-cloudwatch-actions";
import * as dynamodb from "aws-cdk-lib/aws-dynamodb";
import * as ec2 from "aws-cdk-lib/aws-ec2";
import * as iam from "aws-cdk-lib/aws-iam";
import * as lambda from "aws-cdk-lib/aws-lambda";
import { Function as Lambda } from "aws-cdk-lib/aws-lambda";
import { SqsEventSource } from "aws-cdk-lib/aws-lambda-event-sources";
import * as rds from "aws-cdk-lib/aws-rds";
import * as s3 from "aws-cdk-lib/aws-s3";
import * as secret from "aws-cdk-lib/aws-secretsmanager";
import { ISecret } from "aws-cdk-lib/aws-secretsmanager";
import { IQueue, Queue } from "aws-cdk-lib/aws-sqs";
import { Construct } from "constructs";
import { EnvConfig } from "../config/env-config";
import * as fhirConverterConnector from "./api-stack/fhir-converter-connector";
import { FHIRConverterConnector } from "./api-stack/fhir-converter-connector";
import { EnvType } from "./env-type";
import {
  getConsolidatedIngestionConnectorSettings,
  getConsolidatedSearchConnectorSettings,
} from "./lambdas-nested-stack-settings";
import { addBedrockPolicyToLambda } from "./shared/bedrock";
import { createLambda, MAXIMUM_LAMBDA_TIMEOUT } from "./shared/lambda";
import { LambdaLayers } from "./shared/lambda-layers";
import { createScheduledLambda } from "./shared/lambda-scheduled";
import { buildSecret, Secrets } from "./shared/secrets";
import { QueueAndLambdaSettings } from "./shared/settings";
import { createQueue } from "./shared/sqs";
import { isSandbox } from "./shared/util";
import { getHieSftpPasswordSecretName } from "./secrets-stack";

export const CDA_TO_VIS_TIMEOUT = Duration.minutes(15);

const pollingBuffer = Duration.seconds(30);

const reconversionKickoffWaitTime = Duration.seconds(5); // 12 patients/min
const reconversionKickoffLambdaTimeout = reconversionKickoffWaitTime.plus(Duration.seconds(25));

function getReconversionKickoffSettings(): QueueAndLambdaSettings {
  return {
    name: "ReconversionKickoff",
    entry: "reconversion-kickoff",
    lambda: {
      memory: 512,
      timeout: reconversionKickoffLambdaTimeout,
    },
    queue: {
      alarmMaxAgeOfOldestMessage: Duration.days(3),
      maxMessageCountAlarmThreshold: 50_000,
      maxReceiveCount: 3,
      visibilityTimeout: Duration.seconds(reconversionKickoffLambdaTimeout.toSeconds() * 2 + 1),
      createRetryLambda: false,
    },
    eventSource: {
      batchSize: 1,
      reportBatchItemFailures: true,
    },
    waitTime: reconversionKickoffWaitTime,
  };
}

export type OpenSearchConfigForLambdas = {
  endpoint: string;
  auth: { userName: string; secret: ISecret };
  consolidatedIndexName: string;
  documentIndexName: string;
};

interface LambdasNestedStackProps extends NestedStackProps {
  config: EnvConfig;
  vpc: ec2.IVpc;
  lambdaLayers: LambdaLayers;
  secrets: Secrets;
  dbCluster: rds.IDatabaseCluster;
  medicalDocumentsBucket: s3.Bucket;
  pharmacyBundleBucket: s3.Bucket | undefined;
  labBundleBucket: s3.Bucket | undefined;
  hl7ConversionBucket: s3.Bucket | undefined;
  sandboxSeedDataBucket: s3.IBucket | undefined;
  alarmAction?: SnsAction;
  featureFlagsTable: dynamodb.Table;
  bedrock: { modelId: string; region: string; anthropicVersion: string } | undefined;
  openSearch: OpenSearchConfigForLambdas;
}

type GenericConsolidatedLambdaProps = {
  name: string;
  entry: string;
  lambdaLayers: LambdaLayers;
  vpc: ec2.IVpc;
  bundleBucket: s3.IBucket;
  pharmacyBundleBucket: s3.IBucket | undefined;
  labBundleBucket: s3.IBucket | undefined;
  conversionsBucket: s3.IBucket;
  hl7ConversionBucket: s3.IBucket | undefined;
  envType: EnvType;
  fhirServerUrl: string;
  sentryDsn: string | undefined;
  alarmAction: SnsAction | undefined;
  featureFlagsTable: dynamodb.Table;
  consolidatedIngestionQueue: IQueue;
  bedrock: { modelId: string; region: string; anthropicVersion: string } | undefined;
};

type ConsolidatedLambdaProps = Omit<GenericConsolidatedLambdaProps, "name" | "entry" | "memory">;

export class LambdasNestedStack extends NestedStack {
  readonly cdaToVisualizationLambda: Lambda;
  readonly documentDownloaderLambda: Lambda;
  readonly fhirToCdaConverterLambda: Lambda;
  readonly outboundPatientDiscoveryLambda: Lambda | undefined;
  readonly outboundDocumentQueryLambda: Lambda | undefined;
  readonly outboundDocumentRetrievalLambda: Lambda | undefined;
  readonly fhirToBundleLambda: Lambda;
  readonly fhirToBundleCountLambda: Lambda;
  readonly consolidatedSearchLambda: Lambda;
  readonly consolidatedIngestionLambda: Lambda;
  readonly consolidatedIngestionQueue: IQueue;
  readonly fhirConverterConnector: FHIRConverterConnector;
  readonly acmCertificateMonitorLambda: Lambda;
  readonly hl7v2RosterUploadLambdas: Lambda[] | undefined;
  readonly conversionResultNotifierLambda: Lambda;
  readonly reconversionKickoffLambda: Lambda;
  readonly reconversionKickoffQueue: Queue;

  constructor(scope: Construct, id: string, props: LambdasNestedStackProps) {
    super(scope, id, props);

    this.terminationProtection = true;

    this.cdaToVisualizationLambda = this.setupCdaToVisualization({
      lambdaLayers: props.lambdaLayers,
      vpc: props.vpc,
      envType: props.config.environmentType,
      medicalDocumentsBucket: props.medicalDocumentsBucket,
      sandboxSeedDataBucket: props.sandboxSeedDataBucket,
      sentryDsn: props.config.lambdasSentryDSN,
      alarmAction: props.alarmAction,
    });

    this.documentDownloaderLambda = this.setupDocumentDownloader({
      lambdaLayers: props.lambdaLayers,
      vpc: props.vpc,
      secrets: props.secrets,
      cwOrgCertificate: props.config.cwSecretNames.CW_ORG_CERTIFICATE,
      cwOrgPrivateKey: props.config.cwSecretNames.CW_ORG_PRIVATE_KEY,
      bucketName: props.medicalDocumentsBucket.bucketName,
      envType: props.config.environmentType,
      sentryDsn: props.config.lambdasSentryDSN,
    });

    this.fhirToCdaConverterLambda = this.setupFhirToCdaConverterLambda({
      lambdaLayers: props.lambdaLayers,
      vpc: props.vpc,
      medicalDocumentsBucket: props.medicalDocumentsBucket,
      envType: props.config.environmentType,
      systemRootOid: props.config.systemRootOID,
      sentryDsn: props.config.lambdasSentryDSN,
    });

    const cqConfig = props.config.carequality;
    if (cqConfig) {
      const cqRoDbCredsSecret = buildSecret(this, cqConfig.roUsername);

      this.outboundPatientDiscoveryLambda = this.setupOutboundPatientDiscovery({
        lambdaLayers: props.lambdaLayers,
        vpc: props.vpc,
        envType: props.config.environmentType,
        sentryDsn: props.config.lambdasSentryDSN,
        alarmAction: props.alarmAction,
        dbCluster: props.dbCluster,
        dbCredsSecret: cqRoDbCredsSecret,
        // TODO move this to a config
        maxPollingDuration: Duration.minutes(2),
      });

      this.outboundDocumentQueryLambda = this.setupOutboundDocumentQuery({
        lambdaLayers: props.lambdaLayers,
        vpc: props.vpc,
        envType: props.config.environmentType,
        sentryDsn: props.config.lambdasSentryDSN,
        alarmAction: props.alarmAction,
        dbCluster: props.dbCluster,
        dbCredsSecret: cqRoDbCredsSecret,
        // TODO move this to a config
        maxPollingDuration: Duration.minutes(15),
      });

      this.outboundDocumentRetrievalLambda = this.setupOutboundDocumentRetrieval({
        lambdaLayers: props.lambdaLayers,
        vpc: props.vpc,
        envType: props.config.environmentType,
        sentryDsn: props.config.lambdasSentryDSN,
        alarmAction: props.alarmAction,
        dbCluster: props.dbCluster,
        dbCredsSecret: cqRoDbCredsSecret,
        // TODO move this to a config
        maxPollingDuration: Duration.minutes(15),
      });
    }

    const resultNotifierConnector = this.setupConversionResultNotifier({
      vpc: props.vpc,
      config: props.config,
      alarmAction: props.alarmAction,
      lambdaLayers: props.lambdaLayers,
    });
    const conversionResultNotifierQueue = resultNotifierConnector.queue;
    this.conversionResultNotifierLambda = resultNotifierConnector.lambda;

    this.fhirConverterConnector = fhirConverterConnector.create({
      stack: this,
      vpc: props.vpc,
      lambdaLayers: props.lambdaLayers,
      envType: props.config.environmentType,
      config: props.config,
      featureFlagsTable: props.featureFlagsTable,
      medicalDocumentsBucket: props.medicalDocumentsBucket,
      apiNotifierQueue: conversionResultNotifierQueue,
      alarmSnsAction: props.alarmAction,
    });

    this.consolidatedIngestionQueue = this.setupConsolidatedIngestionQueue({
      envType: props.config.environmentType,
      alarmAction: props.alarmAction,
    });

    this.fhirToBundleLambda = this.setupFhirBundleLambda({
      lambdaLayers: props.lambdaLayers,
      vpc: props.vpc,
      fhirServerUrl: props.config.fhirServerUrl,
      bundleBucket: props.medicalDocumentsBucket,
      conversionsBucket: this.fhirConverterConnector.bucket,
      pharmacyBundleBucket: props.pharmacyBundleBucket,
      labBundleBucket: props.labBundleBucket,
      hl7ConversionBucket: props.hl7ConversionBucket,
      envType: props.config.environmentType,
      sentryDsn: props.config.lambdasSentryDSN,
      alarmAction: props.alarmAction,
      featureFlagsTable: props.featureFlagsTable,
      bedrock: props.config.bedrock,
      consolidatedIngestionQueue: this.consolidatedIngestionQueue,
    });
    this.fhirToBundleCountLambda = this.setupFhirBundleCountLambda({
      lambdaLayers: props.lambdaLayers,
      vpc: props.vpc,
      fhirServerUrl: props.config.fhirServerUrl,
      bundleBucket: props.medicalDocumentsBucket,
      conversionsBucket: this.fhirConverterConnector.bucket,
      pharmacyBundleBucket: props.pharmacyBundleBucket,
      labBundleBucket: props.labBundleBucket,
      hl7ConversionBucket: props.hl7ConversionBucket,
      envType: props.config.environmentType,
      sentryDsn: props.config.lambdasSentryDSN,
      alarmAction: props.alarmAction,
      featureFlagsTable: props.featureFlagsTable,
      bedrock: props.config.bedrock,
      consolidatedIngestionQueue: this.consolidatedIngestionQueue,
    });

    this.consolidatedSearchLambda = this.setupConsolidatedSearchLambda({
      lambdaLayers: props.lambdaLayers,
      vpc: props.vpc,
      envType: props.config.environmentType,
      fhirServerUrl: props.config.fhirServerUrl,
      bundleBucket: props.medicalDocumentsBucket,
      openSearchEndpoint: props.openSearch.endpoint,
      openSearchAuth: props.openSearch.auth,
      openSearchConsolidatedIndexName: props.openSearch.consolidatedIndexName,
      openSearchDocumentsIndexName: props.openSearch.documentIndexName,
      consolidatedDataIngestionInitialDate:
        props.config.openSearch.consolidatedDataIngestionInitialDate,
      featureFlagsTable: props.featureFlagsTable,
      sentryDsn: props.config.lambdasSentryDSN,
      alarmAction: props.alarmAction,
    });

    this.consolidatedIngestionLambda = this.setupConsolidatedIngestionLambda({
      lambdaLayers: props.lambdaLayers,
      vpc: props.vpc,
      envType: props.config.environmentType,
      bundleBucket: props.medicalDocumentsBucket,
      openSearchEndpoint: props.openSearch.endpoint,
      openSearchAuth: props.openSearch.auth,
      openSearchConsolidatedIndexName: props.openSearch.consolidatedIndexName,
      openSearchDocumentsIndexName: props.openSearch.documentIndexName,
      featureFlagsTable: props.featureFlagsTable,
      sentryDsn: props.config.lambdasSentryDSN,
      alarmAction: props.alarmAction,
    });

    this.acmCertificateMonitorLambda = this.setupAcmCertificateMonitor({
      lambdaLayers: props.lambdaLayers,
      vpc: props.vpc,
      envType: props.config.environmentType,
      sentryDsn: props.config.lambdasSentryDSN,
      alarmAction: props.alarmAction,
      notificationUrl: props.config.slack.SLACK_ALERT_URL,
      ...props.config.acmCertMonitor,
    });

    if (!isSandbox(props.config)) {
      const hl7v2RosterBucket = new s3.Bucket(this, "Hl7v2RosterBucket", {
        bucketName: props.config.hl7Notification.hl7v2RosterUploadLambda.bucketName,
        publicReadAccess: false,
        encryption: s3.BucketEncryption.S3_MANAGED,
        versioned: true,
        cors: [
          {
            allowedOrigins: ["*"],
            allowedMethods: [s3.HttpMethods.PUT, s3.HttpMethods.POST],
          },
        ],
      });

      this.hl7v2RosterUploadLambdas = this.setupRosterUploadLambdas({
        lambdaLayers: props.lambdaLayers,
        vpc: props.vpc,
        secrets: props.secrets,
        hl7v2RosterBucket,
        config: props.config,
        alarmAction: props.alarmAction,
      });
    }

    const { lambda: reconversionKickoffLambda, queue: reconversionKickoffQueue } =
      this.setupReconversionKickoff({
        lambdaLayers: props.lambdaLayers,
        sentryDsn: props.config.lambdasSentryDSN,
        vpc: props.vpc,
        envType: props.config.environmentType,
        alarmAction: props.alarmAction,
      });
    this.reconversionKickoffLambda = reconversionKickoffLambda;
    this.reconversionKickoffQueue = reconversionKickoffQueue;
  }

  private setupCdaToVisualization(ownProps: {
    lambdaLayers: LambdaLayers;
    vpc: ec2.IVpc;
    envType: EnvType;
    medicalDocumentsBucket: s3.Bucket;
    sandboxSeedDataBucket: s3.IBucket | undefined;
    sentryDsn: string | undefined;
    alarmAction: SnsAction | undefined;
  }): Lambda {
    const {
      lambdaLayers,
      vpc,
      sentryDsn,
      envType,
      alarmAction,
      medicalDocumentsBucket,
      sandboxSeedDataBucket,
    } = ownProps;

    const cdaToVisualizationLambda = createLambda({
      stack: this,
      name: "CdaToVisualization",
      nameSuffix: "v2",
      runtime: lambda.Runtime.NODEJS_16_X,
      entry: "cda-to-visualization",
      envType,
      envVars: {
        CDA_TO_VIS_TIMEOUT_MS: CDA_TO_VIS_TIMEOUT.toMilliseconds().toString(),
        ...(sentryDsn ? { SENTRY_DSN: sentryDsn } : {}),
      },
      layers: [
        lambdaLayers.shared,
        lambdaLayers.chromium,
        // TODO when we remove this, make sure to remove the layer from the api-stack as well
        lambdaLayers.puppeteer,
        lambdaLayers.saxon,
      ],
      memory: 1024,
      ephemeralStorageSize: Size.gibibytes(1),
      timeout: CDA_TO_VIS_TIMEOUT,
      vpc,
      alarmSnsAction: alarmAction,
    });

    medicalDocumentsBucket.grantReadWrite(cdaToVisualizationLambda);

    if (sandboxSeedDataBucket) {
      sandboxSeedDataBucket.grantReadWrite(cdaToVisualizationLambda);
    }

    return cdaToVisualizationLambda;
  }

  /**
   * We are intentionally not setting an alarm action for this lambda, as many issues
   * may be caused outside of our system. To eliminate noise, we will not alarm on this
   * lambda.
   */
  private setupDocumentDownloader(ownProps: {
    lambdaLayers: LambdaLayers;
    vpc: ec2.IVpc;
    secrets: Secrets;
    cwOrgCertificate: string;
    cwOrgPrivateKey: string;
    bucketName: string | undefined;
    envType: EnvType;
    sentryDsn: string | undefined;
  }): Lambda {
    const {
      lambdaLayers,
      vpc,
      secrets,
      cwOrgCertificate,
      cwOrgPrivateKey,
      bucketName,
      envType,
      sentryDsn,
    } = ownProps;

    const documentDownloaderLambda = createLambda({
      stack: this,
      name: "DocumentDownloader",
      nameSuffix: "v2",
      runtime: lambda.Runtime.NODEJS_18_X,
      entry: "document-downloader",
      envType,
      envVars: {
        TEST_ENV: "TEST",
        CW_ORG_CERTIFICATE: cwOrgCertificate,
        CW_ORG_PRIVATE_KEY: cwOrgPrivateKey,
        ...(bucketName && {
          MEDICAL_DOCUMENTS_BUCKET_NAME: bucketName,
        }),
        ...(sentryDsn ? { SENTRY_DSN: sentryDsn } : {}),
      },
      layers: [lambdaLayers.shared],
      memory: 512,
      ephemeralStorageSize: Size.gibibytes(1),
      timeout: Duration.minutes(5),
      vpc,
    });

    // granting secrets read access to lambda
    const cwOrgCertificateKey = "CW_ORG_CERTIFICATE";
    if (!secrets[cwOrgCertificateKey]) {
      throw new Error(`${cwOrgCertificateKey} is not defined in config`);
    }
    secrets[cwOrgCertificateKey].grantRead(documentDownloaderLambda);

    const cwOrgPrivateKeyKey = "CW_ORG_PRIVATE_KEY";
    if (!secrets[cwOrgPrivateKeyKey]) {
      throw new Error(`${cwOrgPrivateKeyKey} is not defined in config`);
    }
    secrets[cwOrgPrivateKeyKey].grantRead(documentDownloaderLambda);

    return documentDownloaderLambda;
  }

  private setupFhirToCdaConverterLambda(ownProps: {
    lambdaLayers: LambdaLayers;
    vpc: ec2.IVpc;
    medicalDocumentsBucket: s3.Bucket;
    envType: EnvType;
    systemRootOid: string;
    sentryDsn: string | undefined;
  }): Lambda {
    const { lambdaLayers, vpc, medicalDocumentsBucket, sentryDsn, envType, systemRootOid } =
      ownProps;

    const fhirToCdaConverterLambda = createLambda({
      stack: this,
      name: "FhirToCdaConverter",
      runtime: lambda.Runtime.NODEJS_18_X,
      entry: "fhir-to-cda-converter",
      envType,
      envVars: {
        MEDICAL_DOCUMENTS_BUCKET_NAME: medicalDocumentsBucket.bucketName,
        SYSTEM_ROOT_OID: systemRootOid,
        ...(sentryDsn ? { SENTRY_DSN: sentryDsn } : {}),
      },
      layers: [lambdaLayers.shared],
      memory: 1024, // TODO: 1603 - Monitor to see if more is required
      ephemeralStorageSize: Size.gibibytes(1),
      timeout: Duration.minutes(5),
      vpc,
    });

    medicalDocumentsBucket.grantReadWrite(fhirToCdaConverterLambda);
    return fhirToCdaConverterLambda;
  }

  private setupOutboundPatientDiscovery(ownProps: {
    lambdaLayers: LambdaLayers;
    vpc: ec2.IVpc;
    envType: EnvType;
    dbCredsSecret: secret.ISecret;
    dbCluster: rds.IDatabaseCluster;
    maxPollingDuration: Duration;
    sentryDsn: string | undefined;
    alarmAction: SnsAction | undefined;
  }): Lambda {
    const {
      lambdaLayers,
      dbCredsSecret,
      vpc,
      sentryDsn,
      envType,
      alarmAction,
      dbCluster,
      maxPollingDuration,
    } = ownProps;

    const outboundPatientDiscoveryLambda = createLambda({
      stack: this,
      name: "PollOutboundPatientDiscovery",
      entry: "ihe-outbound-patient-discovery",
      envType,
      envVars: {
        // API_URL set on the api-stack after the OSS API is created
        ...(sentryDsn ? { SENTRY_DSN: sentryDsn } : {}),
        DB_CREDS: dbCredsSecret.secretArn,
        MAX_POLLING_DURATION: this.normalizePollingDuration(maxPollingDuration),
      },
      layers: [lambdaLayers.shared],
      memory: 512,
      timeout: this.normalizeLambdaDuration(maxPollingDuration),
      vpc,
      alarmSnsAction: alarmAction,
    });

    dbCluster.connections.allowDefaultPortFrom(outboundPatientDiscoveryLambda);
    dbCredsSecret.grantRead(outboundPatientDiscoveryLambda);

    return outboundPatientDiscoveryLambda;
  }

  private setupOutboundDocumentQuery(ownProps: {
    lambdaLayers: LambdaLayers;
    vpc: ec2.IVpc;
    envType: EnvType;
    dbCredsSecret: secret.ISecret;
    dbCluster: rds.IDatabaseCluster;
    maxPollingDuration: Duration;
    sentryDsn: string | undefined;
    alarmAction: SnsAction | undefined;
  }): Lambda {
    const {
      lambdaLayers,
      dbCredsSecret,
      vpc,
      sentryDsn,
      envType,
      alarmAction,
      dbCluster,
      maxPollingDuration,
    } = ownProps;

    const outboundDocumentQueryLambda = createLambda({
      stack: this,
      name: "PollOutboundDocumentQuery",
      entry: "ihe-outbound-document-query",
      envType,
      envVars: {
        // API_URL set on the api-stack after the OSS API is created
        ...(sentryDsn ? { SENTRY_DSN: sentryDsn } : {}),
        DB_CREDS: dbCredsSecret.secretArn,
        MAX_POLLING_DURATION: this.normalizePollingDuration(maxPollingDuration),
      },
      layers: [lambdaLayers.shared],
      memory: 512,
      timeout: this.normalizeLambdaDuration(maxPollingDuration),
      vpc,
      alarmSnsAction: alarmAction,
    });

    dbCluster.connections.allowDefaultPortFrom(outboundDocumentQueryLambda);
    dbCredsSecret.grantRead(outboundDocumentQueryLambda);

    return outboundDocumentQueryLambda;
  }

  private setupOutboundDocumentRetrieval(ownProps: {
    lambdaLayers: LambdaLayers;
    vpc: ec2.IVpc;
    envType: EnvType;
    dbCredsSecret: secret.ISecret;
    dbCluster: rds.IDatabaseCluster;
    maxPollingDuration: Duration;
    sentryDsn: string | undefined;
    alarmAction: SnsAction | undefined;
  }): Lambda {
    const {
      lambdaLayers,
      dbCredsSecret,
      vpc,
      sentryDsn,
      envType,
      alarmAction,
      dbCluster,
      maxPollingDuration,
    } = ownProps;

    const outboundDocumentRetrievalLambda = createLambda({
      stack: this,
      name: "PollOutboundDocumentRetrieval",
      entry: "ihe-outbound-document-retrieval",
      envType,
      envVars: {
        // API_URL set on the api-stack after the OSS API is created
        ...(sentryDsn ? { SENTRY_DSN: sentryDsn } : {}),
        DB_CREDS: dbCredsSecret.secretArn,
        MAX_POLLING_DURATION: this.normalizePollingDuration(maxPollingDuration),
      },
      layers: [lambdaLayers.shared],
      memory: 512,
      timeout: this.normalizeLambdaDuration(maxPollingDuration),
      vpc,
      alarmSnsAction: alarmAction,
    });

    dbCluster.connections.allowDefaultPortFrom(outboundDocumentRetrievalLambda);
    dbCredsSecret.grantRead(outboundDocumentRetrievalLambda);

    return outboundDocumentRetrievalLambda;
  }

  private setupConversionResultNotifier({
    vpc,
    alarmAction,
    config,
    lambdaLayers,
  }: {
    vpc: ec2.IVpc;
    alarmAction: SnsAction | undefined;
    config: EnvConfig;
    lambdaLayers: LambdaLayers;
  }): { queue: Queue; lambda: Lambda } {
    const name = "ConversionResultNotifier";
    const { environmentType: envType, sentryDSN } = config;

    const lambdaTimeout = Duration.minutes(5);
    const settings = {
      queue: {
        maxReceiveCount: 1,
        alarmMaxAgeOfOldestMessage: Duration.minutes(5),
        maxMessageCountAlarmThreshold: 100_000,
        visibilityTimeout: Duration.seconds(lambdaTimeout.toSeconds() * 2 + 1),
        receiveMessageWaitTime: Duration.seconds(20),
      },
      lambda: {
        entry: "conversion-result-notifier",
        memory: 256,
        timeout: lambdaTimeout,
      },
      eventSource: {
        batchSize: 500,
        maxBatchingWindow: Duration.seconds(20),
        maxConcurrency: 2,
        // Partial batch response: https://docs.aws.amazon.com/prescriptive-guidance/latest/lambda-event-filtering-partial-batch-responses-for-sqs/welcome.html
        reportBatchItemFailures: true,
      },
    };

    const conversionResultQueue = createQueue({
      stack: this,
      name,
      createRetryLambda: false,
      envType,
      alarmSnsAction: alarmAction,
      ...settings.queue,
    });

    const conversionResultLambda = createLambda({
      stack: this,
      name,
      envType,
      envVars: {
        // API_URL set on the api-stack after the OSS API is created
        ...(sentryDSN ? { SENTRY_DSN: sentryDSN } : {}),
      },
      layers: [lambdaLayers.shared],
      vpc,
      alarmSnsAction: alarmAction,
      ...settings.lambda,
    });

    conversionResultLambda.addEventSource(
      new SqsEventSource(conversionResultQueue, settings.eventSource)
    );
    return { queue: conversionResultQueue, lambda: conversionResultLambda };
  }

  /** AKA, get consolidated lambda */
  private setupFhirBundleLambda(params: ConsolidatedLambdaProps): Lambda {
    return this.setupGenericConsolidatedLambda({
      ...params,
      name: "FhirToBundle",
      entry: "fhir-to-bundle",
    });
  }
  private setupFhirBundleCountLambda(params: ConsolidatedLambdaProps): Lambda {
    return this.setupGenericConsolidatedLambda({
      ...params,
      name: "FhirToBundleCount",
      entry: "fhir-to-bundle-count",
    });
  }

  private setupGenericConsolidatedLambda({
    name,
    entry,
    lambdaLayers,
    vpc,
    fhirServerUrl,
    bundleBucket,
    conversionsBucket,
    pharmacyBundleBucket,
    hl7ConversionBucket,
    labBundleBucket,
    sentryDsn,
    envType,
    alarmAction,
    featureFlagsTable,
    bedrock,
    consolidatedIngestionQueue,
  }: GenericConsolidatedLambdaProps): Lambda {
    const lambdaTimeout = MAXIMUM_LAMBDA_TIMEOUT.minus(Duration.seconds(5));

    const theLambda = createLambda({
      stack: this,
      name,
      runtime: lambda.Runtime.NODEJS_20_X,
      entry,
      envType,
      envVars: {
        // API_URL set on the api-stack after the OSS API is created
        FHIR_SERVER_URL: fhirServerUrl,
        BUCKET_NAME: bundleBucket.bucketName,
        MEDICAL_DOCUMENTS_BUCKET_NAME: bundleBucket.bucketName,
        CONVERSION_RESULT_BUCKET_NAME: conversionsBucket.bucketName,
        ...(pharmacyBundleBucket && {
          PHARMACY_CONVERSION_BUCKET_NAME: pharmacyBundleBucket.bucketName,
        }),
        ...(labBundleBucket && {
          LAB_CONVERSION_BUCKET_NAME: labBundleBucket.bucketName,
        }),
        ...(hl7ConversionBucket && {
          HL7_CONVERSION_BUCKET_NAME: hl7ConversionBucket.bucketName,
        }),
        FEATURE_FLAGS_TABLE_NAME: featureFlagsTable.tableName,
        ...(bedrock && {
          // API_URL set on the api-stack after the OSS API is created
          BEDROCK_REGION: bedrock?.region,
          BEDROCK_VERSION: bedrock?.anthropicVersion,
          AI_BRIEF_MODEL_ID: bedrock?.modelId,
        }),
        CONSOLIDATED_INGESTION_QUEUE_URL: consolidatedIngestionQueue.queueUrl,
        ...(sentryDsn ? { SENTRY_DSN: sentryDsn } : {}),
      },
      layers: [lambdaLayers.shared, lambdaLayers.langchain],
      memory: 6144,
      ephemeralStorageSize: Size.gibibytes(2),
      timeout: lambdaTimeout,
      isEnableInsights: true,
      vpc,
      alarmSnsAction: alarmAction,
    });

    bundleBucket.grantReadWrite(theLambda);
    conversionsBucket.grantRead(theLambda);
    pharmacyBundleBucket?.grantRead(theLambda);
    labBundleBucket?.grantRead(theLambda);
    hl7ConversionBucket?.grantRead(theLambda);

    featureFlagsTable.grantReadData(theLambda);

    consolidatedIngestionQueue.grantSendMessages(theLambda);

    // Always add the bedrock policy to the lambda, regardless of whether bedrock is defined or not
    addBedrockPolicyToLambda(theLambda);

    return theLambda;
  }

  private setupConsolidatedSearchLambda(ownProps: {
    lambdaLayers: LambdaLayers;
    vpc: ec2.IVpc;
    envType: EnvType;
    fhirServerUrl: string;
    bundleBucket: s3.IBucket;
    featureFlagsTable: dynamodb.Table;
    openSearchEndpoint: string;
    openSearchAuth: { userName: string; secret: ISecret };
    openSearchDocumentsIndexName: string;
    openSearchConsolidatedIndexName: string;
    consolidatedDataIngestionInitialDate: string;
    sentryDsn: string | undefined;
    alarmAction: SnsAction | undefined;
  }): Lambda {
    const { name, lambda: lambdaSettings } = getConsolidatedSearchConnectorSettings();
    const lambdaEntry = "consolidated-search";
    const {
      lambdaLayers,
      vpc,
      envType,
      fhirServerUrl,
      bundleBucket,
      featureFlagsTable,
      openSearchEndpoint,
      openSearchAuth,
      openSearchConsolidatedIndexName,
      openSearchDocumentsIndexName,
      consolidatedDataIngestionInitialDate,
      sentryDsn,
      alarmAction,
    } = ownProps;

    const theLambda = createLambda({
      stack: this,
      name,
      runtime: lambdaSettings.runtime,
      entry: lambdaEntry,
      envType,
      envVars: {
        // API_URL set on the api-stack after the OSS API is created
        FHIR_SERVER_URL: fhirServerUrl,
        MEDICAL_DOCUMENTS_BUCKET_NAME: bundleBucket.bucketName,
        FEATURE_FLAGS_TABLE_NAME: featureFlagsTable.tableName,
        SEARCH_ENDPOINT: openSearchEndpoint,
        SEARCH_USERNAME: openSearchAuth.userName,
        SEARCH_PASSWORD_SECRET_ARN: openSearchAuth.secret.secretArn,
        SEARCH_INDEX: openSearchDocumentsIndexName,
        CONSOLIDATED_SEARCH_INDEX: openSearchConsolidatedIndexName,
        CONSOLIDATED_INGESTION_INITIAL_DATE: consolidatedDataIngestionInitialDate,
        ...(sentryDsn ? { SENTRY_DSN: sentryDsn } : {}),
      },
      layers: [lambdaLayers.shared, lambdaLayers.langchain],
      memory: lambdaSettings.memory,
      ephemeralStorageSize: lambdaSettings.ephemeralStorageSize,
      timeout: lambdaSettings.timeout,
      isEnableInsights: true,
      vpc,
      alarmSnsAction: alarmAction,
    });

    bundleBucket.grantReadWrite(theLambda);
    openSearchAuth.secret.grantRead(theLambda);
    featureFlagsTable.grantReadData(theLambda);

    return theLambda;
  }

  private setupConsolidatedIngestionQueue(ownProps: {
    envType: EnvType;
    alarmAction: SnsAction | undefined;
  }): IQueue {
    const { envType, alarmAction } = ownProps;
    const settings = getConsolidatedIngestionConnectorSettings();
    const name = settings.name;

    const theQueue = createQueue({
      stack: this,
      name,
      envType,
      alarmSnsAction: alarmAction,
      ...settings.queue,
    });

    return theQueue;
  }

  private setupConsolidatedIngestionLambda(ownProps: {
    lambdaLayers: LambdaLayers;
    vpc: ec2.IVpc;
    envType: EnvType;
    bundleBucket: s3.IBucket;
    featureFlagsTable: dynamodb.Table;
    openSearchEndpoint: string;
    openSearchAuth: { userName: string; secret: ISecret };
    openSearchDocumentsIndexName: string;
    openSearchConsolidatedIndexName: string;
    sentryDsn: string | undefined;
    alarmAction: SnsAction | undefined;
  }): Lambda {
    const settings = getConsolidatedIngestionConnectorSettings();
    const name = settings.name;
    const lambdaEntry = "consolidated-ingestion";
    const {
      lambdaLayers,
      vpc,
      envType,
      bundleBucket,
      featureFlagsTable,
      openSearchEndpoint,
      openSearchAuth,
      openSearchConsolidatedIndexName,
      openSearchDocumentsIndexName,
      sentryDsn,
      alarmAction,
    } = ownProps;

    const theLambda = createLambda({
      stack: this,
      name,
      entry: lambdaEntry,
      envType,
      envVars: {
        // API_URL set on the api-stack after the OSS API is created
        FEATURE_FLAGS_TABLE_NAME: featureFlagsTable.tableName,
        MEDICAL_DOCUMENTS_BUCKET_NAME: bundleBucket.bucketName,
        SEARCH_ENDPOINT: openSearchEndpoint,
        SEARCH_USERNAME: openSearchAuth.userName,
        SEARCH_PASSWORD_SECRET_ARN: openSearchAuth.secret.secretArn,
        SEARCH_INDEX: openSearchDocumentsIndexName,
        CONSOLIDATED_SEARCH_INDEX: openSearchConsolidatedIndexName,
        ...(sentryDsn ? { SENTRY_DSN: sentryDsn } : {}),
      },
      layers: [lambdaLayers.shared, lambdaLayers.langchain],
      isEnableInsights: true,
      vpc,
      alarmSnsAction: alarmAction,
      ...settings.lambda,
    });

    theLambda.addEventSource(
      new SqsEventSource(this.consolidatedIngestionQueue, settings.eventSource)
    );

    bundleBucket.grantReadWrite(theLambda);
    openSearchAuth.secret.grantRead(theLambda);
    featureFlagsTable.grantReadData(theLambda);

    return theLambda;
  }

  /**
   * Max polling duration should not exceed the maximum lambda execution time minus
   * 30 seconds as buffer for the response to make it to the API.
   */
  private normalizePollingDuration(duration: Duration): string {
    return Math.min(
      duration.toMilliseconds(),
      MAXIMUM_LAMBDA_TIMEOUT.minus(pollingBuffer).toMilliseconds()
    ).toString();
  }

  /**
   * Max lambda duration/timeout should not be lower than polling duration + 30 seconds
   * as buffer for the response to make it to the API.
   */
  private normalizeLambdaDuration(duration: Duration): Duration {
    return Duration.millis(
      Math.min(
        duration.plus(pollingBuffer).toMilliseconds(),
        MAXIMUM_LAMBDA_TIMEOUT.toMilliseconds()
      )
    );
  }

  private setupAcmCertificateMonitor(ownProps: {
    lambdaLayers: LambdaLayers;
    vpc: ec2.IVpc;
    envType: EnvType;
    sentryDsn: string | undefined;
    alarmAction: SnsAction | undefined;
    scheduleExpressions: string | string[];
    notificationUrl: string;
    heartbeatUrl: string;
  }): Lambda {
    const {
      lambdaLayers,
      vpc,
      sentryDsn,
      envType,
      scheduleExpressions,
      heartbeatUrl,
      notificationUrl,
    } = ownProps;

    const acmCertificateMonitorLambda = createScheduledLambda({
      stack: this,
      layers: [lambdaLayers.shared],
      name: "ScheduledAcmCertificateMonitor",
      entry: "acm-cert-monitor",
      vpc,
      memory: 256,
      timeout: Duration.minutes(2),
      scheduleExpression: scheduleExpressions,
      envType,
      envVars: {
        ...(sentryDsn ? { SENTRY_DSN: sentryDsn } : {}),
        SLACK_NOTIFICATION_URL: notificationUrl,
        HEARTBEAT_URL: heartbeatUrl,
      },
    });

    acmCertificateMonitorLambda.addToRolePolicy(
      new iam.PolicyStatement({
        actions: ["acm:ListCertificates"],
        resources: ["*"],
      })
    );

    return acmCertificateMonitorLambda;
  }

  private setupRosterUploadLambdas(ownProps: {
    lambdaLayers: LambdaLayers;
    vpc: ec2.IVpc;
    secrets: Secrets;
    hl7v2RosterBucket: s3.IBucket;
    config: EnvConfig;
    alarmAction: SnsAction | undefined;
  }): Lambda[] {
    const { lambdaLayers, vpc, secrets, hl7v2RosterBucket, config, alarmAction } = ownProps;
    const sentryDsn = config.lambdasSentryDSN;
    const envType = config.environmentType;

    const rosterUploadLambdas: Lambda[] = [];
    if (config.hl7Notification?.hieConfigs) {
      const hl7ScramblerSeedSecret = secrets["HL7_BASE64_SCRAMBLER_SEED"];

      if (!hl7ScramblerSeedSecret) {
        throw new Error(`HL7_BASE64_SCRAMBLER_SEED is not defined in config`);
      }
      const scramblerSeedSecretName = config.hl7Notification.secrets.HL7_BASE64_SCRAMBLER_SEED;
      const hieConfigs = config.hl7Notification.hieConfigs;
      const slackAdtRosterNotificationUrl =
        config.hl7Notification.secrets.SLACK_ADT_ROSTER_NOTIFICATION_URL;

      Object.entries(hieConfigs).forEach(([hieName, hieConfig]) => {
        const passwordSecretName = getHieSftpPasswordSecretName(hieName);
        const passwordSecret = secrets[passwordSecretName];
        if (!passwordSecret) {
          throw new Error(`${passwordSecretName} is not defined in config`);
        }

        const lambda = createScheduledLambda({
          stack: this,
          name: `Hl7v2RosterUpload-${hieName}`,
          entry: "hl7v2-roster",
          scheduleExpression: hieConfig.cron,
          eventInput: hieConfig,
          envType,
          envVars: {
            HL7V2_ROSTER_BUCKET_NAME: hl7v2RosterBucket.bucketName,
            API_URL: config.loadBalancerDnsName,
            HL7_BASE64_SCRAMBLER_SEED: scramblerSeedSecretName,
<<<<<<< HEAD
            SLACK_ADT_ROSTER_NOTIFICATION_URL_ARN: slackAdtRosterNotificationUrl,
=======
            ROSTER_UPLOAD_SFTP_PASSWORD_ARN: passwordSecret.secretArn,
>>>>>>> c407ef8b
            ...(sentryDsn ? { SENTRY_DSN: sentryDsn } : {}),
          },
          layers: [lambdaLayers.shared],
          memory: 4096,
          vpc,
          alarmSnsAction: alarmAction,
        });
        passwordSecret.grantRead(lambda);
        hl7ScramblerSeedSecret.grantRead(lambda);
        hl7v2RosterBucket.grantReadWrite(lambda);

        rosterUploadLambdas.push(lambda);
      });
    }

    return rosterUploadLambdas;
  }

  private setupReconversionKickoff(ownProps: {
    lambdaLayers: LambdaLayers;
    sentryDsn: string | undefined;
    vpc: ec2.IVpc;
    envType: EnvType;
    alarmAction: SnsAction | undefined;
  }): { lambda: Lambda; queue: Queue } {
    const { lambdaLayers, vpc, envType, sentryDsn, alarmAction } = ownProps;
    const settings = getReconversionKickoffSettings();

    const queue = createQueue({
      ...settings.queue,
      stack: this,
      name: settings.name,
      fifo: true,
      createDLQ: true,
      lambdaLayers: [lambdaLayers.shared],
      envType,
      alarmSnsAction: alarmAction,
    });

    const lambda = createLambda({
      ...settings.lambda,
      stack: this,
      name: settings.name,
      entry: settings.entry,
      envType,
      envVars: {
        // API_URL set on the api-stack after the OSS API is created
        WAIT_TIME_IN_MILLIS: reconversionKickoffWaitTime.toMilliseconds().toString(),
        ...(sentryDsn ? { SENTRY_DSN: sentryDsn } : {}),
      },
      layers: [lambdaLayers.shared],
      vpc,
      alarmSnsAction: alarmAction,
    });

    lambda.addEventSource(new SqsEventSource(queue, settings.eventSource));

    return { lambda, queue };
  }
}<|MERGE_RESOLUTION|>--- conflicted
+++ resolved
@@ -1044,11 +1044,8 @@
             HL7V2_ROSTER_BUCKET_NAME: hl7v2RosterBucket.bucketName,
             API_URL: config.loadBalancerDnsName,
             HL7_BASE64_SCRAMBLER_SEED: scramblerSeedSecretName,
-<<<<<<< HEAD
             SLACK_ADT_ROSTER_NOTIFICATION_URL_ARN: slackAdtRosterNotificationUrl,
-=======
             ROSTER_UPLOAD_SFTP_PASSWORD_ARN: passwordSecret.secretArn,
->>>>>>> c407ef8b
             ...(sentryDsn ? { SENTRY_DSN: sentryDsn } : {}),
           },
           layers: [lambdaLayers.shared],
