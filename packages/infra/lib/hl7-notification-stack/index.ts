--- conflicted
+++ resolved
@@ -4,16 +4,13 @@
 import { Construct } from "constructs";
 import { EnvConfigNonSandbox } from "../../config/env-config";
 import { MetriportCompositeStack } from "../shared/metriport-composite-stack";
-import { INTERNAL_SERVICES_SUBNET_GROUP_NAME, VPN_ACCESSIBLE_SUBNET_GROUP_NAME } from "./constants";
+import {
+  HL7_NOTIFICATION_VPC_CIDR,
+  INTERNAL_SERVICES_SUBNET_GROUP_NAME,
+  VPN_ACCESSIBLE_SUBNET_GROUP_NAME,
+} from "./constants";
 import { MllpStack } from "./mllp";
 import { NetworkStack } from "./network";
-<<<<<<< HEAD
-=======
-import { VpnStack } from "./vpn";
-import { HL7_NOTIFICATION_VPC_CIDR, INTERNAL_SERVICES_SUBNET_GROUP_NAME } from "./constants";
-import { VPN_ACCESSIBLE_SUBNET_GROUP_NAME } from "./constants";
-import { Secret } from "aws-cdk-lib/aws-secretsmanager";
->>>>>>> afdb717b
 
 export interface Hl7NotificationStackProps extends cdk.StackProps {
   config: EnvConfigNonSandbox;
