import cdk, { NestedStack, NestedStackProps } from "aws-cdk-lib";
import * as batch from "aws-cdk-lib/aws-batch";
import * as ec2 from "aws-cdk-lib/aws-ec2";
import * as ecr from "aws-cdk-lib/aws-ecr";
<<<<<<< HEAD
import * as ecs from "aws-cdk-lib/aws-ecs";
=======
import * as iam from "aws-cdk-lib/aws-iam";
>>>>>>> d0650d5d
import * as s3 from "aws-cdk-lib/aws-s3";
import { Construct } from "constructs";
import { EnvConfigNonSandbox } from "../../config/env-config";
import { EnvType } from "../env-type";
import { AnalyticsPlatformsAssets } from "./types";

type BatchJobSettings = {
  imageName: string;
  memory: cdk.Size;
  cpu: number;
};

interface AnalyticsPlatformsSettings {
  fhirToCsvBatchJob: BatchJobSettings;
  csvToMetricsBatchJob: BatchJobSettings;
}

function settings(): AnalyticsPlatformsSettings {
  return {
    fhirToCsvBatchJob: {
      imageName: "fhir-to-csv",
      memory: cdk.Size.mebibytes(1024),
      cpu: 512,
    },
    csvToMetricsBatchJob: {
      imageName: "csv-to-metrics",
      memory: cdk.Size.mebibytes(1024),
      cpu: 512,
    },
  };
}

interface AnalyticsPlatformsNestedStackProps extends NestedStackProps {
  config: EnvConfigNonSandbox;
  vpc: ec2.IVpc;
  medicalDocumentsBucket: s3.Bucket;
}

export class AnalyticsPlatformsNestedStack extends NestedStack {
  readonly fhirToCsvBatchJob: batch.EcsJobDefinition;
  readonly fhirToCsvContainer: batch.EcsEc2ContainerDefinition;
  readonly fhirToCsvQueue: batch.JobQueue;
  readonly csvToMetricsBatchJob: batch.EcsJobDefinition;
  readonly csvToMetricsContainer: batch.EcsEc2ContainerDefinition;
  readonly csvToMetricsQueue: batch.JobQueue;

  constructor(scope: Construct, id: string, props: AnalyticsPlatformsNestedStackProps) {
    super(scope, id, props);

    this.terminationProtection = true;

    const analyticsPlatformBucket = new s3.Bucket(this, "AnalyticsPlatformBucket", {
      bucketName: props.config.analyticsPlatform.bucketName,
      publicReadAccess: false,
      encryption: s3.BucketEncryption.S3_MANAGED,
      versioned: true,
    });

    const analyticsPlatformRepository = new ecr.Repository(this, "AnalyticsPlatformRepository", {
      repositoryName: "analytics-platform-repository",
    });

    const analyticsPlatformComputeEnvironment = new batch.ManagedEc2EcsComputeEnvironment(
      this,
      "AnalyticsPlatformComputeEnvironment",
      {
        vpc: props.vpc,
      }
    );

    const {
      job: fhirToCsvBatchJob,
      container: fhirToCsvContainer,
      queue: fhirToCsvQueue,
    } = this.setupFhirToCsvBatchJob({
      config: props.config,
      envType: props.config.environmentType,
      awsRegion: props.config.region,
      analyticsPlatformComputeEnvironment,
      analyticsPlatformRepository,
      analyticsPlatformBucket,
      medicalDocumentsBucket: props.medicalDocumentsBucket,
    });
    this.fhirToCsvBatchJob = fhirToCsvBatchJob;
    this.fhirToCsvContainer = fhirToCsvContainer;
    this.fhirToCsvQueue = fhirToCsvQueue;

    const {
      job: csvToMetricsBatchJob,
      container: csvToMetricsContainer,
      queue: csvToMetricsQueue,
    } = this.setupCsvToMetricsBatchJob({
      config: props.config,
      envType: props.config.environmentType,
      analyticsPlatformComputeEnvironment,
      analyticsPlatformRepository,
      analyticsPlatformBucket,
    });
    this.csvToMetricsBatchJob = csvToMetricsBatchJob;
    this.csvToMetricsContainer = csvToMetricsContainer;
    this.csvToMetricsQueue = csvToMetricsQueue;
  }

  getAssets(): AnalyticsPlatformsAssets {
    return {
      fhirToCsvBatchJob: this.fhirToCsvBatchJob,
      fhirToCsvContainer: this.fhirToCsvContainer,
      fhirToCsvQueue: this.fhirToCsvQueue,
      csvToMetricsBatchJob: this.csvToMetricsBatchJob,
      csvToMetricsContainer: this.csvToMetricsContainer,
      csvToMetricsQueue: this.csvToMetricsQueue,
    };
  }

  private setupFhirToCsvBatchJob(ownProps: {
    config: EnvConfigNonSandbox;
    envType: EnvType;
    awsRegion: string;
    analyticsPlatformComputeEnvironment: batch.ManagedEc2EcsComputeEnvironment;
    analyticsPlatformRepository: ecr.Repository;
    analyticsPlatformBucket: s3.Bucket;
    medicalDocumentsBucket: s3.Bucket;
  }): {
    job: batch.EcsJobDefinition;
    container: batch.EcsEc2ContainerDefinition;
    queue: batch.JobQueue;
  } {
    const { imageName, memory, cpu } = settings().fhirToCsvBatchJob;

    const container = new batch.EcsEc2ContainerDefinition(this, "FhirToCsvContainerDef", {
      image: ecs.ContainerImage.fromEcrRepository(
        ownProps.analyticsPlatformRepository,
        `${imageName}-latest`
      ),
      memory,
      cpu,
      environment: {
        ENV: ownProps.envType,
        AWS_REGION: ownProps.awsRegion,
        INPUT_S3_BUCKET: ownProps.medicalDocumentsBucket.bucketName,
        OUTPUT_S3_BUCKET: ownProps.analyticsPlatformBucket.bucketName,
        SNOWFLAKE_ROLE: ownProps.config.analyticsPlatform.snowflake.role,
        SNOWFLAKE_WAREHOUSE: ownProps.config.analyticsPlatform.snowflake.warehouse,
        SNOWFLAKE_INTEGRATION: ownProps.config.analyticsPlatform.snowflake.integration,
      },
    });

<<<<<<< HEAD
    const job = new batch.EcsJobDefinition(this, "FhirToCsvBatchJob", {
      jobDefinitionName: "FhirToCsvBatchJob",
      container,
    });

    const queue = new batch.JobQueue(this, "FhirToCsvJobQueue", {
      computeEnvironments: [
        {
          computeEnvironment: ownProps.analyticsPlatformComputeEnvironment,
          order: 1,
        },
      ],
      priority: 10,
    });

    // Grant read to medical document bucket set on the api-stack
    ownProps.medicalDocumentsBucket.grantReadWrite(container.executionRole);

    return { job, container, queue };
  }

  private setupCsvToMetricsBatchJob(ownProps: {
    config: EnvConfigNonSandbox;
    envType: EnvType;
    analyticsPlatformComputeEnvironment: batch.ManagedEc2EcsComputeEnvironment;
    analyticsPlatformRepository: ecr.Repository;
    analyticsPlatformBucket: s3.Bucket;
  }): {
    job: batch.EcsJobDefinition;
    container: batch.EcsEc2ContainerDefinition;
    queue: batch.JobQueue;
  } {
    const { analyticsPlatformRepository } = ownProps;
    const { imageName, memory, cpu } = settings().csvToMetricsBatchJob;

    const container = new batch.EcsEc2ContainerDefinition(this, "FhirToCsvContainerDef", {
      image: ecs.ContainerImage.fromEcrRepository(
        analyticsPlatformRepository,
        `${imageName}-latest`
      ),
      memory,
      cpu,
      environment: {
        ENV: ownProps.envType,
        DBT_TARGET: ownProps.envType === EnvType.production ? "production" : "staging",
        DBT_SNOWFLAKE_CI_ROLE: ownProps.config.analyticsPlatform.snowflake.role,
        DBT_SNOWFLAKE_CI_WAREHOUSE: ownProps.config.analyticsPlatform.snowflake.warehouse,
      },
      volumes: [
        {
          name: "csv-to-metrics-volume",
          containerPath: "/usr/app/data",
        },
      ],
    });

    const job = new batch.EcsJobDefinition(this, "CsvToMetricsBatchJob", {
      jobDefinitionName: "CsvToMetricsBatchJob",
      container,
    });

    const queue = new batch.JobQueue(this, "CsvToMetricsJobQueue", {
      computeEnvironments: [
        {
          computeEnvironment: ownProps.analyticsPlatformComputeEnvironment,
          order: 1,
        },
      ],
      priority: 10,
    });

    ownProps.analyticsPlatformBucket.grantReadWrite(container.executionRole);

    return { job, container, queue };
=======
    // Snowflake access via S3 Integration https://docs.snowflake.com/en/user-guide/data-load-s3-config-storage-integration
    const snowflakePrefix = "snowflake";
    const s3Policy = new iam.Policy(this, "SnowflakeAnalyticsPlatformS3Policy", {
      statements: [
        new iam.PolicyStatement({
          effect: iam.Effect.ALLOW,
          actions: [
            "s3:PutObject",
            "s3:GetObject",
            "s3:GetObjectVersion",
            "s3:DeleteObject",
            "s3:DeleteObjectVersion",
          ],
          resources: [analyticsPlatformBucket.bucketArn + "/" + snowflakePrefix + "/*"],
        }),
        new iam.PolicyStatement({
          effect: iam.Effect.ALLOW,
          actions: ["s3:ListBucket", "s3:GetBucketLocation"],
          resources: [analyticsPlatformBucket.bucketArn],
          conditions: {
            StringLike: {
              "s3:prefix": [`${snowflakePrefix}/*`],
            },
          },
        }),
      ],
    });
    new iam.Role(this, "SnowflakeIntegrationRole", {
      assumedBy: new iam.AccountPrincipal(
        props.config.analyticsPlatform.snowflake.integrationUserArn
      ),
      externalIds: [props.config.analyticsPlatform.snowflake.integrationExternalId],
      inlinePolicies: {
        SnowflakeAnalyticsPlatformS3Policy: s3Policy.document,
      },
    });
>>>>>>> d0650d5d
  }
}<|MERGE_RESOLUTION|>--- conflicted
+++ resolved
@@ -2,11 +2,8 @@
 import * as batch from "aws-cdk-lib/aws-batch";
 import * as ec2 from "aws-cdk-lib/aws-ec2";
 import * as ecr from "aws-cdk-lib/aws-ecr";
-<<<<<<< HEAD
 import * as ecs from "aws-cdk-lib/aws-ecs";
-=======
 import * as iam from "aws-cdk-lib/aws-iam";
->>>>>>> d0650d5d
 import * as s3 from "aws-cdk-lib/aws-s3";
 import { Construct } from "constructs";
 import { EnvConfigNonSandbox } from "../../config/env-config";
@@ -65,171 +62,6 @@
       versioned: true,
     });
 
-    const analyticsPlatformRepository = new ecr.Repository(this, "AnalyticsPlatformRepository", {
-      repositoryName: "analytics-platform-repository",
-    });
-
-    const analyticsPlatformComputeEnvironment = new batch.ManagedEc2EcsComputeEnvironment(
-      this,
-      "AnalyticsPlatformComputeEnvironment",
-      {
-        vpc: props.vpc,
-      }
-    );
-
-    const {
-      job: fhirToCsvBatchJob,
-      container: fhirToCsvContainer,
-      queue: fhirToCsvQueue,
-    } = this.setupFhirToCsvBatchJob({
-      config: props.config,
-      envType: props.config.environmentType,
-      awsRegion: props.config.region,
-      analyticsPlatformComputeEnvironment,
-      analyticsPlatformRepository,
-      analyticsPlatformBucket,
-      medicalDocumentsBucket: props.medicalDocumentsBucket,
-    });
-    this.fhirToCsvBatchJob = fhirToCsvBatchJob;
-    this.fhirToCsvContainer = fhirToCsvContainer;
-    this.fhirToCsvQueue = fhirToCsvQueue;
-
-    const {
-      job: csvToMetricsBatchJob,
-      container: csvToMetricsContainer,
-      queue: csvToMetricsQueue,
-    } = this.setupCsvToMetricsBatchJob({
-      config: props.config,
-      envType: props.config.environmentType,
-      analyticsPlatformComputeEnvironment,
-      analyticsPlatformRepository,
-      analyticsPlatformBucket,
-    });
-    this.csvToMetricsBatchJob = csvToMetricsBatchJob;
-    this.csvToMetricsContainer = csvToMetricsContainer;
-    this.csvToMetricsQueue = csvToMetricsQueue;
-  }
-
-  getAssets(): AnalyticsPlatformsAssets {
-    return {
-      fhirToCsvBatchJob: this.fhirToCsvBatchJob,
-      fhirToCsvContainer: this.fhirToCsvContainer,
-      fhirToCsvQueue: this.fhirToCsvQueue,
-      csvToMetricsBatchJob: this.csvToMetricsBatchJob,
-      csvToMetricsContainer: this.csvToMetricsContainer,
-      csvToMetricsQueue: this.csvToMetricsQueue,
-    };
-  }
-
-  private setupFhirToCsvBatchJob(ownProps: {
-    config: EnvConfigNonSandbox;
-    envType: EnvType;
-    awsRegion: string;
-    analyticsPlatformComputeEnvironment: batch.ManagedEc2EcsComputeEnvironment;
-    analyticsPlatformRepository: ecr.Repository;
-    analyticsPlatformBucket: s3.Bucket;
-    medicalDocumentsBucket: s3.Bucket;
-  }): {
-    job: batch.EcsJobDefinition;
-    container: batch.EcsEc2ContainerDefinition;
-    queue: batch.JobQueue;
-  } {
-    const { imageName, memory, cpu } = settings().fhirToCsvBatchJob;
-
-    const container = new batch.EcsEc2ContainerDefinition(this, "FhirToCsvContainerDef", {
-      image: ecs.ContainerImage.fromEcrRepository(
-        ownProps.analyticsPlatformRepository,
-        `${imageName}-latest`
-      ),
-      memory,
-      cpu,
-      environment: {
-        ENV: ownProps.envType,
-        AWS_REGION: ownProps.awsRegion,
-        INPUT_S3_BUCKET: ownProps.medicalDocumentsBucket.bucketName,
-        OUTPUT_S3_BUCKET: ownProps.analyticsPlatformBucket.bucketName,
-        SNOWFLAKE_ROLE: ownProps.config.analyticsPlatform.snowflake.role,
-        SNOWFLAKE_WAREHOUSE: ownProps.config.analyticsPlatform.snowflake.warehouse,
-        SNOWFLAKE_INTEGRATION: ownProps.config.analyticsPlatform.snowflake.integration,
-      },
-    });
-
-<<<<<<< HEAD
-    const job = new batch.EcsJobDefinition(this, "FhirToCsvBatchJob", {
-      jobDefinitionName: "FhirToCsvBatchJob",
-      container,
-    });
-
-    const queue = new batch.JobQueue(this, "FhirToCsvJobQueue", {
-      computeEnvironments: [
-        {
-          computeEnvironment: ownProps.analyticsPlatformComputeEnvironment,
-          order: 1,
-        },
-      ],
-      priority: 10,
-    });
-
-    // Grant read to medical document bucket set on the api-stack
-    ownProps.medicalDocumentsBucket.grantReadWrite(container.executionRole);
-
-    return { job, container, queue };
-  }
-
-  private setupCsvToMetricsBatchJob(ownProps: {
-    config: EnvConfigNonSandbox;
-    envType: EnvType;
-    analyticsPlatformComputeEnvironment: batch.ManagedEc2EcsComputeEnvironment;
-    analyticsPlatformRepository: ecr.Repository;
-    analyticsPlatformBucket: s3.Bucket;
-  }): {
-    job: batch.EcsJobDefinition;
-    container: batch.EcsEc2ContainerDefinition;
-    queue: batch.JobQueue;
-  } {
-    const { analyticsPlatformRepository } = ownProps;
-    const { imageName, memory, cpu } = settings().csvToMetricsBatchJob;
-
-    const container = new batch.EcsEc2ContainerDefinition(this, "FhirToCsvContainerDef", {
-      image: ecs.ContainerImage.fromEcrRepository(
-        analyticsPlatformRepository,
-        `${imageName}-latest`
-      ),
-      memory,
-      cpu,
-      environment: {
-        ENV: ownProps.envType,
-        DBT_TARGET: ownProps.envType === EnvType.production ? "production" : "staging",
-        DBT_SNOWFLAKE_CI_ROLE: ownProps.config.analyticsPlatform.snowflake.role,
-        DBT_SNOWFLAKE_CI_WAREHOUSE: ownProps.config.analyticsPlatform.snowflake.warehouse,
-      },
-      volumes: [
-        {
-          name: "csv-to-metrics-volume",
-          containerPath: "/usr/app/data",
-        },
-      ],
-    });
-
-    const job = new batch.EcsJobDefinition(this, "CsvToMetricsBatchJob", {
-      jobDefinitionName: "CsvToMetricsBatchJob",
-      container,
-    });
-
-    const queue = new batch.JobQueue(this, "CsvToMetricsJobQueue", {
-      computeEnvironments: [
-        {
-          computeEnvironment: ownProps.analyticsPlatformComputeEnvironment,
-          order: 1,
-        },
-      ],
-      priority: 10,
-    });
-
-    ownProps.analyticsPlatformBucket.grantReadWrite(container.executionRole);
-
-    return { job, container, queue };
-=======
     // Snowflake access via S3 Integration https://docs.snowflake.com/en/user-guide/data-load-s3-config-storage-integration
     const snowflakePrefix = "snowflake";
     const s3Policy = new iam.Policy(this, "SnowflakeAnalyticsPlatformS3Policy", {
@@ -266,6 +98,169 @@
         SnowflakeAnalyticsPlatformS3Policy: s3Policy.document,
       },
     });
->>>>>>> d0650d5d
+
+    const analyticsPlatformRepository = new ecr.Repository(this, "AnalyticsPlatformRepository", {
+      repositoryName: "analytics-platform-repository",
+    });
+
+    const analyticsPlatformComputeEnvironment = new batch.ManagedEc2EcsComputeEnvironment(
+      this,
+      "AnalyticsPlatformComputeEnvironment",
+      {
+        vpc: props.vpc,
+      }
+    );
+
+    const {
+      job: fhirToCsvBatchJob,
+      container: fhirToCsvContainer,
+      queue: fhirToCsvQueue,
+    } = this.setupFhirToCsvBatchJob({
+      config: props.config,
+      envType: props.config.environmentType,
+      awsRegion: props.config.region,
+      analyticsPlatformComputeEnvironment,
+      analyticsPlatformRepository,
+      analyticsPlatformBucket,
+      medicalDocumentsBucket: props.medicalDocumentsBucket,
+    });
+    this.fhirToCsvBatchJob = fhirToCsvBatchJob;
+    this.fhirToCsvContainer = fhirToCsvContainer;
+    this.fhirToCsvQueue = fhirToCsvQueue;
+
+    const {
+      job: csvToMetricsBatchJob,
+      container: csvToMetricsContainer,
+      queue: csvToMetricsQueue,
+    } = this.setupCsvToMetricsBatchJob({
+      config: props.config,
+      envType: props.config.environmentType,
+      analyticsPlatformComputeEnvironment,
+      analyticsPlatformRepository,
+      analyticsPlatformBucket,
+    });
+    this.csvToMetricsBatchJob = csvToMetricsBatchJob;
+    this.csvToMetricsContainer = csvToMetricsContainer;
+    this.csvToMetricsQueue = csvToMetricsQueue;
+  }
+
+  getAssets(): AnalyticsPlatformsAssets {
+    return {
+      fhirToCsvBatchJob: this.fhirToCsvBatchJob,
+      fhirToCsvContainer: this.fhirToCsvContainer,
+      fhirToCsvQueue: this.fhirToCsvQueue,
+      csvToMetricsBatchJob: this.csvToMetricsBatchJob,
+      csvToMetricsContainer: this.csvToMetricsContainer,
+      csvToMetricsQueue: this.csvToMetricsQueue,
+    };
+  }
+
+  private setupFhirToCsvBatchJob(ownProps: {
+    config: EnvConfigNonSandbox;
+    envType: EnvType;
+    awsRegion: string;
+    analyticsPlatformComputeEnvironment: batch.ManagedEc2EcsComputeEnvironment;
+    analyticsPlatformRepository: ecr.Repository;
+    analyticsPlatformBucket: s3.Bucket;
+    medicalDocumentsBucket: s3.Bucket;
+  }): {
+    job: batch.EcsJobDefinition;
+    container: batch.EcsEc2ContainerDefinition;
+    queue: batch.JobQueue;
+  } {
+    const { imageName, memory, cpu } = settings().fhirToCsvBatchJob;
+
+    const container = new batch.EcsEc2ContainerDefinition(this, "FhirToCsvContainerDef", {
+      image: ecs.ContainerImage.fromEcrRepository(
+        ownProps.analyticsPlatformRepository,
+        `${imageName}-latest`
+      ),
+      memory,
+      cpu,
+      environment: {
+        ENV: ownProps.envType,
+        AWS_REGION: ownProps.awsRegion,
+        INPUT_S3_BUCKET: ownProps.medicalDocumentsBucket.bucketName,
+        OUTPUT_S3_BUCKET: ownProps.analyticsPlatformBucket.bucketName,
+        SNOWFLAKE_ROLE: ownProps.config.analyticsPlatform.snowflake.role,
+        SNOWFLAKE_WAREHOUSE: ownProps.config.analyticsPlatform.snowflake.warehouse,
+        SNOWFLAKE_INTEGRATION: ownProps.config.analyticsPlatform.snowflake.integrationName,
+      },
+    });
+
+    const job = new batch.EcsJobDefinition(this, "FhirToCsvBatchJob", {
+      jobDefinitionName: "FhirToCsvBatchJob",
+      container,
+    });
+
+    const queue = new batch.JobQueue(this, "FhirToCsvJobQueue", {
+      computeEnvironments: [
+        {
+          computeEnvironment: ownProps.analyticsPlatformComputeEnvironment,
+          order: 1,
+        },
+      ],
+      priority: 10,
+    });
+
+    // Grant read to medical document bucket set on the api-stack
+    ownProps.medicalDocumentsBucket.grantReadWrite(container.executionRole);
+
+    return { job, container, queue };
+  }
+
+  private setupCsvToMetricsBatchJob(ownProps: {
+    config: EnvConfigNonSandbox;
+    envType: EnvType;
+    analyticsPlatformComputeEnvironment: batch.ManagedEc2EcsComputeEnvironment;
+    analyticsPlatformRepository: ecr.Repository;
+    analyticsPlatformBucket: s3.Bucket;
+  }): {
+    job: batch.EcsJobDefinition;
+    container: batch.EcsEc2ContainerDefinition;
+    queue: batch.JobQueue;
+  } {
+    const { analyticsPlatformRepository } = ownProps;
+    const { imageName, memory, cpu } = settings().csvToMetricsBatchJob;
+
+    const container = new batch.EcsEc2ContainerDefinition(this, "FhirToCsvContainerDef", {
+      image: ecs.ContainerImage.fromEcrRepository(
+        analyticsPlatformRepository,
+        `${imageName}-latest`
+      ),
+      memory,
+      cpu,
+      environment: {
+        ENV: ownProps.envType,
+        DBT_TARGET: ownProps.envType === EnvType.production ? "production" : "staging",
+        DBT_SNOWFLAKE_CI_ROLE: ownProps.config.analyticsPlatform.snowflake.role,
+        DBT_SNOWFLAKE_CI_WAREHOUSE: ownProps.config.analyticsPlatform.snowflake.warehouse,
+      },
+      volumes: [
+        {
+          name: "csv-to-metrics-volume",
+          containerPath: "/usr/app/data",
+        },
+      ],
+    });
+
+    const job = new batch.EcsJobDefinition(this, "CsvToMetricsBatchJob", {
+      jobDefinitionName: "CsvToMetricsBatchJob",
+      container,
+    });
+
+    const queue = new batch.JobQueue(this, "CsvToMetricsJobQueue", {
+      computeEnvironments: [
+        {
+          computeEnvironment: ownProps.analyticsPlatformComputeEnvironment,
+          order: 1,
+        },
+      ],
+      priority: 10,
+    });
+
+    ownProps.analyticsPlatformBucket.grantReadWrite(container.executionRole);
+
+    return { job, container, queue };
   }
 }