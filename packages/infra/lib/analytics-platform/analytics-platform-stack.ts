import * as cdk from "aws-cdk-lib";
import { Duration, NestedStack, NestedStackProps } from "aws-cdk-lib";
import { SnsAction } from "aws-cdk-lib/aws-cloudwatch-actions";
import * as dynamodb from "aws-cdk-lib/aws-dynamodb";
import * as ec2 from "aws-cdk-lib/aws-ec2";
import * as iam from "aws-cdk-lib/aws-iam";
import * as lambda from "aws-cdk-lib/aws-lambda";
import { SqsEventSource } from "aws-cdk-lib/aws-lambda-event-sources";
import * as s3 from "aws-cdk-lib/aws-s3";
import { Queue } from "aws-cdk-lib/aws-sqs";
import { Construct } from "constructs";
import { EnvConfigNonSandbox } from "../../config/env-config";
import { EnvType } from "../env-type";
import { addErrorAlarmToLambdaFunc, createLambda } from "../shared/lambda";
import { LambdaLayers } from "../shared/lambda-layers";
import { LambdaSettingsWithNameAndEntry, QueueAndLambdaSettings } from "../shared/settings";
import { createQueue } from "../shared/sqs";
import { AnalyticsPlatformsAssets } from "./types";

type DockerImageLambdaSettings = Omit<LambdaSettingsWithNameAndEntry, "entry">;

interface AnalyticsPlatformsSettings {
  fhirToCsvBulk: QueueAndLambdaSettings;
  fhirToCsvIncremental: QueueAndLambdaSettings;
  fhirToCsvTransform: DockerImageLambdaSettings;
  mergeCsvs: QueueAndLambdaSettings;
}

function settings(): AnalyticsPlatformsSettings {
  const fhirToCsvTransformLambdaTimeout = Duration.minutes(10);
  const fhirToCsvBulkLambdaTimeout = fhirToCsvTransformLambdaTimeout.plus(Duration.seconds(10));
  const fhirToCsvIncrementalLambdaTimeout = fhirToCsvTransformLambdaTimeout.plus(
    Duration.seconds(10)
  );
  const fhirToCsvBulk: QueueAndLambdaSettings = {
    name: "FhirToCsvBulk",
    entry: "analytics-platform/fhir-to-csv-bulk",
    lambda: {
      memory: 512,
      timeout: fhirToCsvBulkLambdaTimeout,
    },
    queue: {
      alarmMaxAgeOfOldestMessage: Duration.hours(6),
      maxMessageCountAlarmThreshold: 5_000,
      maxReceiveCount: 1,
      visibilityTimeout: Duration.seconds(fhirToCsvBulkLambdaTimeout.toSeconds() * 2 + 1),
      createRetryLambda: false,
    },
    eventSource: {
      batchSize: 1,
      reportBatchItemFailures: true,
      // maxConcurrency: 15,
    },
    waitTime: Duration.seconds(0),
  };
  const fhirToCsvIncremental: QueueAndLambdaSettings = {
    name: "FhirToCsvIncremental",
    entry: "analytics-platform/fhir-to-csv-incremental",
    lambda: {
      memory: 512,
      timeout: fhirToCsvIncrementalLambdaTimeout,
    },
    queue: {
      alarmMaxAgeOfOldestMessage: Duration.hours(6),
      maxMessageCountAlarmThreshold: 5_000,
      maxReceiveCount: 3,
      visibilityTimeout: Duration.seconds(fhirToCsvIncrementalLambdaTimeout.toSeconds() * 2 + 1),
      createRetryLambda: false,
      deliveryDelay: Duration.minutes(5),
    },
    eventSource: {
      batchSize: 1,
      reportBatchItemFailures: true,
      // maxConcurrency: 5,
    },
    waitTime: Duration.seconds(0),
  };
  const fhirToCsvTransform: DockerImageLambdaSettings = {
    name: "FhirToCsvTransform",
    lambda: {
      memory: 2048,
      timeout: fhirToCsvTransformLambdaTimeout,
      ephemeralStorageSize: cdk.Size.gibibytes(2),
    },
  };
  const mergeCsvsLambdaTimeout = Duration.minutes(15).minus(Duration.seconds(10));
  const mergeCsvs: QueueAndLambdaSettings = {
    name: "MergeCsvs",
    entry: "analytics-platform/merge-csvs",
    lambda: {
      memory: 4096,
      timeout: mergeCsvsLambdaTimeout,
    },
    queue: {
      alarmMaxAgeOfOldestMessage: Duration.hours(2),
      maxMessageCountAlarmThreshold: 1_000,
      maxReceiveCount: 1,
      visibilityTimeout: Duration.seconds(mergeCsvsLambdaTimeout.toSeconds() * 2 + 1),
      createRetryLambda: false,
    },
    eventSource: {
      batchSize: 1,
      reportBatchItemFailures: true,
      maxConcurrency: 20,
    },
    waitTime: Duration.seconds(0),
  };
  return {
    fhirToCsvBulk,
    fhirToCsvIncremental,
    fhirToCsvTransform,
    mergeCsvs,
  };
}

interface AnalyticsPlatformsNestedStackProps extends NestedStackProps {
  config: EnvConfigNonSandbox;
  vpc: ec2.IVpc;
  alarmAction?: SnsAction;
  lambdaLayers: LambdaLayers;
  medicalDocumentsBucket: s3.Bucket;
  featureFlagsTable: dynamodb.Table;
}

export class AnalyticsPlatformsNestedStack extends NestedStack {
  readonly fhirToCsvBulkLambda: lambda.DockerImageFunction;
  readonly fhirToCsvBulkQueue: Queue;
  readonly fhirToCsvIncrementalLambda: lambda.DockerImageFunction;
  readonly fhirToCsvIncrementalQueue: Queue;
  readonly mergeCsvsLambda: lambda.DockerImageFunction;
  readonly mergeCsvsQueue: Queue;

  constructor(scope: Construct, id: string, props: AnalyticsPlatformsNestedStackProps) {
    super(scope, id, props);

    this.terminationProtection = true;

    // TODO ENG-858 reintroduce this
    // const snowflakeCreds = buildSecret(
    //   this,
    //   props.config.analyticsPlatform.secrets.SNOWFLAKE_CREDS
    // );

    const analyticsPlatformBucket = new s3.Bucket(this, "AnalyticsPlatformBucket", {
      bucketName: props.config.analyticsPlatform.bucketName,
      publicReadAccess: false,
      encryption: s3.BucketEncryption.S3_MANAGED,
      versioned: true,
    });

    // Snowflake access via S3 Integration https://docs.snowflake.com/en/user-guide/data-load-s3-config-storage-integration
    const snowflakePrefix = "snowflake";
    const s3Policy = new iam.Policy(this, "SnowflakeAnalyticsPlatformS3Policy", {
      policyName: `SnowflakeAnalyticsPlatformS3Policy-${props.config.environmentType}`,
      statements: [
        new iam.PolicyStatement({
          effect: iam.Effect.ALLOW,
          actions: [
            "s3:PutObject",
            "s3:GetObject",
            "s3:GetObjectVersion",
            "s3:DeleteObject",
            "s3:DeleteObjectVersion",
          ],
          resources: [analyticsPlatformBucket.bucketArn + "/" + snowflakePrefix + "/*"],
        }),
        new iam.PolicyStatement({
          effect: iam.Effect.ALLOW,
          actions: ["s3:ListBucket", "s3:GetBucketLocation"],
          resources: [analyticsPlatformBucket.bucketArn],
          conditions: {
            StringLike: {
              "s3:prefix": [`${snowflakePrefix}/*`],
            },
          },
        }),
      ],
    });
    new iam.Role(this, "SnowflakeIntegrationRole", {
      roleName: `SnowflakeIntegrationRole-${props.config.environmentType}`,
      assumedBy: new iam.ArnPrincipal(props.config.analyticsPlatform.snowflake.integrationUserArn),
      externalIds: [props.config.analyticsPlatform.snowflake.integrationExternalId],
      inlinePolicies: {
        SnowflakeAnalyticsPlatformS3Policy: s3Policy.document,
      },
    });

    const { fhirToCsvTransformLambda } = this.setupFhirToCsvTransformLambda({
      config: props.config,
      envType: props.config.environmentType,
      awsRegion: props.config.region,
      lambdaLayers: props.lambdaLayers,
      vpc: props.vpc,
      sentryDsn: props.config.sentryDSN,
      alarmAction: props.alarmAction,
      analyticsPlatformBucket,
      medicalDocumentsBucket: props.medicalDocumentsBucket,
    });

    const { lambda: fhirToCsvBulkLambda, queue: fhirToCsvBulkQueue } =
      this.setupFhirToCsvBulkLambda({
        config: props.config,
        envType: props.config.environmentType,
        awsRegion: props.config.region,
        lambdaLayers: props.lambdaLayers,
        vpc: props.vpc,
        sentryDsn: props.config.sentryDSN,
        alarmAction: props.alarmAction,
        fhirToCsvTransformLambda,
        featureFlagsTable: props.featureFlagsTable,
        medicalDocumentsBucket: props.medicalDocumentsBucket,
      });
    this.fhirToCsvBulkLambda = fhirToCsvBulkLambda;
    this.fhirToCsvBulkQueue = fhirToCsvBulkQueue;

    const { lambda: fhirToCsvIncrementalLambda, queue: fhirToCsvIncrementalQueue } =
      this.setupFhirToCsvIncrementalLambda({
        config: props.config,
        envType: props.config.environmentType,
        awsRegion: props.config.region,
        lambdaLayers: props.lambdaLayers,
        vpc: props.vpc,
        sentryDsn: props.config.sentryDSN,
        alarmAction: props.alarmAction,
        analyticsPlatformBucket,
        fhirToCsvTransformLambda,
        featureFlagsTable: props.featureFlagsTable,
        medicalDocumentsBucket: props.medicalDocumentsBucket,
      });
    this.fhirToCsvIncrementalLambda = fhirToCsvIncrementalLambda;
    this.fhirToCsvIncrementalQueue = fhirToCsvIncrementalQueue;

    const { mergeCsvsLambda, queue: mergeCsvsQueue } = this.setupMergeCsvsLambda({
      config: props.config,
      envType: props.config.environmentType,
      awsRegion: props.config.region,
      lambdaLayers: props.lambdaLayers,
      vpc: props.vpc,
      sentryDsn: props.config.sentryDSN,
      alarmAction: props.alarmAction,
      bucket: analyticsPlatformBucket,
    });
    this.mergeCsvsLambda = mergeCsvsLambda;
    this.mergeCsvsQueue = mergeCsvsQueue;
  }

  getAssets(): AnalyticsPlatformsAssets {
    return {
      fhirToCsvBulkLambda: this.fhirToCsvBulkLambda,
      fhirToCsvBulkQueue: this.fhirToCsvBulkQueue,
      fhirToCsvIncrementalLambda: this.fhirToCsvIncrementalLambda,
      fhirToCsvIncrementalQueue: this.fhirToCsvIncrementalQueue,
      mergeCsvsLambda: this.mergeCsvsLambda,
      mergeCsvsQueue: this.mergeCsvsQueue,
    };
  }

  private setupFhirToCsvTransformLambda(ownProps: {
    config: EnvConfigNonSandbox;
    envType: EnvType;
    awsRegion: string;
    lambdaLayers: LambdaLayers;
    vpc: ec2.IVpc;
    sentryDsn: string | undefined;
    alarmAction: SnsAction | undefined;
    analyticsPlatformBucket: s3.Bucket;
    medicalDocumentsBucket: s3.Bucket;
  }): {
    fhirToCsvTransformLambda: lambda.DockerImageFunction;
  } {
    const { lambda: fhirToCsvTransformLambdaSettings, name: fhirToCsvTransformLambdaName } =
      settings().fhirToCsvTransform;

    // TODO Try to make this lambda to read from and write to SQS, then we don't need the FhirToCsv one
    const fhirToCsvTransformLambda = new lambda.DockerImageFunction(
      this,
      "FhirToCsvTransformLambda",
      {
        functionName: fhirToCsvTransformLambdaName,
        vpc: ownProps.vpc,
        code: lambda.DockerImageCode.fromImageAsset("../data-transformation/fhir-to-csv", {
          file: "Dockerfile.lambda",
        }),
        timeout: fhirToCsvTransformLambdaSettings.timeout,
        memorySize: fhirToCsvTransformLambdaSettings.memory,
        ephemeralStorageSize: fhirToCsvTransformLambdaSettings.ephemeralStorageSize,
        environment: {
          ENV: ownProps.envType,
          INPUT_S3_BUCKET: ownProps.medicalDocumentsBucket.bucketName,
          OUTPUT_S3_BUCKET: ownProps.analyticsPlatformBucket.bucketName,
        },
      }
    );

    addErrorAlarmToLambdaFunc(
      this,
      fhirToCsvTransformLambda,
      `${fhirToCsvTransformLambdaName}-GeneralLambdaAlarm`,
      ownProps.alarmAction
    );

    ownProps.analyticsPlatformBucket.grantReadWrite(fhirToCsvTransformLambda);
    ownProps.medicalDocumentsBucket.grantRead(fhirToCsvTransformLambda);

    return { fhirToCsvTransformLambda };
  }

  private setupFhirToCsvBulkLambda(ownProps: {
    config: EnvConfigNonSandbox;
    envType: EnvType;
    awsRegion: string;
    lambdaLayers: LambdaLayers;
    vpc: ec2.IVpc;
    sentryDsn: string | undefined;
    alarmAction: SnsAction | undefined;
    fhirToCsvTransformLambda: lambda.Function;
    featureFlagsTable: dynamodb.Table;
    medicalDocumentsBucket: s3.Bucket;
  }): {
    lambda: lambda.DockerImageFunction;
    queue: Queue;
  } {
    const {
      lambdaLayers,
      vpc,
      envType,
      sentryDsn,
      alarmAction,
      fhirToCsvTransformLambda,
      featureFlagsTable,
    } = ownProps;

    const {
      name,
      entry,
      lambda: lambdaSettings,
      queue: queueSettings,
      eventSource: eventSourceSettings,
      waitTime,
    } = settings().fhirToCsvBulk;

    const queue = createQueue({
      ...queueSettings,
      stack: this,
      name,
      fifo: true,
      createDLQ: true,
      lambdaLayers: [lambdaLayers.shared],
      envType,
      alarmSnsAction: alarmAction,
    });

    const lambda = createLambda({
      ...lambdaSettings,
      stack: this,
      name,
      entry,
      envType,
      envVars: {
        // API_URL set on the api-stack after the OSS API is created
        WAIT_TIME_IN_MILLIS: waitTime.toMilliseconds().toString(),
        FHIR_TO_CSV_TRANSFORM_LAMBDA_NAME: fhirToCsvTransformLambda.functionName,
<<<<<<< HEAD
        FEATURE_FLAGS_TABLE_NAME: featureFlagsTable.tableName,
        MEDICAL_DOCUMENTS_BUCKET_NAME: ownProps.medicalDocumentsBucket.bucketName,
        ...(sentryDsn ? { SENTRY_DSN: sentryDsn } : {}),
      },
      layers: [lambdaLayers.shared, lambdaLayers.langchain],
      vpc,
      alarmSnsAction: alarmAction,
    });

    lambda.addEventSource(new SqsEventSource(queue, eventSourceSettings));

    fhirToCsvTransformLambda.grantInvoke(lambda);
    featureFlagsTable.grantReadData(lambda);
    ownProps.medicalDocumentsBucket.grantRead(lambda);

    return { lambda, queue };
  }

  private setupFhirToCsvIncrementalLambda(ownProps: {
    config: EnvConfigNonSandbox;
    envType: EnvType;
    awsRegion: string;
    lambdaLayers: LambdaLayers;
    vpc: ec2.IVpc;
    sentryDsn: string | undefined;
    alarmAction: SnsAction | undefined;
    analyticsPlatformBucket: s3.Bucket;
    fhirToCsvTransformLambda: lambda.Function;
    featureFlagsTable: dynamodb.Table;
    medicalDocumentsBucket: s3.Bucket;
  }): {
    lambda: lambda.DockerImageFunction;
    queue: Queue;
  } {
    const {
      lambdaLayers,
      vpc,
      envType,
      sentryDsn,
      alarmAction,
      fhirToCsvTransformLambda,
      analyticsPlatformBucket,
      featureFlagsTable,
    } = ownProps;

    const {
      name,
      entry,
      lambda: lambdaSettings,
      queue: queueSettings,
      eventSource: eventSourceSettings,
      waitTime,
    } = settings().fhirToCsvIncremental;

    const queue = createQueue({
      ...queueSettings,
      stack: this,
      name,
      fifo: true,
      createDLQ: true,
      lambdaLayers: [lambdaLayers.shared],
      envType,
      alarmSnsAction: alarmAction,
      deliveryDelay: queueSettings.deliveryDelay,
    });

    const lambda = createLambda({
      ...lambdaSettings,
      stack: this,
      name,
      entry,
      envType,
      envVars: {
        // API_URL set on the api-stack after the OSS API is created
        WAIT_TIME_IN_MILLIS: waitTime.toMilliseconds().toString(),
        FHIR_TO_CSV_TRANSFORM_LAMBDA_NAME: fhirToCsvTransformLambda.functionName,
        ANALYTICS_S3_BUCKET: analyticsPlatformBucket.bucketName,
        FEATURE_FLAGS_TABLE_NAME: featureFlagsTable.tableName,
=======
>>>>>>> d943cf27
        MEDICAL_DOCUMENTS_BUCKET_NAME: ownProps.medicalDocumentsBucket.bucketName,
        ...(sentryDsn ? { SENTRY_DSN: sentryDsn } : {}),
      },
      layers: [lambdaLayers.shared, lambdaLayers.langchain],
      vpc,
      alarmSnsAction: alarmAction,
    });

    lambda.addEventSource(new SqsEventSource(queue, eventSourceSettings));

    fhirToCsvTransformLambda.grantInvoke(lambda);
    analyticsPlatformBucket.grantReadWrite(fhirToCsvTransformLambda);
    ownProps.medicalDocumentsBucket.grantRead(fhirToCsvTransformLambda);
<<<<<<< HEAD
    featureFlagsTable.grantReadData(lambda);
=======
    ownProps.medicalDocumentsBucket.grantRead(fhirToCsvLambda);
>>>>>>> d943cf27

    return { lambda, queue };
  }

  private setupMergeCsvsLambda(ownProps: {
    config: EnvConfigNonSandbox;
    envType: EnvType;
    awsRegion: string;
    lambdaLayers: LambdaLayers;
    vpc: ec2.IVpc;
    sentryDsn: string | undefined;
    alarmAction: SnsAction | undefined;
    bucket: s3.Bucket;
  }): {
    mergeCsvsLambda: lambda.DockerImageFunction;
    queue: Queue;
  } {
    const { lambdaLayers, vpc, envType, sentryDsn, alarmAction } = ownProps;
    const {
      name,
      entry,
      lambda: lambdaSettings,
      queue: queueSettings,
      eventSource: eventSourceSettings,
      waitTime,
    } = settings().mergeCsvs;

    const queue = createQueue({
      ...queueSettings,
      stack: this,
      name,
      fifo: true,
      createDLQ: true,
      lambdaLayers: [lambdaLayers.shared],
      envType,
      alarmSnsAction: alarmAction,
    });

    const mergeCsvsLambda = createLambda({
      ...lambdaSettings,
      stack: this,
      name,
      entry,
      envType,
      envVars: {
        // API_URL set on the api-stack after the OSS API is created
        WAIT_TIME_IN_MILLIS: waitTime.toMilliseconds().toString(),
        ANALYTICS_BUCKET_NAME: ownProps.bucket.bucketName,
        ...(sentryDsn ? { SENTRY_DSN: sentryDsn } : {}),
      },
      layers: [lambdaLayers.shared],
      vpc,
      alarmSnsAction: alarmAction,
    });

    mergeCsvsLambda.addEventSource(new SqsEventSource(queue, eventSourceSettings));
    ownProps.bucket.grantReadWrite(mergeCsvsLambda);

    return { mergeCsvsLambda, queue };
  }
}<|MERGE_RESOLUTION|>--- conflicted
+++ resolved
@@ -345,7 +345,6 @@
       name,
       fifo: true,
       createDLQ: true,
-      lambdaLayers: [lambdaLayers.shared],
       envType,
       alarmSnsAction: alarmAction,
     });
@@ -360,7 +359,6 @@
         // API_URL set on the api-stack after the OSS API is created
         WAIT_TIME_IN_MILLIS: waitTime.toMilliseconds().toString(),
         FHIR_TO_CSV_TRANSFORM_LAMBDA_NAME: fhirToCsvTransformLambda.functionName,
-<<<<<<< HEAD
         FEATURE_FLAGS_TABLE_NAME: featureFlagsTable.tableName,
         MEDICAL_DOCUMENTS_BUCKET_NAME: ownProps.medicalDocumentsBucket.bucketName,
         ...(sentryDsn ? { SENTRY_DSN: sentryDsn } : {}),
@@ -421,7 +419,6 @@
       name,
       fifo: true,
       createDLQ: true,
-      lambdaLayers: [lambdaLayers.shared],
       envType,
       alarmSnsAction: alarmAction,
       deliveryDelay: queueSettings.deliveryDelay,
@@ -439,8 +436,6 @@
         FHIR_TO_CSV_TRANSFORM_LAMBDA_NAME: fhirToCsvTransformLambda.functionName,
         ANALYTICS_S3_BUCKET: analyticsPlatformBucket.bucketName,
         FEATURE_FLAGS_TABLE_NAME: featureFlagsTable.tableName,
-=======
->>>>>>> d943cf27
         MEDICAL_DOCUMENTS_BUCKET_NAME: ownProps.medicalDocumentsBucket.bucketName,
         ...(sentryDsn ? { SENTRY_DSN: sentryDsn } : {}),
       },
@@ -454,11 +449,7 @@
     fhirToCsvTransformLambda.grantInvoke(lambda);
     analyticsPlatformBucket.grantReadWrite(fhirToCsvTransformLambda);
     ownProps.medicalDocumentsBucket.grantRead(fhirToCsvTransformLambda);
-<<<<<<< HEAD
     featureFlagsTable.grantReadData(lambda);
-=======
-    ownProps.medicalDocumentsBucket.grantRead(fhirToCsvLambda);
->>>>>>> d943cf27
 
     return { lambda, queue };
   }
@@ -492,7 +483,6 @@
       name,
       fifo: true,
       createDLQ: true,
-      lambdaLayers: [lambdaLayers.shared],
       envType,
       alarmSnsAction: alarmAction,
     });
