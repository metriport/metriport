--- conflicted
+++ resolved
@@ -208,6 +208,7 @@
         alarmAction: props.alarmAction,
         fhirToCsvTransformLambda,
         featureFlagsTable: props.featureFlagsTable,
+        medicalDocumentsBucket: props.medicalDocumentsBucket,
       });
     this.fhirToCsvBulkLambda = fhirToCsvBulkLambda;
     this.fhirToCsvBulkQueue = fhirToCsvBulkQueue;
@@ -224,6 +225,7 @@
         analyticsPlatformBucket,
         fhirToCsvTransformLambda,
         featureFlagsTable: props.featureFlagsTable,
+        medicalDocumentsBucket: props.medicalDocumentsBucket,
       });
     this.fhirToCsvIncrementalLambda = fhirToCsvIncrementalLambda;
     this.fhirToCsvIncrementalQueue = fhirToCsvIncrementalQueue;
@@ -313,6 +315,7 @@
     alarmAction: SnsAction | undefined;
     fhirToCsvTransformLambda: lambda.Function;
     featureFlagsTable: dynamodb.Table;
+    medicalDocumentsBucket: s3.Bucket;
   }): {
     lambda: lambda.DockerImageFunction;
     queue: Queue;
@@ -357,11 +360,8 @@
         // API_URL set on the api-stack after the OSS API is created
         WAIT_TIME_IN_MILLIS: waitTime.toMilliseconds().toString(),
         FHIR_TO_CSV_TRANSFORM_LAMBDA_NAME: fhirToCsvTransformLambda.functionName,
-<<<<<<< HEAD
         FEATURE_FLAGS_TABLE_NAME: featureFlagsTable.tableName,
-=======
         MEDICAL_DOCUMENTS_BUCKET_NAME: ownProps.medicalDocumentsBucket.bucketName,
->>>>>>> 4199f371
         ...(sentryDsn ? { SENTRY_DSN: sentryDsn } : {}),
       },
       layers: [lambdaLayers.shared, lambdaLayers.langchain],
@@ -369,11 +369,11 @@
       alarmSnsAction: alarmAction,
     });
 
-<<<<<<< HEAD
     lambda.addEventSource(new SqsEventSource(queue, eventSourceSettings));
+
     fhirToCsvTransformLambda.grantInvoke(lambda);
-
     featureFlagsTable.grantReadData(lambda);
+    ownProps.medicalDocumentsBucket.grantRead(lambda);
 
     return { lambda, queue };
   }
@@ -389,6 +389,7 @@
     analyticsPlatformBucket: s3.Bucket;
     fhirToCsvTransformLambda: lambda.Function;
     featureFlagsTable: dynamodb.Table;
+    medicalDocumentsBucket: s3.Bucket;
   }): {
     lambda: lambda.DockerImageFunction;
     queue: Queue;
@@ -437,6 +438,7 @@
         FHIR_TO_CSV_TRANSFORM_LAMBDA_NAME: fhirToCsvTransformLambda.functionName,
         ANALYTICS_S3_BUCKET: analyticsPlatformBucket.bucketName,
         FEATURE_FLAGS_TABLE_NAME: featureFlagsTable.tableName,
+        MEDICAL_DOCUMENTS_BUCKET_NAME: ownProps.medicalDocumentsBucket.bucketName,
         ...(sentryDsn ? { SENTRY_DSN: sentryDsn } : {}),
       },
       layers: [lambdaLayers.shared],
@@ -445,17 +447,11 @@
     });
 
     lambda.addEventSource(new SqsEventSource(queue, eventSourceSettings));
+
     fhirToCsvTransformLambda.grantInvoke(lambda);
-
     analyticsPlatformBucket.grantReadWrite(fhirToCsvTransformLambda);
-
+    ownProps.medicalDocumentsBucket.grantRead(fhirToCsvTransformLambda);
     featureFlagsTable.grantReadData(lambda);
-=======
-    fhirToCsvLambda.addEventSource(new SqsEventSource(queue, eventSourceSettings));
-    fhirToCsvTransformLambda.grantInvoke(fhirToCsvLambda);
-    ownProps.medicalDocumentsBucket.grantRead(fhirToCsvTransformLambda);
-    ownProps.medicalDocumentsBucket.grantRead(fhirToCsvLambda);
->>>>>>> 4199f371
 
     return { lambda, queue };
   }
