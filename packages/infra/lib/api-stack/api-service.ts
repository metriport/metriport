import { CfnOutput, Duration, StackProps } from "aws-cdk-lib";
import * as cloudwatch from "aws-cdk-lib/aws-cloudwatch";
import { Metric } from "aws-cdk-lib/aws-cloudwatch";
import { SnsAction } from "aws-cdk-lib/aws-cloudwatch-actions";
import * as dynamodb from "aws-cdk-lib/aws-dynamodb";
import * as ec2 from "aws-cdk-lib/aws-ec2";
import { Repository } from "aws-cdk-lib/aws-ecr";
import * as ecs from "aws-cdk-lib/aws-ecs";
import * as ecs_patterns from "aws-cdk-lib/aws-ecs-patterns";
import {
  ApplicationProtocol,
  NetworkLoadBalancer,
  NetworkTargetGroup,
  Protocol,
} from "aws-cdk-lib/aws-elasticloadbalancingv2";
import { AlbTarget } from "aws-cdk-lib/aws-elasticloadbalancingv2-targets";
import * as iam from "aws-cdk-lib/aws-iam";
import { IFunction as ILambda } from "aws-cdk-lib/aws-lambda";
import { LogGroup } from "aws-cdk-lib/aws-logs";
import * as rds from "aws-cdk-lib/aws-rds";
import * as r53 from "aws-cdk-lib/aws-route53";
import * as r53_targets from "aws-cdk-lib/aws-route53-targets";
import * as s3 from "aws-cdk-lib/aws-s3";
import * as secret from "aws-cdk-lib/aws-secretsmanager";
import { ISecret } from "aws-cdk-lib/aws-secretsmanager";
import { IQueue } from "aws-cdk-lib/aws-sqs";
import { Construct } from "constructs";
import { EnvConfig } from "../../config/env-config";
import { JobsAssets } from "../jobs/types";
import { defaultBedrockPolicyStatement } from "../shared/bedrock";
import { DnsZones } from "../shared/dns";
import { getMaxPostgresConnections } from "../shared/rds";
import { buildLbAccessLogPrefix } from "../shared/s3";
import { buildSecrets, Secrets, secretsToECS } from "../shared/secrets";
import { provideAccessToQueue } from "../shared/sqs";
import { addDefaultMetricsToTargetGroup } from "../shared/target-group";
import { isProd, isSandbox } from "../shared/util";
import { SurescriptsAssets } from "../surescripts/types";

interface ApiProps extends StackProps {
  config: EnvConfig;
  version: string | undefined;
}

type EnvSpecificSettings = {
  desiredTaskCount: number;
  maxTaskCount: number;
  memoryLimitMiB: number;
  maxHealthyPercent: number;
  minHealthyPercent: number;
};
type Settings = EnvSpecificSettings & {
  loadBalancerIdleTimeout: Duration;
  cpu: number;
};

function getEnvSpecificSettings(config: EnvConfig): EnvSpecificSettings {
  if (isProd(config)) {
    return {
      desiredTaskCount: 12,
      maxTaskCount: 24,
      memoryLimitMiB: 4096,
      maxHealthyPercent: 160,
      minHealthyPercent: 70,
    };
  }
  if (isSandbox(config)) {
    return {
      desiredTaskCount: 2,
      maxTaskCount: 8,
      memoryLimitMiB: 2048,
      maxHealthyPercent: 200,
      minHealthyPercent: 50,
    };
  }
  return {
    desiredTaskCount: 1,
    maxTaskCount: 5,
    memoryLimitMiB: 2048,
    maxHealthyPercent: 200,
    minHealthyPercent: 50,
  };
}
function getSettings(config: EnvConfig): Settings {
  return {
    ...getEnvSpecificSettings(config),
    cpu: 1024, // Keep to 1 vCPU because NodeJS is single-threaded
    loadBalancerIdleTimeout: Duration.minutes(10),
  };
}

export function createAPIService({
  stack,
  props,
  secrets,
  vpc,
  dbCredsSecret,
  dbReadReplicaEndpoint,
  dynamoDBTokenTable,
  alarmAction,
  dnsZones,
  fhirServerUrl,
  fhirConverterQueueUrl,
  fhirConverterServiceUrl,
  cdaToVisualizationLambda,
  documentDownloaderLambda,
  outboundPatientDiscoveryLambda,
  outboundDocumentQueryLambda,
  outboundDocumentRetrievalLambda,
  patientImportParseLambda,
  patientImportResultLambda,
  patientImportBucket,
  dischargeRequeryLambda,
  ehrSyncPatientQueue,
  elationLinkPatientQueue,
  healthieLinkPatientQueue,
  ehrRefreshEhrBundlesQueue,
  ehrGetAppointmentsLambda,
  ehrBundleBucket,
  generalBucket,
  conversionBucket,
  medicalDocumentsUploadBucket,
  ehrResponsesBucket,
  fhirToBundleLambda,
  fhirToBundleCountLambda,
  fhirToMedicalRecordLambda2,
  fhirToCdaConverterLambda,
  rateLimitTable,
  searchIngestionQueue,
  searchEndpoint,
  searchAuth,
  searchIndexName,
  consolidatedSearchLambda,
  consolidatedIngestionQueue,
  featureFlagsTable,
  cookieStore,
  surescriptsAssets,
  jobAssets,
}: {
  stack: Construct;
  props: ApiProps;
  secrets: Secrets;
  vpc: ec2.IVpc;
  dbCredsSecret: secret.ISecret;
  dbReadReplicaEndpoint: rds.Endpoint;
  dynamoDBTokenTable: dynamodb.Table;
  alarmAction: SnsAction | undefined;
  dnsZones: DnsZones;
  fhirServerUrl: string;
  fhirConverterQueueUrl: string | undefined;
  fhirConverterServiceUrl: string | undefined;
  cdaToVisualizationLambda: ILambda;
  documentDownloaderLambda: ILambda;
  outboundPatientDiscoveryLambda: ILambda | undefined;
  outboundDocumentQueryLambda: ILambda | undefined;
  outboundDocumentRetrievalLambda: ILambda | undefined;
  patientImportParseLambda: ILambda;
  patientImportResultLambda: ILambda;
  patientImportBucket: s3.IBucket;
  dischargeRequeryLambda: ILambda | undefined;
  ehrSyncPatientQueue: IQueue;
  elationLinkPatientQueue: IQueue;
  healthieLinkPatientQueue: IQueue;
  ehrRefreshEhrBundlesQueue: IQueue;
  ehrGetAppointmentsLambda: ILambda;
  ehrBundleBucket: s3.IBucket;
  generalBucket: s3.IBucket;
  conversionBucket: s3.IBucket;
  medicalDocumentsUploadBucket: s3.IBucket;
  ehrResponsesBucket: s3.IBucket | undefined;
  fhirToBundleLambda: ILambda;
  fhirToBundleCountLambda: ILambda;
  fhirToMedicalRecordLambda2: ILambda | undefined;
  fhirToCdaConverterLambda: ILambda | undefined;
  rateLimitTable: dynamodb.Table;
  searchIngestionQueue: IQueue;
  searchEndpoint: string;
  searchAuth: { userName: string; secret: ISecret };
  searchIndexName: string;
  consolidatedSearchLambda: ILambda;
  consolidatedIngestionQueue: IQueue;
  featureFlagsTable: dynamodb.Table;
  cookieStore: secret.ISecret | undefined;
  surescriptsAssets: SurescriptsAssets | undefined;
  jobAssets: JobsAssets;
}): {
  cluster: ecs.Cluster;
  service: ecs_patterns.ApplicationLoadBalancedFargateService;
  loadBalancer: NetworkLoadBalancer;
  serverAddress: string;
  loadBalancerAddress: string;
} {
  // Create a new Amazon Elastic Container Service (ECS) cluster
  const cluster = new ecs.Cluster(stack, "APICluster", { vpc, containerInsights: true });

  // Create an ECR repo where we'll deploy our Docker images to, and where ECS will pull from
  const ecrRepo = new Repository(stack, "APIRepo", {
    repositoryName: "metriport/api",
    lifecycleRules: [{ maxImageCount: 5000 }],
  });
  new CfnOutput(stack, "APIECRRepoURI", {
    description: "API ECR repository URI",
    value: ecrRepo.repositoryUri,
  });

  const connectWidgetUrlEnvVar = isSandbox(props.config)
    ? props.config.connectWidgetUrl
    : `https://${props.config.connectWidget.subdomain}.${props.config.connectWidget.domain}/`;

  const coverageEnhancementConfig = props.config.commonwell.coverageEnhancement;
  const dbReadReplicaEndpointAsString = JSON.stringify({
    host: dbReadReplicaEndpoint.hostname,
    port: dbReadReplicaEndpoint.port,
  });
  const dbPoolSettings = getDbPoolSettings(props.config);
  // Run some servers on fargate containers
  const listenerPort = 80;
  const containerPort = 8080;
  const logGroup = LogGroup.fromLogGroupArn(stack, "ApiLogGroup", props.config.logArn);
  const {
    cpu,
    memoryLimitMiB,
    desiredTaskCount,
    maxTaskCount,
    loadBalancerIdleTimeout,
    maxHealthyPercent,
    minHealthyPercent,
  } = getSettings(props.config);
  const fargateService = new ecs_patterns.ApplicationLoadBalancedFargateService(
    stack,
    "APIFargateServiceAlb",
    {
      cluster: cluster,
      // Watch out for the combination of vCPUs and memory.
      // https://docs.aws.amazon.com/AmazonECS/latest/developerguide/task_definition_parameters.html#task_size
      cpu,
      memoryLimitMiB,
      desiredCount: desiredTaskCount,
      taskImageOptions: {
        image: ecs.ContainerImage.fromEcrRepository(ecrRepo, "latest"),
        containerPort,
        containerName: "API-Server",
        logDriver: ecs.LogDrivers.awsLogs({
          logGroup,
          streamPrefix: "APIFargateService",
        }),
        secrets: {
          DB_CREDS: ecs.Secret.fromSecretsManager(dbCredsSecret),
          SEARCH_PASSWORD: ecs.Secret.fromSecretsManager(searchAuth.secret),
          ...secretsToECS(secrets),
          ...secretsToECS(buildSecrets(stack, props.config.propelAuth.secrets)),
        },
        environment: {
          NODE_ENV: "production", // Determines its being run in the cloud, the logical env is set on ENV_TYPE
          ENV_TYPE: props.config.environmentType, // staging, production, sandbox
          ...(props.version ? { METRIPORT_VERSION: props.version } : undefined),
          AWS_REGION: props.config.region,
          LB_TIMEOUT_IN_MILLIS: loadBalancerIdleTimeout.toMilliseconds().toString(),
          DB_READ_REPLICA_ENDPOINT: dbReadReplicaEndpointAsString,
          DB_POOL_SETTINGS: JSON.stringify(dbPoolSettings),
          TOKEN_TABLE_NAME: dynamoDBTokenTable.tableName,
          API_URL: `https://${props.config.subdomain}.${props.config.domain}`,
          API_LB_ADDRESS: props.config.loadBalancerDnsName,
          ...(props.config.apiGatewayUsagePlanId
            ? { API_GW_USAGE_PLAN_ID: props.config.apiGatewayUsagePlanId }
            : {}),
          CONNECT_WIDGET_URL: connectWidgetUrlEnvVar,
          SYSTEM_ROOT_OID: props.config.systemRootOID,
          SYSTEM_ROOT_ORG_NAME: props.config.systemRootOrgName,
          ...props.config.commonwell.envVars,
          ...(props.config.slack ? props.config.slack : undefined),
          ...(props.config.sentryDSN ? { SENTRY_DSN: props.config.sentryDSN } : undefined),
          ...(props.config.usageReportUrl && {
            USAGE_URL: props.config.usageReportUrl,
          }),
          CONVERSION_RESULT_BUCKET_NAME: conversionBucket.bucketName,
          ...(props.config.medicalDocumentsBucketName && {
            MEDICAL_DOCUMENTS_BUCKET_NAME: props.config.medicalDocumentsBucketName,
          }),
          ...(props.config.medicalDocumentsUploadBucketName && {
            MEDICAL_DOCUMENTS_UPLOADS_BUCKET_NAME: props.config.medicalDocumentsUploadBucketName,
          }),
          // TODO we have access to ehrResponsesBucket here, can't we use it instead of a config?
          ...(props.config.ehrResponsesBucketName && {
            EHR_RESPONSES_BUCKET_NAME: props.config.ehrResponsesBucketName,
          }),
          ...(isSandbox(props.config) && {
            SANDBOX_SEED_DATA_BUCKET_NAME: props.config.sandboxSeedDataBucketName,
          }),
          PROPELAUTH_AUTH_URL: props.config.propelAuth.authUrl,
          PROPELAUTH_PUBLIC_KEY: props.config.propelAuth.publicKey,
          CONVERT_DOC_LAMBDA_NAME: cdaToVisualizationLambda.functionName,
          DOCUMENT_DOWNLOADER_LAMBDA_NAME: documentDownloaderLambda.functionName,
          ...(outboundPatientDiscoveryLambda && {
            OUTBOUND_PATIENT_DISCOVERY_LAMBDA_NAME: outboundPatientDiscoveryLambda.functionName,
          }),
          ...(outboundDocumentQueryLambda && {
            OUTBOUND_DOC_QUERY_LAMBDA_NAME: outboundDocumentQueryLambda.functionName,
          }),
          ...(outboundDocumentRetrievalLambda && {
            OUTBOUND_DOC_RETRIEVAL_LAMBDA_NAME: outboundDocumentRetrievalLambda.functionName,
          }),
          PATIENT_IMPORT_BUCKET_NAME: patientImportBucket.bucketName,
          PATIENT_IMPORT_PARSE_LAMBDA_NAME: patientImportParseLambda.functionName,
          PATIENT_IMPORT_RESULT_LAMBDA_NAME: patientImportResultLambda.functionName,
          ...(dischargeRequeryLambda && {
            DISCHARGE_REQUERY_LAMBDA_NAME: dischargeRequeryLambda.functionName,
          }),
          EHR_SYNC_PATIENT_QUEUE_URL: ehrSyncPatientQueue.queueUrl,
          ELATION_LINK_PATIENT_QUEUE_URL: elationLinkPatientQueue.queueUrl,
          HEALTHIE_LINK_PATIENT_QUEUE_URL: healthieLinkPatientQueue.queueUrl,
          EHR_REFRESH_EHR_BUNDLES_QUEUE_URL: ehrRefreshEhrBundlesQueue.queueUrl,
          EHR_GET_APPOINTMENTS_LAMBDA_NAME: ehrGetAppointmentsLambda.functionName,
          EHR_BUNDLE_BUCKET_NAME: ehrBundleBucket.bucketName,
          FHIR_TO_BUNDLE_LAMBDA_NAME: fhirToBundleLambda.functionName,
          FHIR_TO_BUNDLE_COUNT_LAMBDA_NAME: fhirToBundleCountLambda.functionName,
          ...(fhirToMedicalRecordLambda2 && {
            FHIR_TO_MEDICAL_RECORD_LAMBDA2_NAME: fhirToMedicalRecordLambda2.functionName,
          }),
          ...(fhirToCdaConverterLambda && {
            FHIR_TO_CDA_CONVERTER_LAMBDA_NAME: fhirToCdaConverterLambda.functionName,
          }),
          FHIR_SERVER_URL: fhirServerUrl,
          ...(fhirConverterQueueUrl && {
            FHIR_CONVERTER_QUEUE_URL: fhirConverterQueueUrl,
          }),
          ...(fhirConverterServiceUrl && {
            FHIR_CONVERTER_SERVER_URL: fhirConverterServiceUrl,
          }),
          RATE_LIMIT_TABLE_NAME: rateLimitTable.tableName,
          SEARCH_INGESTION_QUEUE_URL: searchIngestionQueue.queueUrl,
          SEARCH_ENDPOINT: searchEndpoint,
          SEARCH_USERNAME: searchAuth.userName,
          SEARCH_INDEX: searchIndexName,
          CONSOLIDATED_SEARCH_LAMBDA_NAME: consolidatedSearchLambda.functionName,
          CONSOLIDATED_INGESTION_QUEUE_URL: consolidatedIngestionQueue.queueUrl,
          CONSOLIDATED_INGESTION_INITIAL_DATE:
            props.config.openSearch.consolidatedDataIngestionInitialDate,
          ...(props.config.carequality?.envVars?.CQ_ORG_URLS && {
            CQ_ORG_URLS: props.config.carequality.envVars.CQ_ORG_URLS,
          }),
          ...(props.config.carequality?.envVars?.CQ_URLS_TO_EXCLUDE && {
            CQ_URLS_TO_EXCLUDE: props.config.carequality.envVars.CQ_URLS_TO_EXCLUDE,
          }),
          ...(props.config.carequality?.envVars?.CQ_ADDITIONAL_ORGS && {
            CQ_ADDITIONAL_ORGS: JSON.stringify(props.config.carequality.envVars.CQ_ADDITIONAL_ORGS),
          }),
          ...(props.config.locationService && {
            PLACE_INDEX_NAME: props.config.locationService.placeIndexName,
            PLACE_INDEX_REGION: props.config.locationService.placeIndexRegion,
          }),
          FEATURE_FLAGS_TABLE_NAME: featureFlagsTable.tableName,
          ...(coverageEnhancementConfig && {
            CW_MANAGEMENT_URL: coverageEnhancementConfig.managementUrl,
          }),
          ...(cookieStore && {
            CW_MANAGEMENT_COOKIE_SECRET_ARN: cookieStore.secretArn,
          }),
          ...(props.config.iheGateway?.trustStoreBucketName && {
            CQ_TRUST_BUNDLE_BUCKET_NAME: props.config.iheGateway.trustStoreBucketName,
          }),
          ...(props.config.ehrIntegration && {
            EHR_ATHENA_ENVIRONMENT: props.config.ehrIntegration.athenaHealth.env,
            EHR_ELATION_ENVIRONMENT: props.config.ehrIntegration.elation.env,
            EHR_HEALTHIE_ENVIRONMENT: props.config.ehrIntegration.healthie.env,
            EHR_ECLINICALWORKS_ENVIRONMENT: props.config.ehrIntegration.eclinicalworks.env,
          }),
          ...(!isSandbox(props.config) && {
            DASH_URL: props.config.dashUrl,
            EHR_DASH_URL: props.config.ehrDashUrl,
          }),
          ...(props.config.cqDirectoryRebuilder?.heartbeatUrl && {
            CQ_DIR_REBUILD_HEARTBEAT_URL: props.config.cqDirectoryRebuilder.heartbeatUrl,
          }),
          ...(surescriptsAssets && {
            PHARMACY_CONVERSION_BUCKET_NAME: surescriptsAssets.pharmacyConversionBucket.bucketName,
            SURESCRIPTS_REPLICA_BUCKET_NAME: surescriptsAssets.surescriptsReplicaBucket.bucketName,
            ...Object.fromEntries(
              surescriptsAssets.surescriptsLambdas.map(({ envVarName, lambda }) => [
                envVarName,
                lambda.functionName,
              ])
            ),
            ...Object.fromEntries(
              surescriptsAssets.surescriptsQueues.map(({ envVarName, queue }) => [
                envVarName,
                queue.queueUrl,
              ])
            ),
          }),
<<<<<<< HEAD
          GET_PATIENT_JOBS_LAMBDA_NAME: jobAssets.getPatientJobsLambda.functionName,
=======
>>>>>>> f4ce4573
          RUN_PATIENT_JOB_QUEUE_URL: jobAssets.runPatientJobQueue.queueUrl,
        },
      },
      healthCheckGracePeriod: Duration.seconds(60),
      protocol: ApplicationProtocol.HTTP,
      listenerPort,
      publicLoadBalancer: false,
      idleTimeout: loadBalancerIdleTimeout,
      maxHealthyPercent,
      minHealthyPercent,
    }
  );
  // https://docs.aws.amazon.com/AmazonECS/latest/developerguide/task_definition_parameters.html
  // fargateService.taskDefinition.defaultContainer?.addUlimits({ ... });

  const serverAddress = fargateService.loadBalancer.loadBalancerDnsName;
  const apiUrl = `${props.config.subdomain}.${props.config.domain}`;
  new r53.ARecord(stack, "APIDomainPrivateRecord", {
    recordName: apiUrl,
    zone: dnsZones.privateZone,
    target: r53.RecordTarget.fromAlias(
      new r53_targets.LoadBalancerTarget(fargateService.loadBalancer)
    ),
  });

  const alb = fargateService.loadBalancer;
  alb.logAccessLogs(generalBucket, buildLbAccessLogPrefix("api"));

  const nlb = new NetworkLoadBalancer(stack, `ApiNetworkLoadBalancer`, {
    vpc,
    internetFacing: false,
  });
  const nlbListener = nlb.addListener(`ApiNetworkLoadBalancerListener`, {
    port: listenerPort,
    protocol: Protocol.TCP,
  });
  const nlbTargetGroup = new NetworkTargetGroup(stack, `ApiNetworkTargetGroup`, {
    port: listenerPort,
    protocol: Protocol.TCP,
    vpc,
    targets: [new AlbTarget(alb, listenerPort)],
  });
  nlbListener.addTargetGroups("ApiNetworkLoadBalancerTargetGroup", nlbTargetGroup);

  // Health checks
  const targetGroup = fargateService.targetGroup;
  const healthcheck = {
    healthyThresholdCount: 2,
    unhealthyThresholdCount: 2,
    interval: Duration.seconds(10),
  };
  targetGroup.configureHealthCheck(healthcheck);
  nlbTargetGroup.configureHealthCheck({
    ...healthcheck,
    interval: healthcheck.interval.plus(Duration.seconds(3)),
  });
  addDefaultMetricsToTargetGroup({
    targetGroup,
    scope: stack,
    id: "API",
    alarmAction,
  });

  // Access grant for Aurora DB's secret
  dbCredsSecret.grantRead(fargateService.taskDefinition.taskRole);
  // RW grant for Dynamo DB
  dynamoDBTokenTable.grantReadWriteData(fargateService.taskDefinition.taskRole);
  rateLimitTable.grantReadWriteData(fargateService.taskDefinition.taskRole);
  featureFlagsTable.grantReadWriteData(fargateService.taskDefinition.taskRole);

  cdaToVisualizationLambda.grantInvoke(fargateService.taskDefinition.taskRole);
  documentDownloaderLambda.grantInvoke(fargateService.taskDefinition.taskRole);
  outboundPatientDiscoveryLambda?.grantInvoke(fargateService.taskDefinition.taskRole);
  outboundDocumentQueryLambda?.grantInvoke(fargateService.taskDefinition.taskRole);
  outboundDocumentRetrievalLambda?.grantInvoke(fargateService.taskDefinition.taskRole);
  patientImportParseLambda.grantInvoke(fargateService.taskDefinition.taskRole);
  patientImportResultLambda.grantInvoke(fargateService.taskDefinition.taskRole);
  dischargeRequeryLambda?.grantInvoke(fargateService.taskDefinition.taskRole);
  fhirToCdaConverterLambda?.grantInvoke(fargateService.taskDefinition.taskRole);
  fhirToBundleLambda.grantInvoke(fargateService.taskDefinition.taskRole);
  fhirToBundleCountLambda.grantInvoke(fargateService.taskDefinition.taskRole);
  ehrGetAppointmentsLambda.grantInvoke(fargateService.taskDefinition.taskRole);
  consolidatedSearchLambda.grantInvoke(fargateService.taskDefinition.taskRole);
  jobAssets.getPatientJobsLambda.grantInvoke(fargateService.taskDefinition.taskRole);
  // Access grant for buckets
  patientImportBucket.grantReadWrite(fargateService.taskDefinition.taskRole);
  conversionBucket.grantReadWrite(fargateService.taskDefinition.taskRole);
  medicalDocumentsUploadBucket.grantReadWrite(fargateService.taskDefinition.taskRole);
  ehrBundleBucket.grantReadWrite(fargateService.taskDefinition.taskRole);

  if (surescriptsAssets) {
    surescriptsAssets.pharmacyConversionBucket.grantReadWrite(
      fargateService.taskDefinition.taskRole
    );
    surescriptsAssets.surescriptsReplicaBucket.grantReadWrite(
      fargateService.taskDefinition.taskRole
    );
  }

  if (ehrResponsesBucket) {
    ehrResponsesBucket.grantReadWrite(fargateService.taskDefinition.taskRole);
  }

  if (fhirToMedicalRecordLambda2) {
    fhirToMedicalRecordLambda2.grantInvoke(fargateService.taskDefinition.taskRole);
  }

  if (cookieStore) {
    cookieStore.grantRead(fargateService.service.taskDefinition.taskRole);
    cookieStore.grantWrite(fargateService.service.taskDefinition.taskRole);
  }

  provideAccessToQueue({
    accessType: "send",
    queue: ehrSyncPatientQueue,
    resource: fargateService.taskDefinition.taskRole,
  });
  provideAccessToQueue({
    accessType: "send",
    queue: elationLinkPatientQueue,
    resource: fargateService.taskDefinition.taskRole,
  });
  provideAccessToQueue({
    accessType: "send",
    queue: healthieLinkPatientQueue,
    resource: fargateService.taskDefinition.taskRole,
  });
  provideAccessToQueue({
    accessType: "send",
    queue: ehrRefreshEhrBundlesQueue,
    resource: fargateService.taskDefinition.taskRole,
  });

  if (surescriptsAssets) {
    surescriptsAssets.surescriptsQueues.forEach(({ queue }) => {
      provideAccessToQueue({
        accessType: "send",
        queue,
        resource: fargateService.taskDefinition.taskRole,
      });
    });
  }

  provideAccessToQueue({
    accessType: "send",
    queue: jobAssets.runPatientJobQueue,
    resource: fargateService.taskDefinition.taskRole,
  });

  // Allow access to search services/infra
  provideAccessToQueue({
    accessType: "send",
    queue: searchIngestionQueue,
    resource: fargateService.taskDefinition.taskRole,
  });
  provideAccessToQueue({
    accessType: "send",
    queue: consolidatedIngestionQueue,
    resource: fargateService.taskDefinition.taskRole,
  });
  searchAuth.secret.grantRead(fargateService.taskDefinition.taskRole);

  fargateService.taskDefinition.taskRole.attachInlinePolicy(
    new iam.Policy(stack, "OssApiSpecialPermissions", {
      statements: [
        new iam.PolicyStatement({
          actions: ["apigateway:GET"],
          resources: ["*"],
        }),
        new iam.PolicyStatement({
          actions: ["geo:SearchPlaceIndexForText"],
          resources: [`arn:aws:geo:*`],
          effect: iam.Effect.ALLOW,
        }),
        // TODO: 2711 - Remove when data pipeline webhook is migrated
        defaultBedrockPolicyStatement,
      ],
    })
  );

  // CloudWatch Alarms and Notifications

  // Allow the service to publish metrics to cloudwatch
  Metric.grantPutMetricData(fargateService.service.taskDefinition.taskRole);

  const fargateCPUAlarm = fargateService.service
    .metricCpuUtilization()
    .createAlarm(stack, "CPUAlarm", {
      threshold: 85,
      evaluationPeriods: 3,
      datapointsToAlarm: 2,
      treatMissingData: cloudwatch.TreatMissingData.NOT_BREACHING,
    });
  alarmAction && fargateCPUAlarm.addAlarmAction(alarmAction);
  alarmAction && fargateCPUAlarm.addOkAction(alarmAction);

  const fargateMemoryAlarm = fargateService.service
    .metricMemoryUtilization()
    .createAlarm(stack, "MemoryAlarm", {
      threshold: 85,
      evaluationPeriods: 3,
      datapointsToAlarm: 2,
      treatMissingData: cloudwatch.TreatMissingData.NOT_BREACHING,
    });
  alarmAction && fargateMemoryAlarm.addAlarmAction(alarmAction);
  alarmAction && fargateMemoryAlarm.addOkAction(alarmAction);

  // allow the LB to talk to fargate
  fargateService.service.connections.allowFrom(
    ec2.Peer.ipv4(vpc.vpcCidrBlock),
    ec2.Port.allTraffic(),
    "Allow traffic from within the VPC to the service secure port"
  );
  // TODO: #489 ain't the most secure, but the above code doesn't work as CDK complains we can't use the connections
  // from the cluster created above, should be fine for now as it will only accept connections in the VPC
  fargateService.service.connections.allowFromAnyIpv4(ec2.Port.allTcp());

  // hookup autoscaling based on thresholds
  const scaling = fargateService.service.autoScaleTaskCount({
    minCapacity: desiredTaskCount,
    maxCapacity: maxTaskCount,
  });
  scaling.scaleOnCpuUtilization("autoscale_cpu", {
    targetUtilizationPercent: 15,
    scaleInCooldown: Duration.minutes(2),
    scaleOutCooldown: Duration.minutes(1),
  });
  scaling.scaleOnMemoryUtilization("autoscale_mem", {
    targetUtilizationPercent: 20,
    scaleInCooldown: Duration.minutes(2),
    scaleOutCooldown: Duration.minutes(1),
  });

  return {
    cluster,
    service: fargateService,
    serverAddress: apiUrl,
    loadBalancer: nlb,
    loadBalancerAddress: serverAddress,
  };
}

function getDbPoolSettings(config: EnvConfig): EnvConfig["apiDatabase"]["poolSettings"] {
  const dbPoolSettings = config.apiDatabase.poolSettings;
  const settings = getSettings(config);
  const ecsMaxTaskCount = settings.maxTaskCount;
  const dbPoolMaxConnectionsPerTask = dbPoolSettings.max;
  const dbPoolMaxConnectionsGlobal = dbPoolMaxConnectionsPerTask * ecsMaxTaskCount;
  const dbMaxConnectionsHardLimit = getMaxPostgresConnections(config.apiDatabase.maxCapacity);
  if (dbPoolMaxConnectionsGlobal > dbMaxConnectionsHardLimit) {
    throw new Error(
      `Max total connections for API is too high (current: ${dbPoolMaxConnectionsGlobal}, max: ${dbMaxConnectionsHardLimit})`
    );
  }
  return dbPoolSettings;
}<|MERGE_RESOLUTION|>--- conflicted
+++ resolved
@@ -388,10 +388,6 @@
               ])
             ),
           }),
-<<<<<<< HEAD
-          GET_PATIENT_JOBS_LAMBDA_NAME: jobAssets.getPatientJobsLambda.functionName,
-=======
->>>>>>> f4ce4573
           RUN_PATIENT_JOB_QUEUE_URL: jobAssets.runPatientJobQueue.queueUrl,
         },
       },
@@ -475,7 +471,6 @@
   fhirToBundleCountLambda.grantInvoke(fargateService.taskDefinition.taskRole);
   ehrGetAppointmentsLambda.grantInvoke(fargateService.taskDefinition.taskRole);
   consolidatedSearchLambda.grantInvoke(fargateService.taskDefinition.taskRole);
-  jobAssets.getPatientJobsLambda.grantInvoke(fargateService.taskDefinition.taskRole);
   // Access grant for buckets
   patientImportBucket.grantReadWrite(fargateService.taskDefinition.taskRole);
   conversionBucket.grantReadWrite(fargateService.taskDefinition.taskRole);
