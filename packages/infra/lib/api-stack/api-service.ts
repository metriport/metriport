import { CfnOutput, Duration, StackProps } from "aws-cdk-lib";
import * as cloudwatch from "aws-cdk-lib/aws-cloudwatch";
import { Metric } from "aws-cdk-lib/aws-cloudwatch";
import { SnsAction } from "aws-cdk-lib/aws-cloudwatch-actions";
import * as dynamodb from "aws-cdk-lib/aws-dynamodb";
import * as ec2 from "aws-cdk-lib/aws-ec2";
import { Repository } from "aws-cdk-lib/aws-ecr";
import * as ecs from "aws-cdk-lib/aws-ecs";
import * as ecs_patterns from "aws-cdk-lib/aws-ecs-patterns";
import { IFunction as ILambda } from "aws-cdk-lib/aws-lambda";
import * as r53 from "aws-cdk-lib/aws-route53";
import * as r53_targets from "aws-cdk-lib/aws-route53-targets";
import * as secret from "aws-cdk-lib/aws-secretsmanager";
import { ISecret } from "aws-cdk-lib/aws-secretsmanager";
import { IQueue } from "aws-cdk-lib/aws-sqs";
import { Construct } from "constructs";
import { EnvConfig } from "../../config/env-config";
import { DnsZones } from "../shared/dns";
import { Secrets } from "../shared/secrets";
import { provideAccessToQueue } from "../shared/sqs";
import { isProd } from "../shared/util";
import * as s3 from "aws-cdk-lib/aws-s3";

interface ApiServiceProps extends StackProps {
  config: EnvConfig;
  version: string | undefined;
}

// TODO move these parameters to object properties
export function createAPIService(
  stack: Construct,
  props: ApiServiceProps,
  secrets: Secrets,
  vpc: ec2.IVpc,
  dbCredsSecret: secret.ISecret,
  dynamoDBTokenTable: dynamodb.Table,
  alarmAction: SnsAction | undefined,
  dnsZones: DnsZones,
  fhirServerUrl: string,
  fhirServerQueueUrl: string | undefined,
  fhirConverterQueueUrl: string | undefined,
  fhirConverterServiceUrl: string | undefined,
  sidechainFHIRConverterQueue: IQueue | undefined,
  sidechainFHIRConverterDLQ: IQueue | undefined,
  cdaToVisualizationLambda: ILambda,
  documentDownloaderLambda: ILambda,
<<<<<<< HEAD
=======
  medicalDocumentsUploadBucket: s3.Bucket,
>>>>>>> efe8ed84
  fhirToMedicalRecordLambda: ILambda | undefined,
  searchIngestionQueue: IQueue,
  searchEndpoint: string,
  searchAuth: { userName: string; secret: ISecret },
  searchIndexName: string
): {
  cluster: ecs.Cluster;
  service: ecs_patterns.NetworkLoadBalancedFargateService;
  serverAddress: string;
  loadBalancerAddress: string;
} {
  // Create a new Amazon Elastic Container Service (ECS) cluster
  const cluster = new ecs.Cluster(stack, "APICluster", { vpc, containerInsights: true });

  // Create an ECR repo where we'll deploy our Docker images to, and where ECS will pull from
  const ecrRepo = new Repository(stack, "APIRepo", {
    repositoryName: "metriport/api",
  });
  new CfnOutput(stack, "APIECRRepoURI", {
    description: "API ECR repository URI",
    value: ecrRepo.repositoryUri,
  });

  const connectWidgetUrlEnvVar =
    props.config.connectWidgetUrl != undefined
      ? props.config.connectWidgetUrl
      : `https://${props.config.connectWidget.subdomain}.${props.config.connectWidget.domain}/`;

  // Run some servers on fargate containers
  const fargateService = new ecs_patterns.NetworkLoadBalancedFargateService(
    stack,
    "APIFargateService",
    {
      cluster: cluster,
      // Watch out for the combination of vCPUs and memory, more vCPU requires more memory
      // https://docs.aws.amazon.com/AmazonECS/latest/developerguide/task_definition_parameters.html#task_size
      cpu: isProd(props.config) ? 2048 : 1024,
      desiredCount: isProd(props.config) ? 2 : 1,
      taskImageOptions: {
        image: ecs.ContainerImage.fromEcrRepository(ecrRepo, "latest"),
        containerPort: 8080,
        containerName: "API-Server",
        secrets: {
          DB_CREDS: ecs.Secret.fromSecretsManager(dbCredsSecret),
          SEARCH_PASSWORD: ecs.Secret.fromSecretsManager(searchAuth.secret),
          ...secrets,
        },
        environment: {
          NODE_ENV: "production", // Determines its being run in the cloud, the logical env is set on ENV_TYPE
          ENV_TYPE: props.config.environmentType, // staging, production, sandbox
          ...(props.version ? { METRIPORT_VERSION: props.version } : undefined),
          AWS_REGION: props.config.region,
          TOKEN_TABLE_NAME: dynamoDBTokenTable.tableName,
          API_URL: `https://${props.config.subdomain}.${props.config.domain}`,
          CONNECT_WIDGET_URL: connectWidgetUrlEnvVar,
          SYSTEM_ROOT_OID: props.config.systemRootOID,
          ...props.config.commonwell,
          ...(props.config.slack ? props.config.slack : undefined),
          ...(props.config.sentryDSN ? { SENTRY_DSN: props.config.sentryDSN } : undefined),
          ...(props.config.usageReportUrl && {
            USAGE_URL: props.config.usageReportUrl,
          }),
          ...(props.config.medicalDocumentsBucketName && {
            MEDICAL_DOCUMENTS_BUCKET_NAME: props.config.medicalDocumentsBucketName,
          }),
          ...(props.config.medicalDocumentsUploadBucketName && {
            MEDICAL_DOCUMENTS_UPLOADS_BUCKET_NAME: props.config.medicalDocumentsUploadBucketName,
          }),
          ...(props.config.sandboxSeedDataBucketName && {
            SANDBOX_SEED_DATA_BUCKET_NAME: props.config.sandboxSeedDataBucketName,
          }),
          CONVERT_DOC_LAMBDA_NAME: cdaToVisualizationLambda.functionName,
          DOCUMENT_DOWNLOADER_LAMBDA_NAME: documentDownloaderLambda.functionName,
          ...(fhirToMedicalRecordLambda && {
            FHIR_TO_MEDICAL_RECORD_LAMBDA_NAME: fhirToMedicalRecordLambda.functionName,
          }),
          FHIR_SERVER_URL: fhirServerUrl,
          ...(fhirServerQueueUrl && {
            FHIR_SERVER_QUEUE_URL: fhirServerQueueUrl,
          }),
          ...(fhirConverterQueueUrl && {
            FHIR_CONVERTER_QUEUE_URL: fhirConverterQueueUrl,
          }),
          ...(fhirConverterServiceUrl && {
            FHIR_CONVERTER_SERVER_URL: fhirConverterServiceUrl,
          }),
          ...(sidechainFHIRConverterQueue && {
            SIDECHAIN_FHIR_CONVERTER_QUEUE_URL: sidechainFHIRConverterQueue.queueUrl,
          }),
          ...(sidechainFHIRConverterDLQ && {
            SIDECHAIN_FHIR_CONVERTER_DLQ_URL: sidechainFHIRConverterDLQ.queueUrl,
          }),
          SEARCH_INGESTION_QUEUE_URL: searchIngestionQueue.queueUrl,
          SEARCH_ENDPOINT: searchEndpoint,
          SEARCH_USERNAME: searchAuth.userName,
          SEARCH_INDEX: searchIndexName,
        },
      },
      memoryLimitMiB: isProd(props.config) ? 4096 : 2048,
      healthCheckGracePeriod: Duration.seconds(60),
      publicLoadBalancer: false,
    }
  );
  const serverAddress = fargateService.loadBalancer.loadBalancerDnsName;
  const apiUrl = `${props.config.subdomain}.${props.config.domain}`;
  new r53.ARecord(stack, "APIDomainPrivateRecord", {
    recordName: apiUrl,
    zone: dnsZones.privateZone,
    target: r53.RecordTarget.fromAlias(
      new r53_targets.LoadBalancerTarget(fargateService.loadBalancer)
    ),
  });

  // Access grant for Aurora DB's secret
  dbCredsSecret.grantRead(fargateService.taskDefinition.taskRole);
  // RW grant for Dynamo DB
  dynamoDBTokenTable.grantReadWriteData(fargateService.taskDefinition.taskRole);
  cdaToVisualizationLambda.grantInvoke(fargateService.taskDefinition.taskRole);
  documentDownloaderLambda.grantInvoke(fargateService.taskDefinition.taskRole);

<<<<<<< HEAD
=======
  // Access grant for medical document buckets
  medicalDocumentsUploadBucket.grantReadWrite(fargateService.taskDefinition.taskRole);

>>>>>>> efe8ed84
  if (fhirToMedicalRecordLambda) {
    fhirToMedicalRecordLambda.grantInvoke(fargateService.taskDefinition.taskRole);
    cdaToVisualizationLambda.grantInvoke(fhirToMedicalRecordLambda);
  }

  sidechainFHIRConverterQueue &&
    provideAccessToQueue({
      accessType: "send",
      queue: sidechainFHIRConverterQueue,
      resource: fargateService.service.taskDefinition.taskRole,
    });
  sidechainFHIRConverterDLQ &&
    provideAccessToQueue({
      accessType: "both",
      queue: sidechainFHIRConverterDLQ,
      resource: fargateService.service.taskDefinition.taskRole,
    });

  // Allow access to search services/infra
  provideAccessToQueue({
    accessType: "send",
    queue: searchIngestionQueue,
    resource: fargateService.taskDefinition.taskRole,
  });
  searchAuth.secret.grantRead(fargateService.taskDefinition.taskRole);

  // CloudWatch Alarms and Notifications

  // Allow the service to publish metrics to cloudwatch
  Metric.grantPutMetricData(fargateService.service.taskDefinition.taskRole);

  const fargateCPUAlarm = fargateService.service
    .metricCpuUtilization()
    .createAlarm(stack, "CPUAlarm", {
      threshold: 80,
      evaluationPeriods: 3,
      datapointsToAlarm: 2,
      treatMissingData: cloudwatch.TreatMissingData.NOT_BREACHING,
    });
  alarmAction && fargateCPUAlarm.addAlarmAction(alarmAction);
  alarmAction && fargateCPUAlarm.addOkAction(alarmAction);

  const fargateMemoryAlarm = fargateService.service
    .metricMemoryUtilization()
    .createAlarm(stack, "MemoryAlarm", {
      threshold: 70,
      evaluationPeriods: 3,
      datapointsToAlarm: 2,
      treatMissingData: cloudwatch.TreatMissingData.NOT_BREACHING,
    });
  alarmAction && fargateMemoryAlarm.addAlarmAction(alarmAction);
  alarmAction && fargateMemoryAlarm.addOkAction(alarmAction);

  // allow the NLB to talk to fargate
  fargateService.service.connections.allowFrom(
    ec2.Peer.ipv4(vpc.vpcCidrBlock),
    ec2.Port.allTraffic(),
    "Allow traffic from within the VPC to the service secure port"
  );
  // TODO: #489 ain't the most secure, but the above code doesn't work as CDK complains we can't use the connections
  // from the cluster created above, should be fine for now as it will only accept connections in the VPC
  fargateService.service.connections.allowFromAnyIpv4(ec2.Port.allTcp());

  // This speeds up deployments so the tasks are swapped quicker.
  // See for details: https://docs.aws.amazon.com/elasticloadbalancing/latest/application/load-balancer-target-groups.html#deregistration-delay
  fargateService.targetGroup.setAttribute("deregistration_delay.timeout_seconds", "17");

  // This also speeds up deployments so the health checks have a faster turnaround.
  // See for details: https://docs.aws.amazon.com/elasticloadbalancing/latest/network/target-group-health-checks.html
  fargateService.targetGroup.configureHealthCheck({
    healthyThresholdCount: 2,
    interval: Duration.seconds(10),
  });

  // hookup autoscaling based on 90% thresholds
  const scaling = fargateService.service.autoScaleTaskCount({
    minCapacity: isProd(props.config) ? 2 : 1,
    maxCapacity: isProd(props.config) ? 10 : 2,
  });
  scaling.scaleOnCpuUtilization("autoscale_cpu", {
    targetUtilizationPercent: 90,
    scaleInCooldown: Duration.minutes(2),
    scaleOutCooldown: Duration.seconds(30),
  });
  scaling.scaleOnMemoryUtilization("autoscale_mem", {
    targetUtilizationPercent: 90,
    scaleInCooldown: Duration.minutes(2),
    scaleOutCooldown: Duration.seconds(30),
  });

  return {
    cluster,
    service: fargateService,
    serverAddress: apiUrl,
    loadBalancerAddress: serverAddress,
  };
}<|MERGE_RESOLUTION|>--- conflicted
+++ resolved
@@ -19,7 +19,6 @@
 import { Secrets } from "../shared/secrets";
 import { provideAccessToQueue } from "../shared/sqs";
 import { isProd } from "../shared/util";
-import * as s3 from "aws-cdk-lib/aws-s3";
 
 interface ApiServiceProps extends StackProps {
   config: EnvConfig;
@@ -44,10 +43,6 @@
   sidechainFHIRConverterDLQ: IQueue | undefined,
   cdaToVisualizationLambda: ILambda,
   documentDownloaderLambda: ILambda,
-<<<<<<< HEAD
-=======
-  medicalDocumentsUploadBucket: s3.Bucket,
->>>>>>> efe8ed84
   fhirToMedicalRecordLambda: ILambda | undefined,
   searchIngestionQueue: IQueue,
   searchEndpoint: string,
@@ -168,12 +163,6 @@
   cdaToVisualizationLambda.grantInvoke(fargateService.taskDefinition.taskRole);
   documentDownloaderLambda.grantInvoke(fargateService.taskDefinition.taskRole);
 
-<<<<<<< HEAD
-=======
-  // Access grant for medical document buckets
-  medicalDocumentsUploadBucket.grantReadWrite(fargateService.taskDefinition.taskRole);
-
->>>>>>> efe8ed84
   if (fhirToMedicalRecordLambda) {
     fhirToMedicalRecordLambda.grantInvoke(fargateService.taskDefinition.taskRole);
     cdaToVisualizationLambda.grantInvoke(fhirToMedicalRecordLambda);
