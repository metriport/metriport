import { CfnOutput, Duration, StackProps } from "aws-cdk-lib";
import * as cloudwatch from "aws-cdk-lib/aws-cloudwatch";
import { Metric } from "aws-cdk-lib/aws-cloudwatch";
import { SnsAction } from "aws-cdk-lib/aws-cloudwatch-actions";
import * as dynamodb from "aws-cdk-lib/aws-dynamodb";
import * as ec2 from "aws-cdk-lib/aws-ec2";
import { Repository } from "aws-cdk-lib/aws-ecr";
import * as ecs from "aws-cdk-lib/aws-ecs";
import * as ecs_patterns from "aws-cdk-lib/aws-ecs-patterns";
import { IFunction as ILambda } from "aws-cdk-lib/aws-lambda";
import * as r53 from "aws-cdk-lib/aws-route53";
import * as r53_targets from "aws-cdk-lib/aws-route53-targets";
import * as secret from "aws-cdk-lib/aws-secretsmanager";
import { ISecret } from "aws-cdk-lib/aws-secretsmanager";
import { IQueue } from "aws-cdk-lib/aws-sqs";
import { Construct } from "constructs";
import { EnvConfig } from "../../config/env-config";
import { DnsZones } from "../shared/dns";
import { Secrets } from "../shared/secrets";
import { provideAccessToQueue } from "../shared/sqs";
import { isProd } from "../shared/util";

interface ApiServiceProps extends StackProps {
  config: EnvConfig;
  version: string | undefined;
}

// TODO move these parameters to object properties
export function createAPIService(
  stack: Construct,
  props: ApiServiceProps,
  secrets: Secrets,
  vpc: ec2.IVpc,
  dbCredsSecret: secret.ISecret,
  dynamoDBTokenTable: dynamodb.Table,
  alarmAction: SnsAction | undefined,
  dnsZones: DnsZones,
  fhirServerUrl: string,
  fhirServerQueueUrl: string | undefined,
  fhirConverterQueueUrl: string | undefined,
  fhirConverterServiceUrl: string | undefined,
  sidechainFHIRConverterQueue: IQueue | undefined,
  sidechainFHIRConverterDLQ: IQueue | undefined,
  cdaToVisualizationLambda: ILambda,
  documentDownloaderLambda: ILambda,
<<<<<<< HEAD
  // uploadedDocumentProcessorLambda: ILambda,
=======
  fhirToMedicalRecordLambda: ILambda,
>>>>>>> 4ad476a3
  searchIngestionQueue: IQueue,
  searchEndpoint: string,
  searchAuth: { userName: string; secret: ISecret },
  searchIndexName: string
): {
  cluster: ecs.Cluster;
  service: ecs_patterns.NetworkLoadBalancedFargateService;
  serverAddress: string;
  loadBalancerAddress: string;
} {
  // Create a new Amazon Elastic Container Service (ECS) cluster
  const cluster = new ecs.Cluster(stack, "APICluster", { vpc, containerInsights: true });

  // Create an ECR repo where we'll deploy our Docker images to, and where ECS will pull from
  const ecrRepo = new Repository(stack, "APIRepo", {
    repositoryName: "metriport/api",
  });
  new CfnOutput(stack, "APIECRRepoURI", {
    description: "API ECR repository URI",
    value: ecrRepo.repositoryUri,
  });

  const connectWidgetUrlEnvVar =
    props.config.connectWidgetUrl != undefined
      ? props.config.connectWidgetUrl
      : `https://${props.config.connectWidget.subdomain}.${props.config.connectWidget.domain}/`;

  // Run some servers on fargate containers
  const fargateService = new ecs_patterns.NetworkLoadBalancedFargateService(
    stack,
    "APIFargateService",
    {
      cluster: cluster,
      // Watch out for the combination of vCPUs and memory, more vCPU requires more memory
      // https://docs.aws.amazon.com/AmazonECS/latest/developerguide/task_definition_parameters.html#task_size
      cpu: isProd(props.config) ? 2048 : 1024,
      desiredCount: isProd(props.config) ? 2 : 1,
      taskImageOptions: {
        image: ecs.ContainerImage.fromEcrRepository(ecrRepo, "latest"),
        containerPort: 8080,
        containerName: "API-Server",
        secrets: {
          DB_CREDS: ecs.Secret.fromSecretsManager(dbCredsSecret),
          SEARCH_PASSWORD: ecs.Secret.fromSecretsManager(searchAuth.secret),
          ...secrets,
        },
        environment: {
          NODE_ENV: "production", // Determines its being run in the cloud, the logical env is set on ENV_TYPE
          ENV_TYPE: props.config.environmentType, // staging, production, sandbox
          ...(props.version ? { METRIPORT_VERSION: props.version } : undefined),
          AWS_REGION: props.config.region,
          TOKEN_TABLE_NAME: dynamoDBTokenTable.tableName,
          API_URL: `https://${props.config.subdomain}.${props.config.domain}`,
          CONNECT_WIDGET_URL: connectWidgetUrlEnvVar,
          SYSTEM_ROOT_OID: props.config.systemRootOID,
          ...props.config.commonwell,
          ...(props.config.slack ? props.config.slack : undefined),
          ...(props.config.sentryDSN ? { SENTRY_DSN: props.config.sentryDSN } : undefined),
          ...(props.config.usageReportUrl && {
            USAGE_URL: props.config.usageReportUrl,
          }),
          ...(props.config.medicalDocumentsBucketName && {
            MEDICAL_DOCUMENTS_BUCKET_NAME: props.config.medicalDocumentsBucketName,
          }),
          // ...(props.config.medicalDocumentsUploadBucketName && {
          //   MEDICAL_DOCUMENTS_UPLOAD_BUCKET_NAME: props.config.medicalDocumentsUploadBucketName,
          // }),
          ...(props.config.sandboxSeedDataBucketName && {
            SANDBOX_SEED_DATA_BUCKET_NAME: props.config.sandboxSeedDataBucketName,
          }),
          CONVERT_DOC_LAMBDA_NAME: cdaToVisualizationLambda.functionName,
          DOCUMENT_DOWNLOADER_LAMBDA_NAME: documentDownloaderLambda.functionName,
<<<<<<< HEAD
          // UPLOADED_DOCUMENT_PROCESSOR_LAMBDA_NAME: uploadedDocumentProcessorLambda.functionName,
=======
          FHIR_TO_MEDICAL_RECORD_LAMBDA_NAME: fhirToMedicalRecordLambda.functionName,
>>>>>>> 4ad476a3
          FHIR_SERVER_URL: fhirServerUrl,
          ...(fhirServerQueueUrl && {
            FHIR_SERVER_QUEUE_URL: fhirServerQueueUrl,
          }),
          ...(fhirConverterQueueUrl && {
            FHIR_CONVERTER_QUEUE_URL: fhirConverterQueueUrl,
          }),
          ...(fhirConverterServiceUrl && {
            FHIR_CONVERTER_SERVER_URL: fhirConverterServiceUrl,
          }),
          ...(sidechainFHIRConverterQueue && {
            SIDECHAIN_FHIR_CONVERTER_QUEUE_URL: sidechainFHIRConverterQueue.queueUrl,
          }),
          ...(sidechainFHIRConverterDLQ && {
            SIDECHAIN_FHIR_CONVERTER_DLQ_URL: sidechainFHIRConverterDLQ.queueUrl,
          }),
          SEARCH_INGESTION_QUEUE_URL: searchIngestionQueue.queueUrl,
          SEARCH_ENDPOINT: searchEndpoint,
          SEARCH_USERNAME: searchAuth.userName,
          SEARCH_INDEX: searchIndexName,
        },
      },
      memoryLimitMiB: isProd(props.config) ? 4096 : 2048,
      healthCheckGracePeriod: Duration.seconds(60),
      publicLoadBalancer: false,
    }
  );
  const serverAddress = fargateService.loadBalancer.loadBalancerDnsName;
  const apiUrl = `${props.config.subdomain}.${props.config.domain}`;
  new r53.ARecord(stack, "APIDomainPrivateRecord", {
    recordName: apiUrl,
    zone: dnsZones.privateZone,
    target: r53.RecordTarget.fromAlias(
      new r53_targets.LoadBalancerTarget(fargateService.loadBalancer)
    ),
  });

  // Access grant for Aurora DB's secret
  dbCredsSecret.grantRead(fargateService.taskDefinition.taskRole);
  // RW grant for Dynamo DB
  dynamoDBTokenTable.grantReadWriteData(fargateService.taskDefinition.taskRole);

  cdaToVisualizationLambda.grantInvoke(fargateService.taskDefinition.taskRole);
  documentDownloaderLambda.grantInvoke(fargateService.taskDefinition.taskRole);
<<<<<<< HEAD
  // uploadedDocumentProcessorLambda.grantInvoke(fargateService.taskDefinition.taskRole); // Not sure what it's for
=======
  fhirToMedicalRecordLambda.grantInvoke(fargateService.taskDefinition.taskRole);
  cdaToVisualizationLambda.grantInvoke(fhirToMedicalRecordLambda);
>>>>>>> 4ad476a3

  sidechainFHIRConverterQueue &&
    provideAccessToQueue({
      accessType: "send",
      queue: sidechainFHIRConverterQueue,
      resource: fargateService.service.taskDefinition.taskRole,
    });
  sidechainFHIRConverterDLQ &&
    provideAccessToQueue({
      accessType: "both",
      queue: sidechainFHIRConverterDLQ,
      resource: fargateService.service.taskDefinition.taskRole,
    });

  // Allow access to search services/infra
  provideAccessToQueue({
    accessType: "send",
    queue: searchIngestionQueue,
    resource: fargateService.taskDefinition.taskRole,
  });
  searchAuth.secret.grantRead(fargateService.taskDefinition.taskRole);

  // CloudWatch Alarms and Notifications

  // Allow the service to publish metrics to cloudwatch
  Metric.grantPutMetricData(fargateService.service.taskDefinition.taskRole);

  const fargateCPUAlarm = fargateService.service
    .metricCpuUtilization()
    .createAlarm(stack, "CPUAlarm", {
      threshold: 80,
      evaluationPeriods: 3,
      datapointsToAlarm: 2,
      treatMissingData: cloudwatch.TreatMissingData.NOT_BREACHING,
    });
  alarmAction && fargateCPUAlarm.addAlarmAction(alarmAction);
  alarmAction && fargateCPUAlarm.addOkAction(alarmAction);

  const fargateMemoryAlarm = fargateService.service
    .metricMemoryUtilization()
    .createAlarm(stack, "MemoryAlarm", {
      threshold: 70,
      evaluationPeriods: 3,
      datapointsToAlarm: 2,
      treatMissingData: cloudwatch.TreatMissingData.NOT_BREACHING,
    });
  alarmAction && fargateMemoryAlarm.addAlarmAction(alarmAction);
  alarmAction && fargateMemoryAlarm.addOkAction(alarmAction);

  // allow the NLB to talk to fargate
  fargateService.service.connections.allowFrom(
    ec2.Peer.ipv4(vpc.vpcCidrBlock),
    ec2.Port.allTraffic(),
    "Allow traffic from within the VPC to the service secure port"
  );
  // TODO: #489 ain't the most secure, but the above code doesn't work as CDK complains we can't use the connections
  // from the cluster created above, should be fine for now as it will only accept connections in the VPC
  fargateService.service.connections.allowFromAnyIpv4(ec2.Port.allTcp());

  // This speeds up deployments so the tasks are swapped quicker.
  // See for details: https://docs.aws.amazon.com/elasticloadbalancing/latest/application/load-balancer-target-groups.html#deregistration-delay
  fargateService.targetGroup.setAttribute("deregistration_delay.timeout_seconds", "17");

  // This also speeds up deployments so the health checks have a faster turnaround.
  // See for details: https://docs.aws.amazon.com/elasticloadbalancing/latest/network/target-group-health-checks.html
  fargateService.targetGroup.configureHealthCheck({
    healthyThresholdCount: 2,
    interval: Duration.seconds(10),
  });

  // hookup autoscaling based on 90% thresholds
  const scaling = fargateService.service.autoScaleTaskCount({
    minCapacity: isProd(props.config) ? 2 : 1,
    maxCapacity: isProd(props.config) ? 10 : 2,
  });
  scaling.scaleOnCpuUtilization("autoscale_cpu", {
    targetUtilizationPercent: 90,
    scaleInCooldown: Duration.minutes(2),
    scaleOutCooldown: Duration.seconds(30),
  });
  scaling.scaleOnMemoryUtilization("autoscale_mem", {
    targetUtilizationPercent: 90,
    scaleInCooldown: Duration.minutes(2),
    scaleOutCooldown: Duration.seconds(30),
  });

  return {
    cluster,
    service: fargateService,
    serverAddress: apiUrl,
    loadBalancerAddress: serverAddress,
  };
}<|MERGE_RESOLUTION|>--- conflicted
+++ resolved
@@ -43,11 +43,8 @@
   sidechainFHIRConverterDLQ: IQueue | undefined,
   cdaToVisualizationLambda: ILambda,
   documentDownloaderLambda: ILambda,
-<<<<<<< HEAD
   // uploadedDocumentProcessorLambda: ILambda,
-=======
   fhirToMedicalRecordLambda: ILambda,
->>>>>>> 4ad476a3
   searchIngestionQueue: IQueue,
   searchEndpoint: string,
   searchAuth: { userName: string; secret: ISecret },
@@ -120,11 +117,8 @@
           }),
           CONVERT_DOC_LAMBDA_NAME: cdaToVisualizationLambda.functionName,
           DOCUMENT_DOWNLOADER_LAMBDA_NAME: documentDownloaderLambda.functionName,
-<<<<<<< HEAD
           // UPLOADED_DOCUMENT_PROCESSOR_LAMBDA_NAME: uploadedDocumentProcessorLambda.functionName,
-=======
           FHIR_TO_MEDICAL_RECORD_LAMBDA_NAME: fhirToMedicalRecordLambda.functionName,
->>>>>>> 4ad476a3
           FHIR_SERVER_URL: fhirServerUrl,
           ...(fhirServerQueueUrl && {
             FHIR_SERVER_QUEUE_URL: fhirServerQueueUrl,
@@ -169,12 +163,9 @@
 
   cdaToVisualizationLambda.grantInvoke(fargateService.taskDefinition.taskRole);
   documentDownloaderLambda.grantInvoke(fargateService.taskDefinition.taskRole);
-<<<<<<< HEAD
   // uploadedDocumentProcessorLambda.grantInvoke(fargateService.taskDefinition.taskRole); // Not sure what it's for
-=======
   fhirToMedicalRecordLambda.grantInvoke(fargateService.taskDefinition.taskRole);
   cdaToVisualizationLambda.grantInvoke(fhirToMedicalRecordLambda);
->>>>>>> 4ad476a3
 
   sidechainFHIRConverterQueue &&
     provideAccessToQueue({
