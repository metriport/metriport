--- conflicted
+++ resolved
@@ -433,14 +433,10 @@
               props.config.hl7Notification.dischargeNotificationSlackUrl,
           }),
           ...(analyticsPlatformAssets && {
-<<<<<<< HEAD
             FHIR_TO_CSV_BULK_QUEUE_URL: analyticsPlatformAssets.fhirToCsvBulkQueue.queueUrl,
             FHIR_TO_CSV_INCREMENTAL_QUEUE_URL:
               analyticsPlatformAssets.fhirToCsvIncrementalQueue.queueUrl,
-=======
-            FHIR_TO_CSV_QUEUE_URL: analyticsPlatformAssets.fhirToCsvQueue.queueUrl,
             ANALYTICS_BUCKET_NAME: analyticsPlatformAssets.analyticsPlatformBucket.bucketName,
->>>>>>> 909ee224
           }),
           ...(props.config.hl7Notification?.hieConfigs && {
             HIE_CONFIG_DICTIONARY: JSON.stringify(
