--- conflicted
+++ resolved
@@ -171,13 +171,11 @@
           ...(props.config.carequality?.envVars?.CQ_ORG_DETAILS && {
             CQ_ORG_DETAILS: props.config.carequality.envVars.CQ_ORG_DETAILS,
           }),
-<<<<<<< HEAD
           ...(props.config.carequality?.envVars?.CQ_ORG_URLS && {
             CQ_ORG_URLS: props.config.carequality.envVars.CQ_ORG_URLS,
-=======
+          }),
           ...(props.config.carequality?.envVars?.CQ_URLS_TO_EXCLUDE && {
             CQ_URLS_TO_EXCLUDE: props.config.carequality.envVars.CQ_URLS_TO_EXCLUDE,
->>>>>>> 1516dc00
           }),
           ...(props.config.locationService && {
             PLACE_INDEX_NAME: props.config.locationService.placeIndexName,
