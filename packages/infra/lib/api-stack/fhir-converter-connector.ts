--- conflicted
+++ resolved
@@ -93,6 +93,7 @@
   envType,
   alarmSnsAction,
   config,
+  secrets,
   medicalDocumentsBucket,
   featureFlagsTable,
   apiNotifierQueue,
@@ -103,6 +104,7 @@
   envType: EnvType;
   alarmSnsAction?: SnsAction;
   config: EnvConfig;
+  secrets: Secrets;
   medicalDocumentsBucket: s3.IBucket;
   featureFlagsTable: dynamodb.Table;
   apiNotifierQueue: IQueue;
@@ -124,9 +126,11 @@
     fhirServerUrl: config.fhirServerUrl,
     termServerUrl: config.termServerUrl,
     alarmSnsAction,
+    secrets,
     featureFlagsTable,
     apiNotifierQueue,
   });
+
   return {
     queue,
     dlq,
@@ -244,16 +248,11 @@
       QUEUE_URL: sourceQueue.queueUrl,
       DLQ_URL: dlq.queueUrl,
       CONVERSION_RESULT_BUCKET_NAME: fhirConverterBucket.bucketName,
-<<<<<<< HEAD
-      APPCONFIG_APPLICATION_ID: appConfigEnvVars.appId,
-      APPCONFIG_CONFIGURATION_ID: appConfigEnvVars.configId,
+      CONVERSION_RESULT_QUEUE_URL: apiNotifierQueue.queueUrl,
+      FEATURE_FLAGS_TABLE_NAME: featureFlagsTable.tableName,
       ...(posthogSecretKeyName && {
         [posthogEnvVarName]: posthogSecretKeyName,
       }),
-=======
-      CONVERSION_RESULT_QUEUE_URL: apiNotifierQueue.queueUrl,
-      FEATURE_FLAGS_TABLE_NAME: featureFlagsTable.tableName,
->>>>>>> 4fc66236
     },
     timeout: lambdaTimeout,
     alarmSnsAction,
@@ -261,11 +260,8 @@
 
   fhirConverterBucket.grantReadWrite(conversionLambda);
   medicalDocumentsBucket.grantReadWrite(conversionLambda);
-<<<<<<< HEAD
   secrets[posthogEnvVarName]?.grantRead(conversionLambda);
-=======
   featureFlagsTable.grantReadData(conversionLambda);
->>>>>>> 4fc66236
 
   conversionLambda.addEventSource(
     new SqsEventSource(sourceQueue, {
