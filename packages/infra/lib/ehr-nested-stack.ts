import { Duration, NestedStack, NestedStackProps } from "aws-cdk-lib";
import { SnsAction } from "aws-cdk-lib/aws-cloudwatch-actions";
import * as ec2 from "aws-cdk-lib/aws-ec2";
import { Function as Lambda } from "aws-cdk-lib/aws-lambda";
import { SqsEventSource } from "aws-cdk-lib/aws-lambda-event-sources";
import * as s3 from "aws-cdk-lib/aws-s3";
import { Queue } from "aws-cdk-lib/aws-sqs";
import { Construct } from "constructs";
import { EnvConfig } from "../config/env-config";
import { EnvType } from "./env-type";
import { createLambda } from "./shared/lambda";
import { LambdaLayers } from "./shared/lambda-layers";
import { QueueAndLambdaSettings } from "./shared/settings";
import { createQueue } from "./shared/sqs";

const waitTimePatientSync = Duration.seconds(10); // 6 patients/min
const waitTimeElationLinkPatient = Duration.seconds(10); // 6 patients/min
const waitTimeHealthieLinkPatient = Duration.seconds(10); // 6 patients/min
const waitTimeComputeResourceDiff = Duration.millis(0); // No limit
const waitTimeRefreshBundle = Duration.seconds(0); // No limit
<<<<<<< HEAD
=======

type LambdaSettings = Pick<QueueAndLambdaSettings, "name" | "entry" | "lambda">;
>>>>>>> 588a6aa8

function settings(): {
  getAppointments: LambdaSettings;
  getBundleByResourceType: LambdaSettings;
  syncPatient: QueueAndLambdaSettings;
  elationLinkPatient: QueueAndLambdaSettings;
  healthieLinkPatient: QueueAndLambdaSettings;
  computeResourceDiffBundles: QueueAndLambdaSettings;
  refreshEhrBundles: QueueAndLambdaSettings;
} {
  const getAppointmentsLambdaTimeout = Duration.minutes(12);
  const getAppointments: LambdaSettings = {
    name: "EhrGetAppointments",
    entry: "ehr-get-appointments",
    lambda: {
      memory: 4096,
      timeout: getAppointmentsLambdaTimeout,
    },
  };
  const getBundleByResourceTypeLambdaTimeout = Duration.minutes(12);
  const getBundleByResourceType: LambdaSettings = {
    name: "EhrGetBundleByResourceType",
    entry: "ehr-get-bundle-by-resource-type",
    lambda: {
      memory: 4096,
      timeout: getBundleByResourceTypeLambdaTimeout,
    },
  };
  const syncPatientLambdaTimeout = waitTimePatientSync.plus(Duration.seconds(25));
  const syncPatient: QueueAndLambdaSettings = {
    name: "EhrSyncPatient",
    entry: "ehr-sync-patient",
    lambda: {
      memory: 512,
      timeout: syncPatientLambdaTimeout,
    },
    queue: {
      alarmMaxAgeOfOldestMessage: Duration.hours(6),
      maxMessageCountAlarmThreshold: 5_000,
      maxReceiveCount: 3,
      visibilityTimeout: Duration.seconds(syncPatientLambdaTimeout.toSeconds() * 2 + 1),
      createRetryLambda: false,
    },
    eventSource: {
      batchSize: 1,
      reportBatchItemFailures: true,
    },
    waitTime: waitTimePatientSync,
  };
  const elationLinkPatientLambdaTimeout = waitTimeElationLinkPatient.plus(Duration.seconds(25));
  const elationLinkPatient: QueueAndLambdaSettings = {
    name: "EhrElationLinkPatient",
    entry: "elation-link-patient",
    lambda: {
      memory: 512,
      timeout: elationLinkPatientLambdaTimeout,
    },
    queue: {
      alarmMaxAgeOfOldestMessage: Duration.hours(6),
      maxMessageCountAlarmThreshold: 5_000,
      maxReceiveCount: 3,
      visibilityTimeout: Duration.seconds(elationLinkPatientLambdaTimeout.toSeconds() * 2 + 1),
      createRetryLambda: false,
    },
    eventSource: {
      batchSize: 1,
      reportBatchItemFailures: true,
    },
    waitTime: waitTimeElationLinkPatient,
  };
  const healthieLinkPatientLambdaTimeout = waitTimeHealthieLinkPatient.plus(Duration.seconds(25));
  const healthieLinkPatient: QueueAndLambdaSettings = {
    name: "EhrHealthieLinkPatient",
    entry: "healthie-link-patient",
    lambda: {
      memory: 512,
      timeout: healthieLinkPatientLambdaTimeout,
    },
    queue: {
      alarmMaxAgeOfOldestMessage: Duration.hours(6),
      maxMessageCountAlarmThreshold: 5_000,
      maxReceiveCount: 3,
      visibilityTimeout: Duration.seconds(healthieLinkPatientLambdaTimeout.toSeconds() * 2 + 1),
      createRetryLambda: false,
    },
    eventSource: {
      batchSize: 1,
      reportBatchItemFailures: true,
    },
    waitTime: waitTimeHealthieLinkPatient,
  };
  // Skip adding the wait time to the lambda timeout because it's already sub 1 second
  const computeResourceDiffBundlesLambdaTimeout = Duration.minutes(12);
  const computeResourceDiffBundles: QueueAndLambdaSettings = {
    name: "EhrComputeResourceDiffBundles",
    entry: "ehr-compute-resource-diff-bundles",
    lambda: {
      memory: 4096,
      timeout: computeResourceDiffBundlesLambdaTimeout,
    },
    queue: {
      alarmMaxAgeOfOldestMessage: Duration.hours(1),
      maxMessageCountAlarmThreshold: 15_000,
      maxReceiveCount: 3,
      visibilityTimeout: Duration.seconds(
        computeResourceDiffBundlesLambdaTimeout.toSeconds() * 2 + 1
      ),
      createRetryLambda: false,
    },
    eventSource: {
      batchSize: 1,
      reportBatchItemFailures: true,
      maxConcurrency: 4,
    },
    waitTime: waitTimeComputeResourceDiff,
  };
  // Skip adding the wait time to the lambda timeout because it's already sub 1 second
  const refreshEhrBundlesLambdaTimeout = Duration.minutes(12);
  const refreshEhrBundles: QueueAndLambdaSettings = {
    name: "EhrRefreshEhrBundles",
    entry: "ehr-refresh-ehr-bundles",
    lambda: {
      memory: 512,
      timeout: refreshEhrBundlesLambdaTimeout,
    },
    queue: {
      alarmMaxAgeOfOldestMessage: Duration.hours(1),
      maxMessageCountAlarmThreshold: 15_000,
      maxReceiveCount: 3,
      visibilityTimeout: Duration.seconds(refreshEhrBundlesLambdaTimeout.toSeconds() * 2 + 1),
      createRetryLambda: false,
    },
    eventSource: {
      batchSize: 1,
      reportBatchItemFailures: true,
      maxConcurrency: 4,
    },
    waitTime: waitTimeRefreshBundle,
  };
  return {
    getAppointments,
    getBundleByResourceType,
    syncPatient,
    elationLinkPatient,
    healthieLinkPatient,
    computeResourceDiffBundles,
    refreshEhrBundles,
  };
}

interface EhrNestedStackProps extends NestedStackProps {
  config: EnvConfig;
  vpc: ec2.IVpc;
  alarmAction?: SnsAction;
  lambdaLayers: LambdaLayers;
  ehrResponsesBucket: s3.Bucket | undefined;
  medicalDocumentsBucket: s3.Bucket;
}

export class EhrNestedStack extends NestedStack {
  readonly getAppointmentsLambda: Lambda;
  readonly getBundleByResourceTypeLambda: Lambda;
  readonly syncPatientLambda: Lambda;
  readonly syncPatientQueue: Queue;
  readonly elationLinkPatientLambda: Lambda;
  readonly elationLinkPatientQueue: Queue;
  readonly healthieLinkPatientLambda: Lambda;
  readonly healthieLinkPatientQueue: Queue;
  readonly computeResourceDiffBundlesLambda: Lambda;
  readonly computeResourceDiffBundlesQueue: Queue;
  readonly refreshEhrBundlesLambda: Lambda;
  readonly refreshEhrBundlesQueue: Queue;
  readonly ehrBundleBucket: s3.Bucket;

  constructor(scope: Construct, id: string, props: EhrNestedStackProps) {
    super(scope, id, props);

    this.terminationProtection = true;

    const ehrBundleBucket = new s3.Bucket(this, "EhrBundleBucket", {
      bucketName: props.config.ehrBundleBucketName,
      publicReadAccess: false,
      encryption: s3.BucketEncryption.S3_MANAGED,
      versioned: true,
      cors: [
        {
          allowedOrigins: ["*"],
          allowedMethods: [s3.HttpMethods.GET],
        },
      ],
    });
    this.ehrBundleBucket = ehrBundleBucket;

    this.getAppointmentsLambda = this.setupGetAppointmentslambda({
      lambdaLayers: props.lambdaLayers,
      vpc: props.vpc,
      envType: props.config.environmentType,
      sentryDsn: props.config.lambdasSentryDSN,
      alarmAction: props.alarmAction,
      ehrResponsesBucket: props.ehrResponsesBucket,
    });

    this.getBundleByResourceTypeLambda = this.setupGetBundleByResourceTypeLambda({
      lambdaLayers: props.lambdaLayers,
      vpc: props.vpc,
      envType: props.config.environmentType,
      sentryDsn: props.config.lambdasSentryDSN,
      alarmAction: props.alarmAction,
      ehrResponsesBucket: props.ehrResponsesBucket,
      ehrBundleBucket: this.ehrBundleBucket,
    });

    const syncPatient = this.setupSyncPatient({
      lambdaLayers: props.lambdaLayers,
      vpc: props.vpc,
      envType: props.config.environmentType,
      sentryDsn: props.config.lambdasSentryDSN,
      alarmAction: props.alarmAction,
    });
    this.syncPatientLambda = syncPatient.lambda;
    this.syncPatientQueue = syncPatient.queue;

    const elationLinkPatient = this.setupElationLinkPatient({
      lambdaLayers: props.lambdaLayers,
      vpc: props.vpc,
      envType: props.config.environmentType,
      sentryDsn: props.config.lambdasSentryDSN,
      alarmAction: props.alarmAction,
    });
    this.elationLinkPatientLambda = elationLinkPatient.lambda;
    this.elationLinkPatientQueue = elationLinkPatient.queue;

    const healthieLinkPatient = this.setupHealthieLinkPatient({
      lambdaLayers: props.lambdaLayers,
      vpc: props.vpc,
      envType: props.config.environmentType,
      sentryDsn: props.config.lambdasSentryDSN,
      alarmAction: props.alarmAction,
    });
    this.healthieLinkPatientLambda = healthieLinkPatient.lambda;
    this.healthieLinkPatientQueue = healthieLinkPatient.queue;

    const computeResourceDiffBundles = this.setupComputeResourceDiffBundles({
      lambdaLayers: props.lambdaLayers,
      vpc: props.vpc,
      envType: props.config.environmentType,
      sentryDsn: props.config.lambdasSentryDSN,
      alarmAction: props.alarmAction,
      medicalDocumentsBucket: props.medicalDocumentsBucket,
      ehrBundleBucket: this.ehrBundleBucket,
    });
    this.computeResourceDiffBundlesLambda = computeResourceDiffBundles.lambda;
    this.computeResourceDiffBundlesQueue = computeResourceDiffBundles.queue;

    const refreshEhrBundles = this.setupRefreshEhrBundles({
      lambdaLayers: props.lambdaLayers,
      vpc: props.vpc,
      envType: props.config.environmentType,
      sentryDsn: props.config.lambdasSentryDSN,
      alarmAction: props.alarmAction,
      ehrBundleBucket: this.ehrBundleBucket,
      computeResourceDiffBundlesQueue: this.computeResourceDiffBundlesQueue,
    });
    this.refreshEhrBundlesLambda = refreshEhrBundles.lambda;
    this.refreshEhrBundlesQueue = refreshEhrBundles.queue;
  }

  private setupGetAppointmentslambda(ownProps: {
    lambdaLayers: LambdaLayers;
    vpc: ec2.IVpc;
    envType: EnvType;
    sentryDsn: string | undefined;
    alarmAction: SnsAction | undefined;
    ehrResponsesBucket: s3.Bucket | undefined;
  }): Lambda {
    const { lambdaLayers, vpc, envType, sentryDsn, alarmAction, ehrResponsesBucket } = ownProps;
    const { name, entry, lambda: lambdaSettings } = settings().getAppointments;

    const lambda = createLambda({
      ...lambdaSettings,
      stack: this,
      name,
      entry,
      envType,
      envVars: {
        // API_URL set on the api-stack after the OSS API is created
        ...(sentryDsn ? { SENTRY_DSN: sentryDsn } : {}),
        ...(ehrResponsesBucket ? { EHR_RESPONSES_BUCKET_NAME: ehrResponsesBucket.bucketName } : {}),
      },
      layers: [lambdaLayers.shared],
      vpc,
      alarmSnsAction: alarmAction,
    });

    if (ehrResponsesBucket) ehrResponsesBucket.grantWrite(lambda);

    return lambda;
  }

  private setupGetBundleByResourceTypeLambda(ownProps: {
    lambdaLayers: LambdaLayers;
    vpc: ec2.IVpc;
    envType: EnvType;
    sentryDsn: string | undefined;
    alarmAction: SnsAction | undefined;
    ehrResponsesBucket: s3.Bucket | undefined;
    ehrBundleBucket: s3.Bucket;
  }): Lambda {
    const {
      lambdaLayers,
      vpc,
      envType,
      sentryDsn,
      alarmAction,
      ehrResponsesBucket,
      ehrBundleBucket,
    } = ownProps;
    const { name, entry, lambda: lambdaSettings } = settings().getBundleByResourceType;

    const lambda = createLambda({
      ...lambdaSettings,
      stack: this,
      name,
      entry,
      envType,
      envVars: {
        // API_URL set on the api-stack after the OSS API is created
        ...(ehrResponsesBucket ? { EHR_RESPONSES_BUCKET_NAME: ehrResponsesBucket.bucketName } : {}),
        EHR_BUNDLE_BUCKET_NAME: ehrBundleBucket.bucketName,
        ...(sentryDsn ? { SENTRY_DSN: sentryDsn } : {}),
      },
      layers: [lambdaLayers.shared],
      vpc,
      alarmSnsAction: alarmAction,
    });

    if (ehrResponsesBucket) ehrResponsesBucket.grantWrite(lambda);
    ehrBundleBucket.grantReadWrite(lambda);

    return lambda;
  }

  private setupSyncPatient(ownProps: {
    lambdaLayers: LambdaLayers;
    vpc: ec2.IVpc;
    envType: EnvType;
    sentryDsn: string | undefined;
    alarmAction: SnsAction | undefined;
  }): { lambda: Lambda; queue: Queue } {
    const { lambdaLayers, vpc, envType, sentryDsn, alarmAction } = ownProps;
    const {
      name,
      entry,
      lambda: lambdaSettings,
      queue: queueSettings,
      eventSource: eventSourceSettings,
      waitTime,
    } = settings().syncPatient;

    const queue = createQueue({
      ...queueSettings,
      stack: this,
      name,
      fifo: true,
      createDLQ: true,
      lambdaLayers: [lambdaLayers.shared],
      envType,
      alarmSnsAction: alarmAction,
    });

    const lambda = createLambda({
      ...lambdaSettings,
      stack: this,
      name,
      entry,
      envType,
      envVars: {
        // API_URL set on the api-stack after the OSS API is created
        WAIT_TIME_IN_MILLIS: waitTime.toMilliseconds().toString(),
        ...(sentryDsn ? { SENTRY_DSN: sentryDsn } : {}),
      },
      layers: [lambdaLayers.shared],
      vpc,
      alarmSnsAction: alarmAction,
    });

    lambda.addEventSource(new SqsEventSource(queue, eventSourceSettings));

    return { lambda, queue };
  }

  private setupElationLinkPatient(ownProps: {
    lambdaLayers: LambdaLayers;
    vpc: ec2.IVpc;
    envType: EnvType;
    sentryDsn: string | undefined;
    alarmAction: SnsAction | undefined;
  }): { lambda: Lambda; queue: Queue } {
    const { lambdaLayers, vpc, envType, sentryDsn, alarmAction } = ownProps;
    const {
      name,
      entry,
      lambda: lambdaSettings,
      queue: queueSettings,
      eventSource: eventSourceSettings,
      waitTime,
    } = settings().elationLinkPatient;

    const queue = createQueue({
      ...queueSettings,
      stack: this,
      name,
      fifo: true,
      createDLQ: true,
      lambdaLayers: [lambdaLayers.shared],
      envType,
      alarmSnsAction: alarmAction,
    });

    const lambda = createLambda({
      ...lambdaSettings,
      stack: this,
      name,
      entry,
      envType,
      envVars: {
        // API_URL set on the api-stack after the OSS API is created
        WAIT_TIME_IN_MILLIS: waitTime.toMilliseconds().toString(),
        ...(sentryDsn ? { SENTRY_DSN: sentryDsn } : {}),
      },
      layers: [lambdaLayers.shared],
      vpc,
      alarmSnsAction: alarmAction,
    });

    lambda.addEventSource(new SqsEventSource(queue, eventSourceSettings));

    return { lambda, queue };
  }

<<<<<<< HEAD
  private setupComputeResourceDiffBundles(ownProps: {
=======
  private setupHealthieLinkPatient(ownProps: {
>>>>>>> 588a6aa8
    lambdaLayers: LambdaLayers;
    vpc: ec2.IVpc;
    envType: EnvType;
    sentryDsn: string | undefined;
    alarmAction: SnsAction | undefined;
<<<<<<< HEAD
    medicalDocumentsBucket: s3.Bucket;
    ehrBundleBucket: s3.Bucket;
=======
>>>>>>> 588a6aa8
  }): { lambda: Lambda; queue: Queue } {
    const { lambdaLayers, vpc, envType, sentryDsn, alarmAction } = ownProps;
    const {
      name,
      entry,
      lambda: lambdaSettings,
      queue: queueSettings,
      eventSource: eventSourceSettings,
      waitTime,
<<<<<<< HEAD
    } = settings().computeResourceDiffBundles;
=======
    } = settings().healthieLinkPatient;
>>>>>>> 588a6aa8

    const queue = createQueue({
      ...queueSettings,
      stack: this,
      name,
      fifo: true,
      createDLQ: true,
      lambdaLayers: [lambdaLayers.shared],
      envType,
      alarmSnsAction: alarmAction,
    });

    const lambda = createLambda({
      ...lambdaSettings,
      stack: this,
      name,
      entry,
      envType,
      envVars: {
        // API_URL set on the api-stack after the OSS API is created
<<<<<<< HEAD
=======
        WAIT_TIME_IN_MILLIS: waitTime.toMilliseconds().toString(),
        ...(sentryDsn ? { SENTRY_DSN: sentryDsn } : {}),
      },
      layers: [lambdaLayers.shared],
      vpc,
      alarmSnsAction: alarmAction,
    });

    lambda.addEventSource(new SqsEventSource(queue, eventSourceSettings));

    return { lambda, queue };
  }

  private setupComputeResourceDiffBundles(ownProps: {
    lambdaLayers: LambdaLayers;
    vpc: ec2.IVpc;
    envType: EnvType;
    sentryDsn: string | undefined;
    alarmAction: SnsAction | undefined;
    medicalDocumentsBucket: s3.Bucket;
    ehrBundleBucket: s3.Bucket;
  }): { lambda: Lambda; queue: Queue } {
    const { lambdaLayers, vpc, envType, sentryDsn, alarmAction } = ownProps;
    const {
      name,
      entry,
      lambda: lambdaSettings,
      queue: queueSettings,
      eventSource: eventSourceSettings,
      waitTime,
    } = settings().computeResourceDiffBundles;

    const queue = createQueue({
      ...queueSettings,
      stack: this,
      name,
      fifo: true,
      createDLQ: true,
      lambdaLayers: [lambdaLayers.shared],
      envType,
      alarmSnsAction: alarmAction,
    });

    const lambda = createLambda({
      ...lambdaSettings,
      stack: this,
      name,
      entry,
      envType,
      envVars: {
        // API_URL set on the api-stack after the OSS API is created
>>>>>>> 588a6aa8
        MEDICAL_DOCUMENTS_BUCKET_NAME: ownProps.medicalDocumentsBucket.bucketName,
        EHR_BUNDLE_BUCKET_NAME: ownProps.ehrBundleBucket.bucketName,
        WAIT_TIME_IN_MILLIS: waitTime.toMilliseconds().toString(),
        MAX_ATTEMPTS: queueSettings.maxReceiveCount.toString(),
        ...(sentryDsn ? { SENTRY_DSN: sentryDsn } : {}),
      },
      layers: [lambdaLayers.shared],
      vpc,
      alarmSnsAction: alarmAction,
    });

    lambda.addEventSource(new SqsEventSource(queue, eventSourceSettings));

    // Grant read to medical document bucket set on the api-stack
    ownProps.ehrBundleBucket.grantReadWrite(lambda);

    return { lambda, queue };
  }

  private setupRefreshEhrBundles(ownProps: {
    lambdaLayers: LambdaLayers;
    vpc: ec2.IVpc;
    envType: EnvType;
    sentryDsn: string | undefined;
    alarmAction: SnsAction | undefined;
    ehrBundleBucket: s3.Bucket;
    computeResourceDiffBundlesQueue: Queue;
  }): { lambda: Lambda; queue: Queue } {
    const { lambdaLayers, vpc, envType, sentryDsn, alarmAction } = ownProps;
    const {
      name,
      entry,
      lambda: lambdaSettings,
      queue: queueSettings,
      eventSource: eventSourceSettings,
      waitTime,
    } = settings().refreshEhrBundles;

    const queue = createQueue({
      ...queueSettings,
      stack: this,
      name,
      fifo: true,
      createDLQ: true,
      lambdaLayers: [lambdaLayers.shared],
      envType,
      alarmSnsAction: alarmAction,
    });

    const lambda = createLambda({
      ...lambdaSettings,
      stack: this,
      name,
      entry,
      envType,
      envVars: {
        // API_URL set on the api-stack after the OSS API is created
        EHR_BUNDLE_BUCKET_NAME: ownProps.ehrBundleBucket.bucketName,
        EHR_COMPUTE_RESOURCE_DIFF_BUNDLES_QUEUE_URL:
          ownProps.computeResourceDiffBundlesQueue.queueUrl,
        WAIT_TIME_IN_MILLIS: waitTime.toMilliseconds().toString(),
        MAX_ATTEMPTS: queueSettings.maxReceiveCount.toString(),
        ...(sentryDsn ? { SENTRY_DSN: sentryDsn } : {}),
      },
      layers: [lambdaLayers.shared],
      vpc,
      alarmSnsAction: alarmAction,
    });

    lambda.addEventSource(new SqsEventSource(queue, eventSourceSettings));

    ownProps.ehrBundleBucket.grantWrite(lambda);
    ownProps.computeResourceDiffBundlesQueue.grantSendMessages(lambda);

    return { lambda, queue };
  }
}<|MERGE_RESOLUTION|>--- conflicted
+++ resolved
@@ -18,11 +18,8 @@
 const waitTimeHealthieLinkPatient = Duration.seconds(10); // 6 patients/min
 const waitTimeComputeResourceDiff = Duration.millis(0); // No limit
 const waitTimeRefreshBundle = Duration.seconds(0); // No limit
-<<<<<<< HEAD
-=======
 
 type LambdaSettings = Pick<QueueAndLambdaSettings, "name" | "entry" | "lambda">;
->>>>>>> 588a6aa8
 
 function settings(): {
   getAppointments: LambdaSettings;
@@ -463,21 +460,12 @@
     return { lambda, queue };
   }
 
-<<<<<<< HEAD
-  private setupComputeResourceDiffBundles(ownProps: {
-=======
   private setupHealthieLinkPatient(ownProps: {
->>>>>>> 588a6aa8
     lambdaLayers: LambdaLayers;
     vpc: ec2.IVpc;
     envType: EnvType;
     sentryDsn: string | undefined;
     alarmAction: SnsAction | undefined;
-<<<<<<< HEAD
-    medicalDocumentsBucket: s3.Bucket;
-    ehrBundleBucket: s3.Bucket;
-=======
->>>>>>> 588a6aa8
   }): { lambda: Lambda; queue: Queue } {
     const { lambdaLayers, vpc, envType, sentryDsn, alarmAction } = ownProps;
     const {
@@ -487,11 +475,7 @@
       queue: queueSettings,
       eventSource: eventSourceSettings,
       waitTime,
-<<<<<<< HEAD
-    } = settings().computeResourceDiffBundles;
-=======
     } = settings().healthieLinkPatient;
->>>>>>> 588a6aa8
 
     const queue = createQueue({
       ...queueSettings,
@@ -512,8 +496,6 @@
       envType,
       envVars: {
         // API_URL set on the api-stack after the OSS API is created
-<<<<<<< HEAD
-=======
         WAIT_TIME_IN_MILLIS: waitTime.toMilliseconds().toString(),
         ...(sentryDsn ? { SENTRY_DSN: sentryDsn } : {}),
       },
@@ -565,7 +547,6 @@
       envType,
       envVars: {
         // API_URL set on the api-stack after the OSS API is created
->>>>>>> 588a6aa8
         MEDICAL_DOCUMENTS_BUCKET_NAME: ownProps.medicalDocumentsBucket.bucketName,
         EHR_BUNDLE_BUCKET_NAME: ownProps.ehrBundleBucket.bucketName,
         WAIT_TIME_IN_MILLIS: waitTime.toMilliseconds().toString(),
