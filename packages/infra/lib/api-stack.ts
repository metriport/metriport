--- conflicted
+++ resolved
@@ -630,29 +630,6 @@
       resource: apiService.service.taskDefinition.taskRole,
     });
 
-<<<<<<< HEAD
-    const fhirConverterLambda = fhirConverterConnector.createLambda({
-      envType: props.config.environmentType,
-      stack: this,
-      lambdaLayers,
-      vpc: this.vpc,
-      secrets,
-      sourceQueue: fhirConverterQueue,
-      dlq: fhirConverterDLQ,
-      fhirConverterBucket,
-      medicalDocumentsBucket,
-      fhirServerUrl: props.config.fhirServerUrl,
-      termServerUrl: props.config.termServerUrl,
-      apiServiceDnsAddress: apiDirectUrl,
-      alarmSnsAction: slackNotification?.alarmAction,
-      appConfigEnvVars: {
-        appId: appConfigAppId,
-        configId: appConfigConfigId,
-      },
-    });
-
-=======
->>>>>>> 4fc66236
     // Add ENV after the API service is created
     const lambdasToGetApiUrl: (lambda.Function | undefined)[] = [
       fhirToMedicalRecordLambda2,
