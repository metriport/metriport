import { Aspects, CfnOutput, Duration, RemovalPolicy, Stack, StackProps } from "aws-cdk-lib";
import * as apig from "aws-cdk-lib/aws-apigateway";
import * as cert from "aws-cdk-lib/aws-certificatemanager";
import * as cloudwatch from "aws-cdk-lib/aws-cloudwatch";
import { SnsAction } from "aws-cdk-lib/aws-cloudwatch-actions";
import * as cognito from "aws-cdk-lib/aws-cognito";
import * as dynamodb from "aws-cdk-lib/aws-dynamodb";
import * as ec2 from "aws-cdk-lib/aws-ec2";
import { InstanceType, Port } from "aws-cdk-lib/aws-ec2";
import * as ecs_patterns from "aws-cdk-lib/aws-ecs-patterns";
import * as lambda from "aws-cdk-lib/aws-lambda";
import { Function as Lambda } from "aws-cdk-lib/aws-lambda";
import * as rds from "aws-cdk-lib/aws-rds";
import * as r53 from "aws-cdk-lib/aws-route53";
import * as r53_targets from "aws-cdk-lib/aws-route53-targets";
import * as s3 from "aws-cdk-lib/aws-s3";
import * as secret from "aws-cdk-lib/aws-secretsmanager";
import * as sns from "aws-cdk-lib/aws-sns";
import { ITopic } from "aws-cdk-lib/aws-sns";
import { Construct } from "constructs";
import { EnvConfig } from "../config/env-config";
import { AlarmSlackBot } from "./api-stack/alarm-slack-chatbot";
import { createAPIService } from "./api-stack/api-service";
import * as ccdaSearch from "./api-stack/ccda-search-connector";
import { createDocQueryChecker } from "./api-stack/doc-query-checker";
import * as documentUploader from "./api-stack/document-upload";
import * as fhirConverterConnector from "./api-stack/fhir-converter-connector";
import { createFHIRConverterService } from "./api-stack/fhir-converter-service";
import * as fhirServerConnector from "./api-stack/fhir-server-connector";
import * as sidechainFHIRConverterConnector from "./api-stack/sidechain-fhir-converter-connector";
import { MAXIMUM_LAMBDA_TIMEOUT, addErrorAlarmToLambdaFunc, createLambda } from "./shared/lambda";
import { Secrets, getSecrets } from "./shared/secrets";
import { provideAccessToQueue } from "./shared/sqs";
import { isProd, isSandbox, mbToBytes } from "./shared/util";
import { MAXIMUM_LAMBDA_TIMEOUT } from "./shared/lambda";

const FITBIT_LAMBDA_TIMEOUT = Duration.seconds(60);
const CDA_TO_VIS_TIMEOUT = Duration.minutes(15);

interface APIStackProps extends StackProps {
  config: EnvConfig;
  version: string | undefined;
}

export class APIStack extends Stack {
  readonly vpc: ec2.IVpc;

  constructor(scope: Construct, id: string, props: APIStackProps) {
    super(scope, id, props);

    const awsAccount = props.env?.account;
    if (!awsAccount) throw new Error("Missing AWS account");

    //-------------------------------------------
    // Secrets
    //-------------------------------------------
    const secrets = getSecrets(this, props.config);

    const slackNotification = setupSlackNotifSnsTopic(this, props.config);

    //-------------------------------------------
    // VPC + NAT Gateway
    //-------------------------------------------
    const vpcConstructId = "APIVpc";
    this.vpc = new ec2.Vpc(this, vpcConstructId, {
      flowLogs: {
        apiVPCFlowLogs: { trafficType: ec2.FlowLogTrafficType.REJECT },
      },
    });

    const privateZone = new r53.PrivateHostedZone(this, "PrivateZone", {
      vpc: this.vpc,
      zoneName: props.config.host,
    });
    const publicZone = r53.HostedZone.fromLookup(this, "Zone", {
      domainName: props.config.host,
    });
    const dnsZones = { privateZone, publicZone };

    //-------------------------------------------
    // Security Setup
    //-------------------------------------------
    // Create a cert for HTTPS
    const certificate = new cert.DnsValidatedCertificate(this, "APICert", {
      domainName: props.config.domain,
      hostedZone: publicZone,
      subjectAlternativeNames: [`*.${props.config.domain}`],
    });

    // add error alarming to CDK-generated lambdas
    const certificateRequestorLambda = certificate.node.findChild(
      "CertificateRequestorFunction"
    ) as unknown as lambda.SingletonFunction;
    addErrorAlarmToLambdaFunc(
      this,
      certificateRequestorLambda,
      "APICertificateCertificateRequestorFunctionAlarm",
      slackNotification?.alarmAction
    );

    //-------------------------------------------
    // Aurora Database for backend data
    //-------------------------------------------

    // create database credentials
    const dbUsername = props.config.dbUsername;
    const dbName = props.config.dbName;
    const dbClusterName = "api-cluster";
    const dbCredsSecret = new secret.Secret(this, "DBCreds", {
      secretName: `DBCreds`,
      generateSecretString: {
        secretStringTemplate: JSON.stringify({
          username: dbUsername,
        }),
        excludePunctuation: true,
        includeSpace: false,
        generateStringKey: "password",
      },
    });
    const dbCreds = rds.Credentials.fromSecret(dbCredsSecret);
    // aurora serverlessv2 db
    const dbCluster = new rds.DatabaseCluster(this, "APIDB", {
      engine: rds.DatabaseClusterEngine.auroraPostgres({
        version: rds.AuroraPostgresEngineVersion.VER_14_4,
      }),
      instanceProps: { vpc: this.vpc, instanceType: new InstanceType("serverless") },
      credentials: dbCreds,
      defaultDatabaseName: dbName,
      clusterIdentifier: dbClusterName,
      storageEncrypted: true,
    });
    const minDBCap = this.isProd(props) ? 2 : 0.5;
    const maxDBCap = this.isProd(props) ? 16 : 2;
    Aspects.of(dbCluster).add({
      visit(node) {
        if (node instanceof rds.CfnDBCluster) {
          node.serverlessV2ScalingConfiguration = {
            minCapacity: minDBCap,
            maxCapacity: maxDBCap,
          };
        }
      },
    });
    this.addDBClusterPerformanceAlarms(dbCluster, dbClusterName, slackNotification?.alarmAction);

    //----------------------------------------------------------
    // DynamoDB
    //----------------------------------------------------------

    // global table for auth token management
    const dynamoConstructName = "APIUserTokens";
    const dynamoDBTokenTable = new dynamodb.Table(this, dynamoConstructName, {
      partitionKey: { name: "token", type: dynamodb.AttributeType.STRING },
      replicationRegions: this.isProd(props) ? ["us-east-1"] : ["ca-central-1"],
      replicationTimeout: Duration.hours(3),
      encryption: dynamodb.TableEncryption.AWS_MANAGED,
      pointInTimeRecovery: true,
    });
    dynamoDBTokenTable.addGlobalSecondaryIndex({
      indexName: "oauthUserAccessToken_idx",
      partitionKey: {
        name: "oauthUserAccessToken",
        type: dynamodb.AttributeType.STRING,
      },
      projectionType: dynamodb.ProjectionType.ALL,
    });
    this.addDynamoPerformanceAlarms(
      dynamoDBTokenTable,
      dynamoConstructName,
      slackNotification?.alarmAction
    );
    // table for sidechain FHIR converter key management
    const dynamoSidechainKeysConstructName = "SidechainFHIRConverterKeys";
    let dynamoDBSidechainKeysTable: dynamodb.Table | undefined = undefined;
    if (!isSandbox(props.config)) {
      dynamoDBSidechainKeysTable = new dynamodb.Table(this, dynamoSidechainKeysConstructName, {
        partitionKey: { name: "apiKey", type: dynamodb.AttributeType.STRING },
        replicationRegions: this.isProd(props) ? ["us-east-1"] : ["ca-central-1"],
        replicationTimeout: Duration.hours(3),
        encryption: dynamodb.TableEncryption.AWS_MANAGED,
        pointInTimeRecovery: true,
      });
      this.addDynamoPerformanceAlarms(
        dynamoDBSidechainKeysTable,
        dynamoSidechainKeysConstructName,
        slackNotification?.alarmAction
      );
    }

    //-------------------------------------------
    // S3 bucket for Medical Documents
    //-------------------------------------------
    const medicalDocumentsBucket = new s3.Bucket(this, "APIMedicalDocumentsBucket", {
      bucketName: props.config.medicalDocumentsBucketName,
      publicReadAccess: false,
      encryption: s3.BucketEncryption.S3_MANAGED,
    });

    //-------------------------------------------
    // S3 bucket for Medical Document Uploads
    //-------------------------------------------
    const medicalDocumentsUploadBucket = new s3.Bucket(this, "APIMedicalDocumentsUploadBucket", {
      bucketName: props.config.medicalDocumentsUploadBucketName,
      publicReadAccess: false,
      encryption: s3.BucketEncryption.S3_MANAGED,
    });

    //-------------------------------------------
    // FHIR Converter Service
    //-------------------------------------------
    let fhirConverter: ReturnType<typeof createFHIRConverterService> | undefined;
    if (!isSandbox(props.config)) {
      fhirConverter = createFHIRConverterService(
        this,
        props,
        this.vpc,
        slackNotification?.alarmAction
      );
    }

    const lambdaLayers = setupLambdasLayers(this);

    //-------------------------------------------
    // OPEN SEARCH Domains
    //-------------------------------------------
    const {
      queue: ccdaSearchQueue,
      searchDomain: ccdaSearchDomain,
      searchDomainUserName: ccdaSearchUserName,
      searchDomainSecret: ccdaSearchSecret,
      indexName: ccdaSearchIndexName,
    } = ccdaSearch.setup({
      stack: this,
      vpc: this.vpc,
      awsAccount,
      ccdaS3Bucket: medicalDocumentsBucket,
      lambdaLayers,
      alarmSnsAction: slackNotification?.alarmAction,
    });

    //-------------------------------------------
    // FHIR CONNECTORS, initalize
    //-------------------------------------------
    const {
      queue: fhirConverterQueue,
      dlq: fhirConverterDLQ,
      bucket: fhirConverterBucket,
    } = fhirConverterConnector.createQueueAndBucket({
      stack: this,
      lambdaLayers,
      alarmSnsAction: slackNotification?.alarmAction,
    });

    // sidechain FHIR converter queue
    const {
      queue: sidechainFHIRConverterQueue,
      dlq: sidechainFHIRConverterDLQ,
      bucket: sidechainFHIRConverterBucket,
    } = sidechainFHIRConverterConnector.createQueueAndBucket({
      stack: this,
      lambdaLayers,
      alarmSnsAction: slackNotification?.alarmAction,
    });

    const existingSandboxSeedDataBucket = props.config.sandboxSeedDataBucketName
      ? s3.Bucket.fromBucketName(
          this,
          "APISandboxSeedDataBucket",
          props.config.sandboxSeedDataBucketName
        )
      : undefined;
    const sandboxSeedDataBucket = props.config.sandboxSeedDataBucketName
      ? existingSandboxSeedDataBucket ??
        new s3.Bucket(this, "APISandboxSeedDataBucket", {
          bucketName: props.config.sandboxSeedDataBucketName,
          publicReadAccess: false,
          encryption: s3.BucketEncryption.S3_MANAGED,
        })
      : undefined;

    const fhirServerQueue = fhirServerConnector.createConnector({
      envType: props.config.environmentType,
      stack: this,
      vpc: this.vpc,
      fhirConverterBucket: sandboxSeedDataBucket ?? sidechainFHIRConverterBucket,
      lambdaLayers,
      alarmSnsAction: slackNotification?.alarmAction,
    });

    const cdaToVisualizationLambda = this.setupCdaToVisualization({
      lambdaLayers,
      vpc: this.vpc,
      envType: props.config.environmentType,
      medicalDocumentsBucket,
      sandboxSeedDataBucket,
      sentryDsn: props.config.lambdasSentryDSN,
      alarmAction: slackNotification?.alarmAction,
    });

    const documentDownloaderLambda = this.setupDocumentDownloader({
      lambdaLayers,
      vpc: this.vpc,
      secrets,
      cwOrgCertificate: props.config.cwSecretNames.CW_ORG_CERTIFICATE,
      cwOrgPrivateKey: props.config.cwSecretNames.CW_ORG_PRIVATE_KEY,
      bucketName: medicalDocumentsBucket.bucketName,
      envType: props.config.environmentType,
      sentryDsn: props.config.lambdasSentryDSN,
    });

    let fhirToMedicalRecordLambda: Lambda | undefined = undefined;

    if (!isSandbox(props.config)) {
      fhirToMedicalRecordLambda = this.setupFhirToMedicalRecordLambda({
        lambdaLayers,
        vpc: this.vpc,
        convertDocLambdaName: cdaToVisualizationLambda.functionName,
        medicalDocumentsBucket,
        dynamoDBSidechainKeysTable,
        converterUrl: props.config.fhirToCDAUrl,
        envType: props.config.environmentType,
        sentryDsn: props.config.lambdasSentryDSN,
        alarmAction: slackNotification?.alarmAction,
      });
    }
    //-------------------------------------------
    // ECR + ECS + Fargate for Backend Servers
    //-------------------------------------------
    const {
      cluster,
      service: apiService,
      loadBalancerAddress: apiLoadBalancerAddress,
      serverAddress: apiServerUrl,
    } = createAPIService(
      this,
      props,
      secrets,
      this.vpc,
      dbCredsSecret,
      dynamoDBTokenTable,
      slackNotification?.alarmAction,
      dnsZones,
      props.config.fhirServerUrl,
      fhirServerQueue?.queueUrl,
      fhirConverterQueue.queueUrl,
      fhirConverter ? `http://${fhirConverter.address}` : undefined,
      sidechainFHIRConverterQueue,
      sidechainFHIRConverterDLQ,
      cdaToVisualizationLambda,
      documentDownloaderLambda,
<<<<<<< HEAD
=======
      medicalDocumentsUploadBucket,
>>>>>>> efe8ed84
      fhirToMedicalRecordLambda,
      ccdaSearchQueue,
      ccdaSearchDomain.domainEndpoint,
      { userName: ccdaSearchUserName, secret: ccdaSearchSecret },
      ccdaSearchIndexName
    );

    // Access grant for Aurora DB
    dbCluster.connections.allowDefaultPortFrom(apiService.service);

    // setup a private link so the API can talk to the NLB
    const link = new apig.VpcLink(this, "link", {
      targets: [apiService.loadBalancer],
    });

    const integration = new apig.Integration({
      type: apig.IntegrationType.HTTP_PROXY,
      options: {
        connectionType: apig.ConnectionType.VPC_LINK,
        vpcLink: link,
        requestParameters: {
          "integration.request.path.proxy": "method.request.path.proxy",
        },
      },
      integrationHttpMethod: "ANY",
      uri: `http://${apiLoadBalancerAddress}/{proxy}`,
    });

    //-------------------------------------------
    // FHIR CONNECTORS - Finish setting it up
    //-------------------------------------------
    provideAccessToQueue({
      accessType: "send",
      queue: fhirConverterQueue,
      resource: apiService.service.taskDefinition.taskRole,
    });
    fhirServerQueue &&
      provideAccessToQueue({
        accessType: "send",
        queue: fhirServerQueue,
        resource: apiService.service.taskDefinition.taskRole,
      });
    const fhirConverterLambda = fhirServerQueue?.queueUrl
      ? fhirConverterConnector.createLambda({
          envType: props.config.environmentType,
          stack: this,
          lambdaLayers,
          vpc: this.vpc,
          sourceQueue: fhirConverterQueue,
          destinationQueue: fhirServerQueue,
          dlq: fhirConverterDLQ,
          fhirConverterBucket,
          conversionResultQueueUrl: fhirServerQueue.queueUrl,
          apiServiceDnsAddress: apiLoadBalancerAddress,
          alarmSnsAction: slackNotification?.alarmAction,
        })
      : undefined;

    // sidechain FHIR converter
    const sidechainFHIRConverterLambda = fhirServerQueue?.queueUrl
      ? sidechainFHIRConverterConnector.createLambda({
          envType: props.config.environmentType,
          stack: this,
          lambdaLayers,
          vpc: this.vpc,
          sourceQueue: sidechainFHIRConverterQueue,
          destinationQueue: fhirServerQueue,
          dlq: sidechainFHIRConverterDLQ,
          fhirConverterBucket: sidechainFHIRConverterBucket,
          apiServiceDnsAddress: apiLoadBalancerAddress,
          alarmSnsAction: slackNotification?.alarmAction,
          dynamoDBSidechainKeysTable,
        })
      : undefined;

    // Access grant for medical documents bucket
    sandboxSeedDataBucket &&
      sandboxSeedDataBucket.grantReadWrite(apiService.taskDefinition.taskRole);
    medicalDocumentsBucket.grantReadWrite(apiService.taskDefinition.taskRole);
    medicalDocumentsBucket.grantReadWrite(documentDownloaderLambda);
    fhirConverterLambda && medicalDocumentsBucket.grantRead(fhirConverterLambda);
    sidechainFHIRConverterLambda && medicalDocumentsBucket.grantRead(sidechainFHIRConverterLambda);

    createDocQueryChecker({
      lambdaLayers,
      stack: this,
      vpc: this.vpc,
      apiAddress: apiLoadBalancerAddress,
      alarmSnsAction: slackNotification?.alarmAction,
    });

    //-------------------------------------------
    // API Gateway
    //-------------------------------------------

    // Create the API Gateway
    // example from https://bobbyhadz.com/blog/aws-cdk-api-gateway-example
    const api = new apig.RestApi(this, "api", {
      description: "Metriport API Gateway",
      defaultIntegration: integration,
      defaultCorsPreflightOptions: {
        allowOrigins: ["*"],
        allowHeaders: ["*"],
      },
    });

    // add domain cert + record
    api.addDomainName("APIDomain", {
      domainName: apiServerUrl,
      certificate: certificate,
      securityPolicy: apig.SecurityPolicy.TLS_1_2,
    });
    new r53.ARecord(this, "APIDomainRecord", {
      recordName: apiServerUrl,
      zone: publicZone,
      target: r53.RecordTarget.fromAlias(new r53_targets.ApiGateway(api)),
    });

    // add basic usage plan
    const plan = api.addUsagePlan("APIUsagePlan", {
      name: "Base Plan",
      description: "Base Plan for API",
      apiStages: [{ api: api, stage: api.deploymentStage }],
      throttle: {
        burstLimit: 10,
        rateLimit: 50,
      },
      quota: {
        limit: this.isProd(props) ? 10000 : 500,
        period: apig.Period.DAY,
      },
    });

    // create the proxy to the fargate service
    const proxy = new apig.ProxyResource(this, `${id}/Proxy`, {
      parent: api.root,
      anyMethod: false,
    });
    proxy.addMethod("ANY", integration, {
      requestParameters: {
        "method.request.path.proxy": true,
      },
      apiKeyRequired: true,
    });

    this.setupTestLambda(lambdaLayers, props.config.environmentType, props.config.lambdasSentryDSN);

    // token auth for connect sessions
    const tokenAuth = this.setupTokenAuthLambda(
      lambdaLayers,
      dynamoDBTokenTable,
      slackNotification?.alarmAction,
      props.config.environmentType,
      props.config.lambdasSentryDSN
    );

    // setup /token path with token auth
    this.setupAPIGWApiTokenResource(id, api, link, tokenAuth, apiLoadBalancerAddress);

    const userPoolClientSecret = this.setupOAuthUserPool(props.config, publicZone);
    const oauthScopes = this.enableFHIROnUserPool(userPoolClientSecret);
    const oauthAuth = this.setupOAuthAuthorizer(userPoolClientSecret);
    this.setupAPIGWOAuthResource(id, api, link, oauthAuth, oauthScopes, apiLoadBalancerAddress);

    const contributionResource = api.root.addResource("doc-contribution");

    // setup cw doc contribution
    this.setupCWDocContribution({
      baseResource: contributionResource,
      lambdaLayers,
      alarmAction: slackNotification?.alarmAction,
      authorizer: oauthAuth,
      oauthScopes: oauthScopes,
      envType: props.config.environmentType,
      bucket: medicalDocumentsBucket,
    });

    // WEBHOOKS
    const webhookResource = api.root.addResource("webhook");

    documentUploader.createLambda({
      lambdaLayers,
      stack: this,
      vpc: this.vpc,
      apiService,
      envType: props.config.environmentType,
      medicalDocumentsBucket,
      medicalDocumentsUploadBucket,
      sentryDsn: props.config.lambdasSentryDSN,
    });

    this.setupGarminWebhookAuth({
      lambdaLayers,
      baseResource: webhookResource,
      vpc: this.vpc,
      fargateService: apiService,
      dynamoDBTokenTable,
      envType: props.config.environmentType,
      sentryDsn: props.config.lambdasSentryDSN,
      alarmAction: slackNotification?.alarmAction,
    });

    this.setupWithingsWebhookAuth({
      lambdaLayers,
      baseResource: webhookResource,
      vpc: this.vpc,
      fargateService: apiService,
      envType: props.config.environmentType,
      sentryDsn: props.config.lambdasSentryDSN,
      alarmAction: slackNotification?.alarmAction,
    });

    this.setupFitbitWebhook({
      lambdaLayers,
      baseResource: webhookResource,
      secrets,
      vpc: this.vpc,
      fargateService: apiService,
      fitbitClientSecret: props.config.providerSecretNames.FITBIT_CLIENT_SECRET,
      fitbitSubscriberVerificationCode:
        props.config.providerSecretNames.FITBIT_SUBSCRIBER_VERIFICATION_CODE,
      envType: props.config.environmentType,
      sentryDsn: props.config.lambdasSentryDSN,
      alarmAction: slackNotification?.alarmAction,
    });

    this.setupTenoviWebhookAuth({
      lambdaLayers,
      baseResource: webhookResource,
      secrets,
      vpc: this.vpc,
      fargateService: apiService,
      tenoviAuthHeader: props.config.providerSecretNames.TENOVI_AUTH_HEADER,
      envType: props.config.environmentType,
      sentryDsn: props.config.lambdasSentryDSN,
      alarmAction: slackNotification?.alarmAction,
    });

    // add webhook path for apple health clients
    const appleHealthResource = webhookResource.addResource("apple");
    const integrationApple = new apig.Integration({
      type: apig.IntegrationType.HTTP_PROXY,
      options: {
        connectionType: apig.ConnectionType.VPC_LINK,
        vpcLink: link,
      },
      integrationHttpMethod: "POST",
      uri: `http://${apiLoadBalancerAddress}${appleHealthResource.path}`,
    });
    appleHealthResource.addMethod("POST", integrationApple, {
      apiKeyRequired: true,
    });

    // add another usage plan for Publishable (Client) API keys
    // everything is throttled to 0 - except explicitely permitted routes
    const appleHealthThrottleKey = `${appleHealthResource.path}/POST`;
    const clientPlan = new apig.CfnUsagePlan(this, "APIClientUsagePlan", {
      usagePlanName: "Client Plan",
      description: "Client Plan for API",
      apiStages: [
        {
          apiId: api.restApiId,
          stage: api.deploymentStage.stageName,
          throttle: {
            "*/*": { burstLimit: 0, rateLimit: 0 },
            [appleHealthThrottleKey]: { burstLimit: 10, rateLimit: 50 },
          },
        },
      ],
      throttle: {
        burstLimit: 10,
        rateLimit: 50,
      },
      quota: {
        limit: this.isProd(props) ? 10000 : 500,
        period: apig.Period.DAY,
      },
    });

    //-------------------------------------------
    // Output
    //-------------------------------------------
    new CfnOutput(this, "APIGatewayUrl", {
      description: "API Gateway URL",
      value: api.url,
    });
    new CfnOutput(this, "APIGatewayID", {
      description: "API Gateway ID",
      value: api.restApiId,
    });
    new CfnOutput(this, "APIGatewayRootResourceID", {
      description: "API Gateway Root Resource ID",
      value: api.root.resourceId,
    });
    new CfnOutput(this, "APIGatewayWebhookResourceID", {
      description: "API Gateway Webhook Resource ID",
      value: webhookResource.resourceId,
    });
    new CfnOutput(this, "VPCID", {
      description: "VPC ID",
      value: this.vpc.vpcId,
    });
    new CfnOutput(this, "DBClusterID", {
      description: "DB Cluster ID",
      value: dbCluster.clusterIdentifier,
    });
    new CfnOutput(this, "FargateServiceARN", {
      description: "Fargate Service ARN",
      value: apiService.service.serviceArn,
    });
    new CfnOutput(this, "APIECSClusterARN", {
      description: "API ECS Cluster ARN",
      value: cluster.clusterArn,
    });
    new CfnOutput(this, "APIUsagePlan", {
      description: "API Usage Plan",
      value: plan.usagePlanId,
    });
    new CfnOutput(this, "ClientAPIUsagePlan", {
      description: "Client API Usage Plan",
      value: clientPlan.attrId,
    });
    new CfnOutput(this, "APIDBCluster", {
      description: "API DB Cluster",
      value: `${dbCluster.clusterEndpoint.hostname} ${dbCluster.clusterEndpoint.port} ${dbCluster.clusterEndpoint.socketAddress}`,
    });
    new CfnOutput(this, "ClientSecretUserpoolID", {
      description: "Userpool for client secret based apps",
      value: userPoolClientSecret.userPoolId,
    });
  }

  private setupTestLambda(
    lambdaLayers: lambda.ILayerVersion[],
    envType: string,
    sentryDsn: string | undefined
  ) {
    return createLambda({
      stack: this,
      name: "Tester",
      layers: lambdaLayers,
      vpc: this.vpc,
      subnets: this.vpc.privateSubnets,
      entry: "tester",
      envVars: {
        ENV_TYPE: envType,
        ...(sentryDsn ? { SENTRY_DSN: sentryDsn } : {}),
      },
      architecture: lambda.Architecture.ARM_64,
    });
  }

  private setupGarminWebhookAuth(ownProps: {
    lambdaLayers: lambda.ILayerVersion[];
    baseResource: apig.Resource;
    vpc: ec2.IVpc;
    fargateService: ecs_patterns.NetworkLoadBalancedFargateService;
    dynamoDBTokenTable: dynamodb.Table;
    envType: string;
    sentryDsn: string | undefined;
    alarmAction: SnsAction | undefined;
  }) {
    const {
      lambdaLayers,
      baseResource,
      vpc,
      fargateService: server,
      dynamoDBTokenTable,
      envType,
      sentryDsn,
      alarmAction,
    } = ownProps;

    const garminLambda = createLambda({
      stack: this,
      name: "Garmin",
      runtime: lambda.Runtime.NODEJS_16_X,
      entry: "garmin",
      layers: lambdaLayers,
      envVars: {
        TOKEN_TABLE_NAME: dynamoDBTokenTable.tableName,
        API_URL: `http://${server.loadBalancer.loadBalancerDnsName}/webhook/garmin`,
        ENV_TYPE: envType,
        ...(sentryDsn ? { SENTRY_DSN: sentryDsn } : {}),
      },
      vpc,
      alarmSnsAction: alarmAction,
    });

    // Grant lambda access to the DynamoDB token table
    garminLambda.role && dynamoDBTokenTable.grantReadData(garminLambda.role);

    // Grant lambda access to the api server
    server.service.connections.allowFrom(garminLambda, Port.allTcp());

    // setup $base/garmin path with token auth
    const garminResource = baseResource.addResource("garmin");
    garminResource.addMethod("ANY", new apig.LambdaIntegration(garminLambda));
  }

  private setupWithingsWebhookAuth(ownProps: {
    lambdaLayers: lambda.ILayerVersion[];
    baseResource: apig.Resource;
    vpc: ec2.IVpc;
    fargateService: ecs_patterns.NetworkLoadBalancedFargateService;
    envType: string;
    sentryDsn: string | undefined;
    alarmAction: SnsAction | undefined;
  }) {
    const {
      lambdaLayers,
      baseResource,
      vpc,
      fargateService: server,
      envType,
      sentryDsn,
    } = ownProps;
    const digLayer = new lambda.LayerVersion(this, "dig-layer", {
      compatibleRuntimes: [lambda.Runtime.NODEJS_16_X],
      code: lambda.Code.fromAsset("../lambdas/layers/dig-layer"),
      description: "Adds dig to the lambdas",
    });

    const withingsLambda = createLambda({
      stack: this,
      name: "Withings",
      runtime: lambda.Runtime.NODEJS_16_X,
      entry: "withings",
      layers: [...lambdaLayers, digLayer],
      envVars: {
        API_URL: `http://${server.loadBalancer.loadBalancerDnsName}/webhook/withings`,
        ENV_TYPE: envType,
        ...(sentryDsn ? { SENTRY_DSN: sentryDsn } : {}),
      },
      vpc,
    });

    // Grant lambda access to the api server
    server.service.connections.allowFrom(withingsLambda, Port.allTcp());

    const withingsResource = baseResource.addResource("withings");
    withingsResource.addMethod("ANY", new apig.LambdaIntegration(withingsLambda));
  }

  private setupFitbitWebhook(ownProps: {
    lambdaLayers: lambda.ILayerVersion[];
    baseResource: apig.Resource;
    secrets: Secrets;
    vpc: ec2.IVpc;
    fargateService: ecs_patterns.NetworkLoadBalancedFargateService;
    fitbitClientSecret: string;
    fitbitSubscriberVerificationCode: string;
    envType: string;
    sentryDsn: string | undefined;
    alarmAction: SnsAction | undefined;
  }) {
    const {
      lambdaLayers,
      baseResource,
      secrets,
      vpc,
      fargateService: server,
      fitbitClientSecret,
      fitbitSubscriberVerificationCode,
      envType,
      sentryDsn,
      alarmAction,
    } = ownProps;

    const fitbitAuthLambda = createLambda({
      stack: this,
      name: "FitbitAuth",
      runtime: lambda.Runtime.NODEJS_18_X,
      entry: "fitbit-auth",
      layers: lambdaLayers,
      envVars: {
        API_URL: `http://${server.loadBalancer.loadBalancerDnsName}/webhook/fitbit`,
        ENV_TYPE: envType,
        FITBIT_CLIENT_SECRET: fitbitClientSecret,
        FITBIT_TIMEOUT_MS: FITBIT_LAMBDA_TIMEOUT.toMilliseconds().toString(),
        ...(sentryDsn ? { SENTRY_DSN: sentryDsn } : {}),
      },
      vpc,
      alarmSnsAction: alarmAction,
      timeout: FITBIT_LAMBDA_TIMEOUT,
    });

    const fitbitSubscriberVerificationLambda = createLambda({
      stack: this,
      name: "FitbitSubscriberVerification",
      runtime: lambda.Runtime.NODEJS_18_X,
      entry: "fitbit-subscriber-verification",
      layers: lambdaLayers,
      envVars: {
        ENV_TYPE: envType,
        FITBIT_SUBSCRIBER_VERIFICATION_CODE: fitbitSubscriberVerificationCode,
        ...(sentryDsn ? { SENTRY_DSN: sentryDsn } : {}),
      },
      vpc,
      alarmSnsAction: alarmAction,
    });

    // granting secrets read access to both lambdas
    const fitbitClientSecretKey = "FITBIT_CLIENT_SECRET";
    if (!secrets[fitbitClientSecretKey]) {
      throw new Error(`${fitbitClientSecretKey} is not defined in config`);
    }
    const fitbitSubVerifSecretKey = "FITBIT_SUBSCRIBER_VERIFICATION_CODE";
    secrets[fitbitClientSecretKey].grantRead(fitbitAuthLambda);
    if (!secrets[fitbitSubVerifSecretKey]) {
      throw new Error(`${fitbitSubVerifSecretKey} is not defined in config`);
    }
    secrets[fitbitSubVerifSecretKey].grantRead(fitbitSubscriberVerificationLambda);

    const fitbitResource = baseResource.addResource("fitbit");
    fitbitResource.addMethod("POST", new apig.LambdaIntegration(fitbitAuthLambda));
    fitbitResource.addMethod("GET", new apig.LambdaIntegration(fitbitSubscriberVerificationLambda));
  }

  private setupTenoviWebhookAuth(ownProps: {
    lambdaLayers: lambda.ILayerVersion[];
    baseResource: apig.Resource;
    secrets: Secrets;
    vpc: ec2.IVpc;
    fargateService: ecs_patterns.NetworkLoadBalancedFargateService;
    tenoviAuthHeader: string;
    envType: string;
    sentryDsn: string | undefined;
    alarmAction: SnsAction | undefined;
  }) {
    const {
      lambdaLayers,
      baseResource,
      secrets,
      vpc,
      fargateService: server,
      tenoviAuthHeader,
      envType,
      sentryDsn,
      alarmAction,
    } = ownProps;

    const tenoviAuthLambda = createLambda({
      stack: this,
      name: "TenoviAuth",
      runtime: lambda.Runtime.NODEJS_18_X,
      entry: "tenovi",
      layers: lambdaLayers,
      envVars: {
        API_URL: `http://${server.loadBalancer.loadBalancerDnsName}/webhook/tenovi`,
        ENV_TYPE: envType,
        TENOVI_AUTH_HEADER: tenoviAuthHeader,
        ...(sentryDsn ? { SENTRY_DSN: sentryDsn } : {}),
      },
      vpc,
      alarmSnsAction: alarmAction,
    });

    const tenoviAuthHeaderSecretKey = "TENOVI_AUTH_HEADER";
    if (!secrets[tenoviAuthHeaderSecretKey]) {
      throw new Error(`${tenoviAuthHeaderSecretKey} is not defined in config`);
    }

    secrets[tenoviAuthHeaderSecretKey].grantRead(tenoviAuthLambda);

    const tenoviResource = baseResource.addResource("tenovi");
    tenoviResource.addMethod("POST", new apig.LambdaIntegration(tenoviAuthLambda));
  }

  private setupCdaToVisualization(ownProps: {
    lambdaLayers: lambda.ILayerVersion[];
    vpc: ec2.IVpc;
    envType: string;
    medicalDocumentsBucket: s3.Bucket;
    sandboxSeedDataBucket: s3.IBucket | undefined;
    sentryDsn: string | undefined;
    alarmAction: SnsAction | undefined;
  }): Lambda {
    const {
      lambdaLayers,
      vpc,
      sentryDsn,
      envType,
      alarmAction,
      medicalDocumentsBucket,
      sandboxSeedDataBucket,
    } = ownProps;

    const chromiumLayer = new lambda.LayerVersion(this, "chromium-layer", {
      compatibleRuntimes: [lambda.Runtime.NODEJS_16_X],
      code: lambda.Code.fromAsset("../lambdas/layers/chromium"),
      description: "Adds chromium to the lambda",
    });

    const cdaToVisualizationLambda = createLambda({
      stack: this,
      name: "CdaToVisualization",
      runtime: lambda.Runtime.NODEJS_16_X,
      entry: "cda-to-visualization",
      envVars: {
        ENV_TYPE: envType,
        CDA_TO_VIS_TIMEOUT_MS: CDA_TO_VIS_TIMEOUT.toMilliseconds().toString(),
        ...(sentryDsn ? { SENTRY_DSN: sentryDsn } : {}),
      },
      layers: [...lambdaLayers, chromiumLayer],
      memory: 1024,
      timeout: CDA_TO_VIS_TIMEOUT,
      vpc,
      alarmSnsAction: alarmAction,
    });

    medicalDocumentsBucket.grantReadWrite(cdaToVisualizationLambda);

    if (sandboxSeedDataBucket) {
      sandboxSeedDataBucket.grantReadWrite(cdaToVisualizationLambda);
    }

    return cdaToVisualizationLambda;
  }

  /**
   * We are intentionally not setting an alarm action for this lambda, as many issues
   * may be caused outside of our system. To eliminate noise, we will not alarm on this
   * lambda.
   */
  private setupDocumentDownloader(ownProps: {
    lambdaLayers: lambda.ILayerVersion[];
    vpc: ec2.IVpc;
    secrets: Secrets;
    cwOrgCertificate: string;
    cwOrgPrivateKey: string;
    bucketName: string | undefined;
    envType: string;
    sentryDsn: string | undefined;
  }): Lambda {
    const {
      lambdaLayers,
      vpc,
      secrets,
      cwOrgCertificate,
      cwOrgPrivateKey,
      bucketName,
      sentryDsn,
      envType,
    } = ownProps;

    const documentDownloaderLambda = createLambda({
      stack: this,
      name: "DocumentDownloader",
      runtime: lambda.Runtime.NODEJS_18_X,
      entry: "document-downloader",
      envVars: {
        ENV_TYPE: envType,
        CW_ORG_CERTIFICATE: cwOrgCertificate,
        CW_ORG_PRIVATE_KEY: cwOrgPrivateKey,
        ...(bucketName && {
          MEDICAL_DOCUMENTS_BUCKET_NAME: bucketName,
        }),
        ...(sentryDsn ? { SENTRY_DSN: sentryDsn } : {}),
      },
      layers: lambdaLayers,
      memory: 512,
      timeout: Duration.minutes(5),
      vpc,
    });

    // granting secrets read access to lambda
    const cwOrgCertificateKey = "CW_ORG_CERTIFICATE";
    if (!secrets[cwOrgCertificateKey]) {
      throw new Error(`${cwOrgCertificateKey} is not defined in config`);
    }
    secrets[cwOrgCertificateKey].grantRead(documentDownloaderLambda);

    const cwOrgPrivateKeyKey = "CW_ORG_PRIVATE_KEY";
    if (!secrets[cwOrgPrivateKeyKey]) {
      throw new Error(`${cwOrgPrivateKeyKey} is not defined in config`);
    }
    secrets[cwOrgPrivateKeyKey].grantRead(documentDownloaderLambda);

    return documentDownloaderLambda;
  }

  private setupFhirToMedicalRecordLambda(ownProps: {
    lambdaLayers: lambda.ILayerVersion[];
    vpc: ec2.IVpc;
    convertDocLambdaName: string;
    medicalDocumentsBucket: s3.Bucket;
    converterUrl: string;
    dynamoDBSidechainKeysTable: dynamodb.Table | undefined;
    envType: string;
    sentryDsn: string | undefined;
    alarmAction: SnsAction | undefined;
  }): Lambda {
    const {
      lambdaLayers,
      vpc,
      convertDocLambdaName,
      dynamoDBSidechainKeysTable,
      converterUrl,
      sentryDsn,
      envType,
      alarmAction,
      medicalDocumentsBucket,
    } = ownProps;

    const lambdaTimeout = MAXIMUM_LAMBDA_TIMEOUT.minus(Duration.seconds(5));
    const axiosTimeout = lambdaTimeout.minus(Duration.seconds(5));

    const fhirToMedicalRecordLambda = createLambda({
      stack: this,
      name: "FhirToMedicalRecord",
      runtime: lambda.Runtime.NODEJS_18_X,
      entry: "fhir-to-medical-record",
      envVars: {
        ENV_TYPE: envType,
        AXIOS_TIMEOUT_SECONDS: axiosTimeout.toSeconds().toString(),
        CONVERT_DOC_LAMBDA_NAME: convertDocLambdaName,
        FHIR_TO_CDA_CONVERTER_URL: converterUrl,
        SIDECHAIN_FHIR_CONVERTER_KEYS_TABLE_NAME: dynamoDBSidechainKeysTable?.tableName ?? "",
        MEDICAL_DOCUMENTS_BUCKET_NAME: medicalDocumentsBucket.bucketName,
        ...(sentryDsn ? { SENTRY_DSN: sentryDsn } : {}),
      },
      layers: lambdaLayers,
      memory: 512,
      timeout: lambdaTimeout,
      vpc,
      alarmSnsAction: alarmAction,
    });

    if (dynamoDBSidechainKeysTable) {
      dynamoDBSidechainKeysTable.grantReadWriteData(fhirToMedicalRecordLambda);
    }

    medicalDocumentsBucket.grantReadWrite(fhirToMedicalRecordLambda);

    return fhirToMedicalRecordLambda;
  }

  private setupCWDocContribution(ownProps: {
    baseResource: apig.Resource;
    lambdaLayers: lambda.ILayerVersion[];
    alarmAction: SnsAction | undefined;
    authorizer: apig.IAuthorizer;
    oauthScopes: cognito.OAuthScope[];
    envType: string;
    bucket: s3.Bucket;
  }): Lambda {
    const { baseResource, lambdaLayers, alarmAction, authorizer, oauthScopes, envType, bucket } =
      ownProps;

    const cwLambda = createLambda({
      stack: this,
      name: "CommonWellDocContribution",
      runtime: lambda.Runtime.NODEJS_18_X,
      entry: "cw-doc-contribution",
      layers: lambdaLayers,
      alarmSnsAction: alarmAction,
      envVars: {
        ENV_TYPE: envType,
        ...(bucket && {
          MEDICAL_DOCUMENTS_BUCKET_NAME: bucket.bucketName,
        }),
      },
    });

    const cwResource = baseResource.addResource("commonwell");
    cwResource.addMethod("GET", new apig.LambdaIntegration(cwLambda), {
      authorizer: authorizer,
      authorizationScopes: oauthScopes.map(s => s.scopeName),
    });

    bucket.grantReadWrite(cwLambda);

    return cwLambda;
  }

  private setupTokenAuthLambda(
    lambdaLayers: lambda.ILayerVersion[],
    dynamoDBTokenTable: dynamodb.Table,
    alarmAction: SnsAction | undefined,
    envType: string,
    sentryDsn: string | undefined
  ): apig.RequestAuthorizer {
    const tokenAuthLambda = createLambda({
      stack: this,
      name: "TokenAuth",
      runtime: lambda.Runtime.NODEJS_16_X,
      entry: "token-auth",
      layers: lambdaLayers,
      envVars: {
        TOKEN_TABLE_NAME: dynamoDBTokenTable.tableName,
        ENV_TYPE: envType,
        ...(sentryDsn ? { SENTRY_DSN: sentryDsn } : {}),
      },
      alarmSnsAction: alarmAction,
    });

    const tokenAuth = new apig.RequestAuthorizer(this, "APITokenAuth", {
      handler: tokenAuthLambda,
      identitySources: ["method.request.querystring.state"],
      // todo: instead of removing caching, investigate explicitly listing
      //        the permitted methods in the lambda: "Resource: event.methodArn"
      //
      // see: https://forum.serverless.com/t/rest-api-with-custom-authorizer-how-are-you-dealing-with-authorization-and-policy-cache/3310
      resultsCacheTtl: Duration.minutes(0),
    });
    tokenAuthLambda.role && dynamoDBTokenTable.grantReadData(tokenAuthLambda.role);

    return tokenAuth;
  }

  private setupAPIGWApiTokenResource(
    stackId: string,
    api: apig.RestApi,
    link: apig.VpcLink,
    authorizer: apig.RequestAuthorizer,
    serverAddress: string
  ): apig.Resource {
    const apiTokenResource = api.root.addResource("token");
    const tokenProxy = new apig.ProxyResource(this, `${stackId}/token/Proxy`, {
      parent: apiTokenResource,
      anyMethod: false,
    });
    const integrationToken = new apig.Integration({
      type: apig.IntegrationType.HTTP_PROXY,
      options: {
        connectionType: apig.ConnectionType.VPC_LINK,
        vpcLink: link,
        requestParameters: {
          "integration.request.path.proxy": "method.request.path.proxy",
          "integration.request.header.api-token": "context.authorizer.api-token",
          "integration.request.header.cxId": "context.authorizer.cxId",
          "integration.request.header.userId": "context.authorizer.userId",
        },
      },
      integrationHttpMethod: "ANY",
      uri: `http://${serverAddress}/{proxy}`,
    });
    tokenProxy.addMethod("ANY", integrationToken, {
      requestParameters: {
        "method.request.path.proxy": true,
      },
      authorizer,
    });
    return apiTokenResource;
  }

  private setupOAuthUserPool(config: EnvConfig, dnsZone: r53.IHostedZone): cognito.IUserPool {
    const domainName = `${config.authSubdomain}.${config.domain}`;
    const userPool = new cognito.UserPool(this, "oauth-client-secret-user-pool2", {
      accountRecovery: cognito.AccountRecovery.EMAIL_ONLY,
      removalPolicy: RemovalPolicy.DESTROY,
    });
    const certificate = new cert.DnsValidatedCertificate(this, `UserPoolCertificate`, {
      domainName,
      hostedZone: dnsZone,
      region: "us-east-1", // Required by Cognito for custom certs - https://docs.aws.amazon.com/cognito/latest/developerguide/cognito-user-pools-add-custom-domain.html
    });
    const userPoolDomain = userPool.addDomain("metriport-custom-cognito-domain", {
      customDomain: { domainName, certificate },
    });
    new r53.ARecord(this, "AuthSubdomainRecord", {
      recordName: domainName,
      zone: dnsZone,
      target: r53.RecordTarget.fromAlias(new r53_targets.UserPoolDomainTarget(userPoolDomain)),
    });
    return userPool;
  }

  private enableFHIROnUserPool(userPool: cognito.IUserPool): cognito.OAuthScope[] {
    const scopes = [
      {
        scopeName: "document",
        scopeDescription: "query and retrieve document references",
      },
    ];
    const resourceServerScopes = scopes.map(s => new cognito.ResourceServerScope(s));
    const resourceServer = userPool.addResourceServer("FHIR-resource-server2", {
      identifier: "fhir",
      scopes: resourceServerScopes,
    });
    const oauthScopes = resourceServerScopes.map(s =>
      cognito.OAuthScope.resourceServer(resourceServer, s)
    );
    // Commonwell specific client
    userPool.addClient("commonwell-client2", {
      generateSecret: true,
      supportedIdentityProviders: [cognito.UserPoolClientIdentityProvider.COGNITO],
      oAuth: {
        flows: {
          clientCredentials: true,
        },
        scopes: oauthScopes,
      },
    });
    return oauthScopes;
  }

  private setupOAuthAuthorizer(userPool: cognito.IUserPool): apig.IAuthorizer {
    const cognitoAuthorizer = new apig.CognitoUserPoolsAuthorizer(this, `oauth-authorizer`, {
      cognitoUserPools: [userPool],
      identitySource: "method.request.header.Authorization",
    });
    return cognitoAuthorizer;
  }

  private setupAPIGWOAuthResource(
    stackId: string,
    api: apig.RestApi,
    vpcLink: apig.VpcLink,
    authorizer: apig.IAuthorizer,
    oauthScopes: cognito.OAuthScope[],
    serverAddress: string
  ): apig.Resource {
    const oauthResource = api.root.addResource("oauth", {
      defaultCorsPreflightOptions: { allowOrigins: ["*"] },
    });
    const oauthProxy = new apig.ProxyResource(this, `${stackId}/oauth/Proxy`, {
      parent: oauthResource,
      anyMethod: false,
      defaultCorsPreflightOptions: { allowOrigins: ["*"] },
    });
    const oauthProxyIntegration = new apig.Integration({
      type: apig.IntegrationType.HTTP_PROXY,
      options: {
        connectionType: apig.ConnectionType.VPC_LINK,
        vpcLink,
        requestParameters: {
          "integration.request.path.proxy": "method.request.path.proxy",
        },
      },
      integrationHttpMethod: "ANY",
      uri: `http://${serverAddress}/oauth/{proxy}`,
    });
    oauthProxy.addMethod("ANY", oauthProxyIntegration, {
      requestParameters: {
        "method.request.path.proxy": true,
      },
      authorizer,
      authorizationScopes: oauthScopes.map(s => s.scopeName),
    });
    return oauthResource;
  }

  private addDBClusterPerformanceAlarms(
    dbCluster: rds.DatabaseCluster,
    dbClusterName: string,
    alarmAction?: SnsAction
  ) {
    const memoryMetric = dbCluster.metricFreeableMemory();
    const memoryAlarm = memoryMetric.createAlarm(this, `${dbClusterName}FreeableMemoryAlarm`, {
      threshold: mbToBytes(150),
      evaluationPeriods: 1,
      comparisonOperator: cloudwatch.ComparisonOperator.LESS_THAN_OR_EQUAL_TO_THRESHOLD,
      treatMissingData: cloudwatch.TreatMissingData.NOT_BREACHING,
    });
    alarmAction && memoryAlarm.addAlarmAction(alarmAction);
    alarmAction && memoryAlarm.addOkAction(alarmAction);

    const storageMetric = dbCluster.metricFreeLocalStorage();
    const storageAlarm = storageMetric.createAlarm(this, `${dbClusterName}FreeLocalStorageAlarm`, {
      threshold: mbToBytes(250),
      evaluationPeriods: 1,
      comparisonOperator: cloudwatch.ComparisonOperator.LESS_THAN_OR_EQUAL_TO_THRESHOLD,
      treatMissingData: cloudwatch.TreatMissingData.NOT_BREACHING,
    });
    alarmAction && storageAlarm.addAlarmAction(alarmAction);
    alarmAction && storageAlarm.addOkAction(alarmAction);

    const cpuMetric = dbCluster.metricCPUUtilization();
    const cpuAlarm = cpuMetric.createAlarm(this, `${dbClusterName}CPUUtilizationAlarm`, {
      threshold: 90, // pct
      evaluationPeriods: 1,
      treatMissingData: cloudwatch.TreatMissingData.NOT_BREACHING,
    });
    alarmAction && cpuAlarm.addAlarmAction(alarmAction);
    alarmAction && cpuAlarm.addOkAction(alarmAction);

    const readIOPsMetric = dbCluster.metricVolumeReadIOPs();
    const rIOPSAlarm = readIOPsMetric.createAlarm(this, `${dbClusterName}VolumeReadIOPsAlarm`, {
      threshold: 20_000, // IOPs per second
      evaluationPeriods: 1,
      treatMissingData: cloudwatch.TreatMissingData.NOT_BREACHING,
    });
    alarmAction && rIOPSAlarm.addAlarmAction(alarmAction);
    alarmAction && rIOPSAlarm.addOkAction(alarmAction);

    const writeIOPsMetric = dbCluster.metricVolumeWriteIOPs();
    const wIOPSAlarm = writeIOPsMetric.createAlarm(this, `${dbClusterName}VolumeWriteIOPsAlarm`, {
      threshold: 10_000, // IOPs per second
      evaluationPeriods: 1,
      treatMissingData: cloudwatch.TreatMissingData.NOT_BREACHING,
    });
    alarmAction && wIOPSAlarm.addAlarmAction(alarmAction);
    alarmAction && wIOPSAlarm.addOkAction(alarmAction);
  }

  private addDynamoPerformanceAlarms(
    table: dynamodb.Table,
    dynamoConstructName: string,
    alarmAction?: SnsAction
  ) {
    const readUnitsMetric = table.metricConsumedReadCapacityUnits();
    const readAlarm = readUnitsMetric.createAlarm(
      this,
      `${dynamoConstructName}ConsumedReadCapacityUnitsAlarm`,
      {
        threshold: 10_000, // units per second
        evaluationPeriods: 1,
        treatMissingData: cloudwatch.TreatMissingData.NOT_BREACHING,
      }
    );
    alarmAction && readAlarm.addAlarmAction(alarmAction);
    alarmAction && readAlarm.addOkAction(alarmAction);

    const writeUnitsMetric = table.metricConsumedWriteCapacityUnits();
    const writeAlarm = writeUnitsMetric.createAlarm(
      this,
      `${dynamoConstructName}ConsumedWriteCapacityUnitsAlarm`,
      {
        threshold: 10_000, // units per second
        evaluationPeriods: 1,
        treatMissingData: cloudwatch.TreatMissingData.NOT_BREACHING,
      }
    );
    alarmAction && writeAlarm.addAlarmAction(alarmAction);
    alarmAction && writeAlarm.addOkAction(alarmAction);
  }

  private isProd(props: APIStackProps): boolean {
    return isProd(props.config);
  }
}

function setupSlackNotifSnsTopic(
  stack: Stack,
  config: EnvConfig
): { snsTopic: ITopic; alarmAction: SnsAction } | undefined {
  if (!config.slack) return undefined;

  const slackNotifSnsTopic = new sns.Topic(stack, "SlackSnsTopic", {
    displayName: "Slack SNS Topic",
  });
  AlarmSlackBot.addSlackChannelConfig(stack, {
    configName: `slack-chatbot-configuration-` + config.environmentType,
    workspaceId: config.slack.workspaceId,
    channelId: config.slack.alertsChannelId,
    topics: [slackNotifSnsTopic],
  });
  const alarmAction = new SnsAction(slackNotifSnsTopic);
  return { snsTopic: slackNotifSnsTopic, alarmAction };
}

function setupLambdasLayers(stack: Stack): lambda.ILayerVersion[] {
  return [
    new lambda.LayerVersion(stack, "lambdaNodeModules", {
      code: lambda.Code.fromAsset("../lambdas/layers/shared/shared-layer.zip"),
    }),
  ];
}<|MERGE_RESOLUTION|>--- conflicted
+++ resolved
@@ -348,10 +348,6 @@
       sidechainFHIRConverterDLQ,
       cdaToVisualizationLambda,
       documentDownloaderLambda,
-<<<<<<< HEAD
-=======
-      medicalDocumentsUploadBucket,
->>>>>>> efe8ed84
       fhirToMedicalRecordLambda,
       ccdaSearchQueue,
       ccdaSearchDomain.domainEndpoint,
