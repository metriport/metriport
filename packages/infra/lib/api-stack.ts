import {
  Aspects,
  CfnOutput,
  Duration,
  RemovalPolicy,
  Stack,
  StackProps,
  aws_wafv2 as wafv2,
} from "aws-cdk-lib";
import * as apig from "aws-cdk-lib/aws-apigateway";
import { BackupResource } from "aws-cdk-lib/aws-backup";
import * as cert from "aws-cdk-lib/aws-certificatemanager";
import * as cloudwatch from "aws-cdk-lib/aws-cloudwatch";
import { SnsAction } from "aws-cdk-lib/aws-cloudwatch-actions";
import * as cognito from "aws-cdk-lib/aws-cognito";
import * as dynamodb from "aws-cdk-lib/aws-dynamodb";
import * as ec2 from "aws-cdk-lib/aws-ec2";
import { InstanceType, Port } from "aws-cdk-lib/aws-ec2";
import * as ecs_patterns from "aws-cdk-lib/aws-ecs-patterns";
import * as iam from "aws-cdk-lib/aws-iam";
import * as lambda from "aws-cdk-lib/aws-lambda";
import { Function as Lambda } from "aws-cdk-lib/aws-lambda";
import { LogGroup } from "aws-cdk-lib/aws-logs";
import * as rds from "aws-cdk-lib/aws-rds";
import * as r53 from "aws-cdk-lib/aws-route53";
import * as r53_targets from "aws-cdk-lib/aws-route53-targets";
import * as s3 from "aws-cdk-lib/aws-s3";
import * as secret from "aws-cdk-lib/aws-secretsmanager";
import * as sns from "aws-cdk-lib/aws-sns";
import { ITopic } from "aws-cdk-lib/aws-sns";
import { Construct } from "constructs";
import { EnvConfig, EnvConfigSandbox } from "../config/env-config";
import { AlarmSlackBot } from "./api-stack/alarm-slack-chatbot";
import { createScheduledAPIQuotaChecker } from "./api-stack/api-quota-checker";
import { createAPIService } from "./api-stack/api-service";
import * as ccdaSearch from "./api-stack/ccda-search-connector";
import { createCqDirectoryRebuilder } from "./api-stack/cq-directory-rebuilder";
import * as cwEnhancedCoverageConnector from "./api-stack/cw-enhanced-coverage-connector";
import { createScheduledDBMaintenance } from "./api-stack/db-maintenance";
import { createDocQueryChecker } from "./api-stack/doc-query-checker";
import * as documentUploader from "./api-stack/document-upload";
import { createFHIRConverterService } from "./api-stack/fhir-converter-service";
import { TerminologyServerNestedStack } from "./api-stack/terminology-server-service";
import { EhrNestedStack } from "./ehr-nested-stack";
import { EnvType } from "./env-type";
import { FeatureFlagsNestedStack } from "./feature-flags-nested-stack";
import { Hl7NotificationWebhookSenderNestedStack } from "./hl7-notification-webhook-sender-nested-stack";
import { IHEGatewayV2LambdasNestedStack } from "./ihe-gateway-v2-stack";
import { JobsNestedStack } from "./jobs/jobs-stack";
import { LambdasLayersNestedStack } from "./lambda-layers-nested-stack";
import { CDA_TO_VIS_TIMEOUT, LambdasNestedStack } from "./lambdas-nested-stack";
import { PatientImportNestedStack } from "./patient-import-nested-stack";
import { RateLimitingNestedStack } from "./rate-limiting-nested-stack";
import { DailyBackup } from "./shared/backup";
import { addErrorAlarmToLambdaFunc, createLambda, MAXIMUM_LAMBDA_TIMEOUT } from "./shared/lambda";
import { LambdaLayers } from "./shared/lambda-layers";
import { addDBClusterPerformanceAlarms } from "./shared/rds";
import { getSecrets, Secrets } from "./shared/secrets";
import { provideAccessToQueue } from "./shared/sqs";
import { isProd, isSandbox } from "./shared/util";
import { wafRules } from "./shared/waf-rules";
import { SurescriptsNestedStack } from "./surescripts/surescripts-stack";

const FITBIT_LAMBDA_TIMEOUT = Duration.seconds(60);

interface APIStackProps extends StackProps {
  config: EnvConfig;
  version: string | undefined;
}

export class APIStack extends Stack {
  public readonly vpc: ec2.IVpc;
  public readonly alarmAction: SnsAction | undefined;

  constructor(scope: Construct, id: string, props: APIStackProps) {
    super(scope, id, props);

    const awsAccount = props.env?.account;
    if (!awsAccount) throw new Error("Missing AWS account");

    this.terminationProtection = true;

    //-------------------------------------------
    // Secrets
    //-------------------------------------------
    const secrets = getSecrets(this, props.config);

    const slackNotification = setupSlackNotifSnsTopic(this, props.config);
    this.alarmAction = slackNotification?.alarmAction;

    //-------------------------------------------
    // VPC + NAT Gateway.
    //-------------------------------------------
    const vpcConstructId = "APIVpc";
    this.vpc = new ec2.Vpc(this, vpcConstructId, {
      flowLogs: {
        apiVPCFlowLogs: { trafficType: ec2.FlowLogTrafficType.REJECT },
      },
    });

    const privateZone = new r53.PrivateHostedZone(this, "PrivateZone", {
      vpc: this.vpc,
      zoneName: props.config.host,
    });
    const publicZone = r53.HostedZone.fromLookup(this, "Zone", {
      domainName: props.config.host,
    });
    const dnsZones = { privateZone, publicZone };

    //-------------------------------------------
    // Vpc Endpoints
    //-------------------------------------------
    new ec2.InterfaceVpcEndpoint(this, "ApiVpcSqsEndpoint", {
      vpc: this.vpc,
      service: ec2.InterfaceVpcEndpointAwsService.SQS,
      privateDnsEnabled: true,
    });

    //-------------------------------------------
    // Buckets
    //-------------------------------------------
    let outgoingHl7NotificationBucket: s3.IBucket | undefined;
    if (props.config.hl7Notification) {
      outgoingHl7NotificationBucket = s3.Bucket.fromBucketName(
        this,
        "OutgoingHl7MessageBucket",
        props.config.hl7Notification.outgoingMessageBucketName
      );
    }

    //-------------------------------------------
    // Security Setup
    //-------------------------------------------
    // Create a cert for HTTPS
    const certificate = new cert.DnsValidatedCertificate(this, "APICert", {
      domainName: props.config.domain,
      hostedZone: publicZone,
      subjectAlternativeNames: [`*.${props.config.domain}`],
    });

    // add error alarming to CDK-generated lambdas
    const certificateRequestorLambda = certificate.node.findChild(
      "CertificateRequestorFunction"
    ) as unknown as lambda.SingletonFunction;
    addErrorAlarmToLambdaFunc(
      this,
      certificateRequestorLambda,
      "APICertificateCertificateRequestorFunctionAlarm",
      slackNotification?.alarmAction
    );

    // Web application firewall for enhanced security
    const waf = new wafv2.CfnWebACL(this, "APIWAF", {
      defaultAction: { allow: {} },
      scope: "REGIONAL",
      name: `APIWAF`,
      rules: wafRules,
      visibilityConfig: {
        cloudWatchMetricsEnabled: true,
        metricName: `APIWAF-Metric`,
        sampledRequestsEnabled: false,
      },
    });

    //-------------------------------------------
    // Application-wide feature flags
    //-------------------------------------------
    const { featureFlagsTable } = new FeatureFlagsNestedStack(this, "FeatureFlags", {
      config: props.config,
      alarmAction: slackNotification?.alarmAction,
    });

    //-------------------------------------------
    // Aurora Database for backend data
    //-------------------------------------------

    const dbConfig = props.config.apiDatabase;
    const dbClusterName = "api-cluster";
    // create database credentials
    const dbCredsSecret = new secret.Secret(this, "DBCreds", {
      secretName: `DBCreds`,
      generateSecretString: {
        secretStringTemplate: JSON.stringify({
          username: dbConfig.username,
        }),
        excludePunctuation: true,
        includeSpace: false,
        generateStringKey: "password",
      },
    });
    const dbCreds = rds.Credentials.fromSecret(dbCredsSecret);
    const dbEngine = rds.DatabaseClusterEngine.auroraPostgres({
      version: rds.AuroraPostgresEngineVersion.VER_14_7,
    });
    const parameterGroup = new rds.ParameterGroup(this, "APIDB_Params", {
      engine: dbEngine,
      parameters: {
        ...(dbConfig.minSlowLogDurationInMs
          ? {
              log_min_duration_statement: dbConfig.minSlowLogDurationInMs.toString(),
            }
          : undefined),
      },
    });

    const dbCluster = new rds.DatabaseCluster(this, "APIDB", {
      engine: dbEngine,
      instanceProps: {
        vpc: this.vpc,
        instanceType: new InstanceType("serverless"),
        enablePerformanceInsights: true,
        parameterGroup,
      },
      preferredMaintenanceWindow: dbConfig.maintenanceWindow,
      credentials: dbCreds,
      defaultDatabaseName: dbConfig.name,
      clusterIdentifier: dbClusterName,
      storageEncrypted: true,
      parameterGroup,
      cloudwatchLogsExports: ["postgresql"],
      deletionProtection: true,
      removalPolicy: RemovalPolicy.RETAIN,
    });
    Aspects.of(dbCluster).add({
      visit(node) {
        if (node instanceof rds.CfnDBCluster) {
          node.serverlessV2ScalingConfiguration = {
            minCapacity: dbConfig.minCapacity,
            maxCapacity: dbConfig.maxCapacity,
          };
        }
      },
    });
    addDBClusterPerformanceAlarms(
      this,
      dbCluster,
      dbClusterName,
      dbConfig,
      slackNotification?.alarmAction
    );

    //----------------------------------------------------------
    // DynamoDB
    //----------------------------------------------------------

    // global table for auth token management
    const dynamoConstructName = "APIUserTokens";
    const dynamoDBTokenTable = new dynamodb.Table(this, dynamoConstructName, {
      partitionKey: { name: "token", type: dynamodb.AttributeType.STRING },
      replicationRegions: this.isProd(props) ? ["us-east-1"] : ["ca-central-1"],
      replicationTimeout: Duration.hours(3),
      encryption: dynamodb.TableEncryption.AWS_MANAGED,
      pointInTimeRecovery: true,
    });
    dynamoDBTokenTable.addGlobalSecondaryIndex({
      indexName: "oauthUserAccessToken_idx",
      partitionKey: {
        name: "oauthUserAccessToken",
        type: dynamodb.AttributeType.STRING,
      },
      projectionType: dynamodb.ProjectionType.ALL,
    });
    this.addDynamoPerformanceAlarms(
      dynamoDBTokenTable,
      dynamoConstructName,
      slackNotification?.alarmAction
    );

    //-------------------------------------------
    // S3 buckets
    //-------------------------------------------
    const generalBucket = new s3.Bucket(this, "GeneralBucket", {
      bucketName: props.config.generalBucketName,
      publicReadAccess: false,
      encryption: s3.BucketEncryption.S3_MANAGED,
      versioned: true,
    });

    const medicalDocumentsBucket = new s3.Bucket(this, "APIMedicalDocumentsBucket", {
      bucketName: props.config.medicalDocumentsBucketName,
      publicReadAccess: false,
      encryption: s3.BucketEncryption.S3_MANAGED,
      versioned: true,
      cors: [
        {
          allowedOrigins: ["*"],
          allowedMethods: [s3.HttpMethods.GET],
        },
      ],
    });

    const medicalDocumentsUploadBucket = new s3.Bucket(this, "APIMedicalDocumentsUploadBucket", {
      bucketName: props.config.medicalDocumentsUploadBucketName,
      publicReadAccess: false,
      encryption: s3.BucketEncryption.S3_MANAGED,
      versioned: true,
      cors: [
        {
          allowedOrigins: ["*"],
          allowedMethods: [s3.HttpMethods.PUT, s3.HttpMethods.POST],
        },
      ],
    });

    let hl7ConversionBucket: s3.Bucket | undefined;
    if (!isSandbox(props.config) && props.config.hl7Notification.hl7ConversionBucketName) {
      // eslint-disable-next-line @typescript-eslint/no-unused-vars
      hl7ConversionBucket = new s3.Bucket(this, "HL7ConversionBucket", {
        bucketName: props.config.hl7Notification.hl7ConversionBucketName,
        publicReadAccess: false,
        encryption: s3.BucketEncryption.S3_MANAGED,
        versioned: true,
      });
    }

    let ehrResponsesBucket: s3.Bucket | undefined;
    if (!isSandbox(props.config)) {
      ehrResponsesBucket = new s3.Bucket(this, "EhrResponsedBucket", {
        bucketName: props.config.ehrResponsesBucketName,
        publicReadAccess: false,
        encryption: s3.BucketEncryption.S3_MANAGED,
        versioned: true,
      });
    }

    const getSandboxSeedDataBucket = (sandboxConfig: EnvConfigSandbox) => {
      const seedBucketCfnName = "APISandboxSeedDataBucket";
      try {
        return s3.Bucket.fromBucketName(
          this,
          seedBucketCfnName,
          sandboxConfig.sandboxSeedDataBucketName
        );
      } catch (error) {
        return new s3.Bucket(this, seedBucketCfnName, {
          bucketName: sandboxConfig.sandboxSeedDataBucketName,
          publicReadAccess: false,
          encryption: s3.BucketEncryption.S3_MANAGED,
          cors: [
            {
              allowedOrigins: ["*"],
              allowedMethods: [s3.HttpMethods.GET],
            },
          ],
        });
      }
    };

    const sandboxSeedDataBucket = isSandbox(props.config)
      ? getSandboxSeedDataBucket(props.config)
      : undefined;

    //-------------------------------------------
    // Lambda Layers
    //-------------------------------------------
    const { lambdaLayers } = new LambdasLayersNestedStack(this, "LambdasLayersNestedStack");

    //-------------------------------------------
    // OPEN SEARCH Domains
    //-------------------------------------------
    const {
      ccdaIngestionQueue: ccdaSearchIngestionQueue,
      searchDomainEndpoint,
      searchDomainUserName,
      searchDomainSecret,
      ccdaIndexName: ccdaSearchIndexName,
    } = ccdaSearch.setup({
      stack: this,
      vpc: this.vpc,
      awsAccount,
      ccdaS3Bucket: medicalDocumentsBucket,
      lambdaLayers,
      envType: props.config.environmentType,
      alarmSnsAction: slackNotification?.alarmAction,
    });

    //-------------------------------------------
    // General lambdas
    //-------------------------------------------
    const {
      cdaToVisualizationLambda,
      documentDownloaderLambda,
      fhirToCdaConverterLambda,
      outboundPatientDiscoveryLambda,
      outboundDocumentQueryLambda,
      outboundDocumentRetrievalLambda,
      fhirToBundleLambda,
      fhirToBundleCountLambda,
      fhirConverterConnector: {
        queue: fhirConverterQueue,
        lambda: fhirConverterLambda,
        bucket: fhirConverterBucket,
      },
      hl7v2RosterUploadLambdas,
      conversionResultNotifierLambda,
      consolidatedSearchLambda,
      consolidatedIngestionLambda,
      consolidatedIngestionQueue,
    } = new LambdasNestedStack(this, "LambdasNestedStack", {
      config: props.config,
      vpc: this.vpc,
      lambdaLayers,
      dbCluster,
      secrets,
      medicalDocumentsBucket,
      sandboxSeedDataBucket,
      alarmAction: slackNotification?.alarmAction,
      bedrock: props.config.bedrock,
      featureFlagsTable,
      openSearch: {
        endpoint: searchDomainEndpoint,
        auth: {
          userName: searchDomainUserName,
          secret: searchDomainSecret,
        },
        consolidatedIndexName: props.config.openSearch.openSearch.consolidatedIndexName,
        documentIndexName: props.config.openSearch.openSearch.indexName,
      },
    });

    //-------------------------------------------
    // HL7 Notification Webhook Sender
    //-------------------------------------------
    let hl7NotificationWebhookSenderLambda: lambda.Function | undefined;
    if (props.config.hl7Notification && outgoingHl7NotificationBucket && hl7ConversionBucket) {
      const { lambda } = new Hl7NotificationWebhookSenderNestedStack(
        this,
        "Hl7NotificationWebhookSenderNestedStack",
        {
          config: props.config,
          lambdaLayers,
          vpc: this.vpc,
          alarmAction: slackNotification?.alarmAction,
          outgoingHl7NotificationBucket,
          hl7ConversionBucket,
          secrets,
        }
      );

      hl7NotificationWebhookSenderLambda = lambda;
    }

    //-------------------------------------------
    // Patient Import
    //-------------------------------------------
    const {
      parseLambda: patientImportParseLambda,
      createLambda: patientImportCreateLambda,
      queryLambda: patientImportQueryLambda,
      resultLambda: patientImportResultLambda,
      bucket: patientImportBucket,
    } = new PatientImportNestedStack(this, "PatientImportNestedStack", {
      config: props.config,
      lambdaLayers,
      vpc: this.vpc,
      alarmAction: slackNotification?.alarmAction,
    });

    //-------------------------------------------
    // EHR
    //-------------------------------------------
    const {
      getAppointmentsLambda: ehrGetAppointmentsLambda,
      syncPatientQueue: ehrSyncPatientQueue,
      syncPatientLambda: ehrSyncPatientLambda,
      elationLinkPatientQueue,
      elationLinkPatientLambda,
      healthieLinkPatientQueue,
      healthieLinkPatientLambda,
      computeResourceDiffBundlesLambda: ehrComputeResourceDiffBundlesLambda,
      refreshEhrBundlesQueue: ehrRefreshEhrBundlesQueue,
      refreshEhrBundlesLambda: ehrRefreshEhrBundlesLambda,
      ehrBundleBucket,
    } = new EhrNestedStack(this, "EhrNestedStack", {
      config: props.config,
      lambdaLayers,
      vpc: this.vpc,
      alarmAction: slackNotification?.alarmAction,
      ehrResponsesBucket,
      medicalDocumentsBucket,
    });

    //-------------------------------------------
    // Surescripts
    //-------------------------------------------
    let surescriptsStack: SurescriptsNestedStack | undefined = undefined;
    if (props.config.surescripts) {
      surescriptsStack = new SurescriptsNestedStack(this, "SurescriptsNestedStack", {
        config: props.config,
        vpc: this.vpc,
        alarmAction: slackNotification?.alarmAction,
        lambdaLayers,
      });
    }

    //-------------------------------------------
    // Jobs
    //-------------------------------------------
    const jobsStack = new JobsNestedStack(this, "JobsNestedStack", {
      config: props.config,
      vpc: this.vpc,
      alarmAction: slackNotification?.alarmAction,
      lambdaLayers,
    });

    //-------------------------------------------
    // Rate Limiting
    //-------------------------------------------
    const { rateLimitTable } = new RateLimitingNestedStack(this, "RateLimitingNestedStack", {
      config: props.config,
      alarmAction: slackNotification?.alarmAction,
    });

    //-------------------------------------------
    // Terminology Server Service
    //-------------------------------------------
    if (!isSandbox(props.config)) {
      new TerminologyServerNestedStack(this, "TerminologyServerNestedStack", {
        config: props.config,
        version: props.version,
        generalBucket: generalBucket,
        vpc: this.vpc,
        alarmAction: slackNotification?.alarmAction,
      });
    }

    //-------------------------------------------
    // FHIR Converter Service
    //-------------------------------------------
    let fhirConverter: ReturnType<typeof createFHIRConverterService> | undefined;
    if (!isSandbox(props.config)) {
      fhirConverter = createFHIRConverterService(
        this,
        { ...props, generalBucket },
        this.vpc,
        slackNotification?.alarmAction
      );
    }

    let fhirToMedicalRecordLambda2: Lambda | undefined = undefined;
    if (!isSandbox(props.config)) {
      const lambdas = this.setupFhirToMedicalRecordLambda({
        lambdaLayers,
        vpc: this.vpc,
        medicalDocumentsBucket,
        envType: props.config.environmentType,
        dashUrl: props.config.dashUrl,
        sentryDsn: props.config.lambdasSentryDSN,
        alarmAction: slackNotification?.alarmAction,
        featureFlagsTable,
        ...props.config.fhirToMedicalLambda,
      });
      fhirToMedicalRecordLambda2 = lambdas.fhirToMedicalRecordLambda2;
    }

    const cwEnhancedQueryQueues = cwEnhancedCoverageConnector.setupRequiredInfra({
      stack: this,
      vpc: this.vpc,
      lambdaLayers,
      envType: props.config.environmentType,
      secrets,
      apiAddress: "",
      bucket: generalBucket,
      alarmSnsAction: slackNotification?.alarmAction,
    });
    const cookieStore = cwEnhancedQueryQueues?.cookieStore;

    //-------------------------------------------
    // ECR + ECS + Fargate for Backend Servers
    //-------------------------------------------
    const {
      cluster,
      service: apiService,
      loadBalancer: apiLoadBalancer,
      loadBalancerAddress: apiDirectUrl,
      serverAddress: apiServerUrl,
    } = createAPIService({
      stack: this,
      props,
      secrets,
      vpc: this.vpc,
      dbCredsSecret,
      dbReadReplicaEndpoint: dbCluster.clusterReadEndpoint,
      dynamoDBTokenTable,
      alarmAction: slackNotification?.alarmAction,
      dnsZones,
      fhirServerUrl: props.config.fhirServerUrl,
      fhirConverterQueueUrl: fhirConverterQueue.queueUrl,
      fhirConverterServiceUrl: fhirConverter ? `http://${fhirConverter.address}` : undefined,
      cdaToVisualizationLambda,
      documentDownloaderLambda,
      outboundPatientDiscoveryLambda,
      outboundDocumentQueryLambda,
      outboundDocumentRetrievalLambda,
      patientImportParseLambda,
      patientImportResultLambda,
      patientImportBucket,
      ehrSyncPatientQueue,
      elationLinkPatientQueue,
      healthieLinkPatientQueue,
      ehrRefreshEhrBundlesQueue,
      ehrGetAppointmentsLambda,
      ehrBundleBucket,
      generalBucket,
      conversionBucket: fhirConverterBucket,
      medicalDocumentsUploadBucket,
      ehrResponsesBucket,
      fhirToMedicalRecordLambda2,
      fhirToCdaConverterLambda,
      fhirToBundleLambda,
      fhirToBundleCountLambda,
      consolidatedSearchLambda,
      consolidatedIngestionQueue,
      rateLimitTable,
      searchIngestionQueue: ccdaSearchIngestionQueue,
      searchEndpoint: searchDomainEndpoint,
      searchAuth: { userName: searchDomainUserName, secret: searchDomainSecret },
      searchIndexName: ccdaSearchIndexName,
      featureFlagsTable,
      cookieStore,
      surescriptsAssets: surescriptsStack?.getAssets(),
      jobAssets: jobsStack.getAssets(),
    });
    const apiLoadBalancerAddress = apiLoadBalancer.loadBalancerDnsName;

    if (props.config.iheGateway) {
      const mtlsBucketName = s3.Bucket.fromBucketName(
        this,
        "TruststoreBucket",
        props.config.iheGateway.trustStoreBucketName
      );
      new IHEGatewayV2LambdasNestedStack(this, "IHEGatewayV2LambdasNestedStack", {
        lambdaLayers,
        vpc: this.vpc,
        apiTaskRole: apiService.taskDefinition.taskRole,
        secrets,
        cqOrgCertificate: props.config.carequality?.secretNames.CQ_ORG_CERTIFICATE,
        cqOrgPrivateKey: props.config.carequality?.secretNames.CQ_ORG_PRIVATE_KEY,
        cqOrgCertificateIntermediate:
          props.config.carequality?.secretNames.CQ_ORG_CERTIFICATE_INTERMEDIATE,
        cqOrgPrivateKeyPassword: props.config.carequality?.secretNames.CQ_ORG_PRIVATE_KEY_PASSWORD,
        cqTrustBundleBucket: mtlsBucketName,
        medicalDocumentsBucket: medicalDocumentsBucket,
        apiURL: apiDirectUrl,
        envType: props.config.environmentType,
        sentryDsn: props.config.lambdasSentryDSN,
        iheResponsesBucketName: props.config.iheResponsesBucketName,
        iheParsedResponsesBucketName: props.config.iheParsedResponsesBucketName,
        alarmAction: slackNotification?.alarmAction,
      });
    }

    // Access grant for Aurora DB
    dbCluster.connections.allowDefaultPortFrom(apiService.service);

    // setup a private link so the API GW can talk to the API's LB
    const link = new apig.VpcLink(this, "link", {
      targets: [apiLoadBalancer],
    });

    const integration = new apig.Integration({
      type: apig.IntegrationType.HTTP_PROXY,
      options: {
        connectionType: apig.ConnectionType.VPC_LINK,
        vpcLink: link,
        requestParameters: {
          "integration.request.path.proxy": "method.request.path.proxy",
        },
      },
      integrationHttpMethod: "ANY",
      uri: `http://${apiLoadBalancerAddress}/{proxy}`,
    });

    //-------------------------------------------
    // FHIR CONNECTORS - Finish setting it up
    //-------------------------------------------
    provideAccessToQueue({
      accessType: "send",
      queue: fhirConverterQueue,
      resource: apiService.service.taskDefinition.taskRole,
    });

    // Add ENV after the API service is created
    const lambdasToGetApiUrl: (lambda.Function | undefined)[] = [
      fhirToMedicalRecordLambda2,
      outboundPatientDiscoveryLambda,
      outboundDocumentQueryLambda,
      outboundDocumentRetrievalLambda,
      fhirToBundleLambda,
      fhirToBundleCountLambda,
      ...(hl7v2RosterUploadLambdas ?? []),
      hl7NotificationWebhookSenderLambda,
      patientImportCreateLambda,
      patientImportParseLambda,
      patientImportQueryLambda,
      patientImportResultLambda,
      ehrSyncPatientLambda,
      elationLinkPatientLambda,
      healthieLinkPatientLambda,
      ehrComputeResourceDiffBundlesLambda,
      ehrRefreshEhrBundlesLambda,
      ehrGetAppointmentsLambda,
      fhirConverterLambda,
      conversionResultNotifierLambda,
      consolidatedSearchLambda,
      consolidatedIngestionLambda,
<<<<<<< HEAD
      jobsStack.getAssets().runPatientJobLambda,
=======
      ...(surescriptsStack?.getLambdas() ?? []),
>>>>>>> d5c7cc75
    ];
    const apiUrl = `http://${apiDirectUrl}`;
    lambdasToGetApiUrl.forEach(lambda => lambda?.addEnvironment("API_URL", apiUrl));

    // TODO move this to each place where it's used
    // Access grant for medical documents bucket
    sandboxSeedDataBucket &&
      sandboxSeedDataBucket.grantReadWrite(apiService.taskDefinition.taskRole);
    medicalDocumentsBucket.grantReadWrite(apiService.taskDefinition.taskRole);
    medicalDocumentsBucket.grantReadWrite(documentDownloaderLambda);
    medicalDocumentsBucket.grantRead(fhirConverterLambda);
    medicalDocumentsBucket.grantRead(ehrComputeResourceDiffBundlesLambda);

    createDocQueryChecker({
      lambdaLayers,
      stack: this,
      vpc: this.vpc,
      apiAddress: apiDirectUrl,
      alarmSnsAction: slackNotification?.alarmAction,
    });

    createCqDirectoryRebuilder({
      lambdaLayers,
      stack: this,
      vpc: this.vpc,
      apiAddress: apiDirectUrl,
      alarmSnsAction: slackNotification?.alarmAction,
    });

    cookieStore &&
      cwEnhancedCoverageConnector.setupLambdas({
        stack: this,
        vpc: this.vpc,
        lambdaLayers,
        envType: props.config.environmentType,
        secrets,
        apiAddress: apiDirectUrl,
        bucket: generalBucket,
        alarmSnsAction: slackNotification?.alarmAction,
        cookieStore,
      });

    //-------------------------------------------
    // API Gateway
    //-------------------------------------------

    const accessLogDestination = new apig.LogGroupLogDestination(
      new LogGroup(this, "APIAccessLogGroup", {
        removalPolicy: RemovalPolicy.RETAIN,
      })
    );
    const accessLogFormat = apig.AccessLogFormat.jsonWithStandardFields({
      caller: true,
      httpMethod: true,
      ip: true,
      protocol: true,
      requestTime: true,
      resourcePath: true,
      responseLength: true,
      status: true,
      user: true,
    });

    // Create the API Gateway
    // example from https://bobbyhadz.com/blog/aws-cdk-api-gateway-example
    const api = new apig.RestApi(this, "api", {
      description: "Metriport API Gateway",
      defaultIntegration: integration,
      defaultCorsPreflightOptions: {
        allowOrigins: ["*"],
        allowHeaders: ["*"],
      },
      deployOptions: {
        accessLogDestination,
        accessLogFormat,
      },
    });

    // add domain cert + record
    api.addDomainName("APIDomain", {
      domainName: apiServerUrl,
      certificate: certificate,
      securityPolicy: apig.SecurityPolicy.TLS_1_2,
    });
    new r53.ARecord(this, "APIDomainRecord", {
      recordName: apiServerUrl,
      zone: publicZone,
      target: r53.RecordTarget.fromAlias(new r53_targets.ApiGateway(api)),
    });

    // add basic usage plan
    const plan = api.addUsagePlan("APIUsagePlan", {
      name: "Base Plan",
      description: "Base Plan for API",
      apiStages: [{ api: api, stage: api.deploymentStage }],
      throttle: {
        burstLimit: 10,
        rateLimit: 50,
      },
      quota: {
        limit: this.isProd(props) ? 10000 : 500,
        period: apig.Period.DAY,
      },
    });

    // Hookup the API GW to the WAF
    new wafv2.CfnWebACLAssociation(this, "APIWAFAssociation", {
      resourceArn: api.deploymentStage.stageArn,
      webAclArn: waf.attrArn,
    });

    // create the proxy to the fargate service
    const proxy = new apig.ProxyResource(this, `${id}/Proxy`, {
      parent: api.root,
      anyMethod: false,
    });
    proxy.addMethod("ANY", integration, {
      requestParameters: {
        "method.request.path.proxy": true,
      },
      apiKeyRequired: true,
    });

    this.createFeedbackRoutes({
      apiGateway: api,
      link,
      apiAddress: apiLoadBalancerAddress,
      config: props.config,
    });

    this.setupTestLambda(
      lambdaLayers,
      props.config.environmentType,
      apiDirectUrl,
      generalBucket,
      props.config.lambdasSentryDSN
    );

    // token auth for connect sessions
    const tokenAuth = this.setupTokenAuthLambda(
      lambdaLayers,
      dynamoDBTokenTable,
      slackNotification?.alarmAction,
      props.config.environmentType,
      props.config.lambdasSentryDSN
    );

    // setup /token path with token auth
    this.setupAPIGWApiTokenResource(id, api, link, tokenAuth, apiLoadBalancerAddress);

    const userPoolClientSecret = this.setupOAuthUserPool(props.config, publicZone);
    const oauthScopes = this.enableFHIROnUserPool(userPoolClientSecret);
    const oauthAuth = this.setupOAuthAuthorizer(userPoolClientSecret);
    this.setupAPIGWOAuthResource(id, api, link, oauthAuth, oauthScopes, apiLoadBalancerAddress);

    const contributionResource = api.root.addResource("doc-contribution");

    // setup cw doc contribution
    this.setupCWDocContribution({
      baseResource: contributionResource,
      lambdaLayers,
      alarmAction: slackNotification?.alarmAction,
      authorizer: oauthAuth,
      oauthScopes: oauthScopes,
      envType: props.config.environmentType,
      bucket: medicalDocumentsBucket,
    });

    // TODO move this to its own stack/nested stack, name it accordingly so it doesn't
    // confuse with the regular FHIRConverter service/lambda
    // CONVERT API
    const convertResource = api.root.addResource("convert");
    const convertBaseResource = convertResource.addResource("v1");
    const ccdaConvertResource = convertBaseResource.addResource("ccda");
    const ccdaConvertBaseResource = ccdaConvertResource.addResource("to");
    const ccdaToFhirConvertResource = ccdaConvertBaseResource.addResource("fhir");
    const ccdaToFhirLambda = new lambda.DockerImageFunction(this, "convertApiCcdaToFhir", {
      functionName: "convertApiCcdaToFhir",
      vpc: this.vpc,
      code: lambda.DockerImageCode.fromImageAsset("../fhir-converter", {
        file: "Dockerfile.lambda",
      }),
      timeout: Duration.minutes(1),
      memorySize: 1024,
    });
    ccdaToFhirConvertResource.addMethod("POST", new apig.LambdaIntegration(ccdaToFhirLambda), {
      apiKeyRequired: true,
    });

    // WEBHOOKS
    const webhookResource = api.root.addResource("webhook");

    documentUploader.createLambda({
      lambdaLayers,
      stack: this,
      vpc: this.vpc,
      apiAddress: apiDirectUrl,
      envType: props.config.environmentType,
      medicalDocumentsBucket,
      medicalDocumentsUploadBucket,
      sentryDsn: props.config.lambdasSentryDSN,
    });

    this.setupBulkUrlSigningLambda({
      lambdaLayers,
      vpc: this.vpc,
      medicalDocumentsBucket: medicalDocumentsBucket,
      medicalSeedDocumentsBucket: sandboxSeedDataBucket,
      fhirServerUrl: props.config.fhirServerUrl,
      envType: props.config.environmentType,
      sentryDsn: props.config.lambdasSentryDSN,
      alarmAction: slackNotification?.alarmAction,
      searchEndpoint: searchDomainEndpoint,
      searchIndex: ccdaSearchIndexName,
      searchUserName: searchDomainUserName,
      searchPassword: searchDomainSecret.secretValue.unsafeUnwrap(),
      apiTaskRole: apiService.service.taskDefinition.taskRole,
      apiAddress: apiDirectUrl,
    });

    this.setupGarminWebhookAuth({
      lambdaLayers,
      baseResource: webhookResource,
      vpc: this.vpc,
      fargateService: apiService,
      dynamoDBTokenTable,
      envType: props.config.environmentType,
      sentryDsn: props.config.lambdasSentryDSN,
    });

    this.setupWithingsWebhookAuth({
      lambdaLayers,
      baseResource: webhookResource,
      vpc: this.vpc,
      fargateService: apiService,
      envType: props.config.environmentType,
      sentryDsn: props.config.lambdasSentryDSN,
    });

    this.setupFitbitWebhook({
      lambdaLayers,
      baseResource: webhookResource,
      secrets,
      vpc: this.vpc,
      fargateService: apiService,
      fitbitClientSecret: props.config.providerSecretNames.FITBIT_CLIENT_SECRET,
      fitbitSubscriberVerificationCode:
        props.config.providerSecretNames.FITBIT_SUBSCRIBER_VERIFICATION_CODE,
      envType: props.config.environmentType,
      sentryDsn: props.config.lambdasSentryDSN,
    });

    this.setupTenoviWebhookAuth({
      lambdaLayers,
      baseResource: webhookResource,
      secrets,
      vpc: this.vpc,
      fargateService: apiService,
      tenoviAuthHeader: props.config.providerSecretNames.TENOVI_AUTH_HEADER,
      envType: props.config.environmentType,
      sentryDsn: props.config.lambdasSentryDSN,
    });

    // add webhook path for apple health clients
    const appleHealthResource = webhookResource.addResource("apple");
    const integrationApple = new apig.Integration({
      type: apig.IntegrationType.HTTP_PROXY,
      options: {
        connectionType: apig.ConnectionType.VPC_LINK,
        vpcLink: link,
      },
      integrationHttpMethod: "POST",
      uri: `http://${apiLoadBalancerAddress}${appleHealthResource.path}`,
    });
    appleHealthResource.addMethod("POST", integrationApple, {
      apiKeyRequired: true,
    });

    // add another usage plan for Publishable (Client) API keys
    // everything is throttled to 0 - except explicitely permitted routes
    const appleHealthThrottleKey = `${appleHealthResource.path}/POST`;
    const clientPlan = new apig.CfnUsagePlan(this, "APIClientUsagePlan", {
      usagePlanName: "Client Plan",
      description: "Client Plan for API",
      apiStages: [
        {
          apiId: api.restApiId,
          stage: api.deploymentStage.stageName,
          throttle: {
            "*/*": { burstLimit: 0, rateLimit: 0 },
            [appleHealthThrottleKey]: { burstLimit: 10, rateLimit: 50 },
          },
        },
      ],
      throttle: {
        burstLimit: 10,
        rateLimit: 50,
      },
      quota: {
        limit: this.isProd(props) ? 10000 : 500,
        period: apig.Period.DAY,
      },
    });

    createScheduledAPIQuotaChecker({
      stack: this,
      lambdaLayers,
      vpc: this.vpc,
      apiAddress: apiDirectUrl,
    });
    createScheduledDBMaintenance({
      stack: this,
      lambdaLayers,
      vpc: this.vpc,
      apiAddress: apiDirectUrl,
    });

    //-------------------------------------------
    // Backups
    //-------------------------------------------
    if (this.isProd(props)) {
      new DailyBackup(this, "APIDBBackup", {
        backupPlanName: "APIDB",
        resources: [BackupResource.fromRdsDatabaseCluster(dbCluster)],
      });
      new DailyBackup(this, "APIMedicalDocsBucketBackup", {
        backupPlanName: "MedicalDocsBucket",
        resources: [BackupResource.fromArn(medicalDocumentsBucket.bucketArn)],
      });
    }
    if (isSandbox(props.config) && sandboxSeedDataBucket) {
      new DailyBackup(this, "APISandboxSeedDataBucketBackup", {
        backupPlanName: "SandboxSeedDataBucket",
        resources: [BackupResource.fromArn(sandboxSeedDataBucket.bucketArn)],
      });
    }

    //-------------------------------------------
    // Output
    //-------------------------------------------
    new CfnOutput(this, "APIGatewayUrl", {
      description: "API Gateway URL",
      value: api.url,
    });
    new CfnOutput(this, "APIGatewayID", {
      description: "API Gateway ID",
      value: api.restApiId,
    });
    new CfnOutput(this, "APIGatewayRootResourceID", {
      description: "API Gateway Root Resource ID",
      value: api.root.resourceId,
    });
    new CfnOutput(this, "APIGatewayWebhookResourceID", {
      description: "API Gateway Webhook Resource ID",
      value: webhookResource.resourceId,
    });
    new CfnOutput(this, "VPCID", {
      description: "VPC ID",
      value: this.vpc.vpcId,
    });
    new CfnOutput(this, "DBClusterID", {
      description: "DB Cluster ID",
      value: dbCluster.clusterIdentifier,
    });
    new CfnOutput(this, "FargateServiceARN", {
      description: "Fargate Service ARN",
      value: apiService.service.serviceArn,
    });
    new CfnOutput(this, "APIECSClusterARN", {
      description: "API ECS Cluster ARN",
      value: cluster.clusterArn,
    });
    new CfnOutput(this, "APIUsagePlan", {
      description: "API Usage Plan",
      value: plan.usagePlanId,
    });
    new CfnOutput(this, "ClientAPIUsagePlan", {
      description: "Client API Usage Plan",
      value: clientPlan.attrId,
    });
    new CfnOutput(this, "APIDBCluster", {
      description: "API DB Cluster",
      value: `${dbCluster.clusterEndpoint.hostname} ${dbCluster.clusterEndpoint.port} ${dbCluster.clusterEndpoint.socketAddress}`,
    });
    new CfnOutput(this, "ClientSecretUserpoolID", {
      description: "Userpool for client secret based apps",
      value: userPoolClientSecret.userPoolId,
    });
  }

  createFeedbackRoutes({
    apiGateway: api,
    link,
    apiAddress,
    config,
  }: {
    apiGateway: apig.RestApi;
    link: apig.VpcLink;
    apiAddress: string;
    config: EnvConfig;
  }) {
    if (isSandbox(config)) return;

    const id = "FeedbackApi";
    api.addUsagePlan(`${id}UsagePlan`, {
      name: "Feedback API Usage Plan",
      description: "Usage Plan for the Feedback API",
      apiStages: [{ api: api, stage: api.deploymentStage }],
      throttle: {
        burstLimit: 5,
        rateLimit: 10,
      },
      quota: {
        limit: 1_000,
        period: apig.Period.DAY,
      },
    });
    const proxyPath = "feedback";
    const apiGwResource = api.root.addResource(proxyPath, {
      defaultCorsPreflightOptions: { allowOrigins: ["*"], allowHeaders: ["*"] },
    });
    const apiGwProxy = new apig.ProxyResource(this, `${id}/${proxyPath}/Proxy`, {
      parent: apiGwResource,
      anyMethod: false,
      defaultCorsPreflightOptions: { allowOrigins: ["*"], allowHeaders: ["*"] },
    });
    const apiGwProxyIntegration = new apig.Integration({
      type: apig.IntegrationType.HTTP_PROXY,
      options: {
        connectionType: apig.ConnectionType.VPC_LINK,
        vpcLink: link,
        requestParameters: {
          "integration.request.path.proxy": "method.request.path.proxy",
        },
      },
      integrationHttpMethod: "ANY",
      uri: `http://${apiAddress}/${proxyPath}/{proxy}`,
    });
    apiGwProxy.addMethod("ANY", apiGwProxyIntegration, {
      requestParameters: {
        "method.request.path.proxy": true,
      },
      apiKeyRequired: true,
    });
  }

  private setupTestLambda(
    lambdaLayers: LambdaLayers,
    envType: EnvType,
    apiAddress: string,
    generalBucket: s3.IBucket,
    sentryDsn: string | undefined
  ) {
    const lambda = createLambda({
      stack: this,
      name: "Tester",
      layers: [lambdaLayers.shared, lambdaLayers.wkHtmlToPdf],
      vpc: this.vpc,
      subnets: this.vpc.privateSubnets,
      entry: "tester",
      envType,
      envVars: {
        API_URL: apiAddress,
        GENERAL_BUCKET_NAME: generalBucket.bucketName,
        ...(sentryDsn ? { SENTRY_DSN: sentryDsn } : {}),
      },
    });
    generalBucket.grantReadWrite(lambda);
    return lambda;
  }

  private setupGarminWebhookAuth(ownProps: {
    lambdaLayers: LambdaLayers;
    baseResource: apig.Resource;
    vpc: ec2.IVpc;
    fargateService: ecs_patterns.ApplicationLoadBalancedFargateService;
    dynamoDBTokenTable: dynamodb.Table;
    envType: EnvType;
    sentryDsn: string | undefined;
  }) {
    const {
      lambdaLayers,
      baseResource,
      vpc,
      fargateService: server,
      dynamoDBTokenTable,
      envType,
      sentryDsn,
    } = ownProps;

    const garminLambda = createLambda({
      stack: this,
      name: "Garmin",
      runtime: lambda.Runtime.NODEJS_16_X,
      entry: "garmin",
      layers: [lambdaLayers.shared],
      envType,
      envVars: {
        TOKEN_TABLE_NAME: dynamoDBTokenTable.tableName,
        API_URL: `http://${server.loadBalancer.loadBalancerDnsName}/webhook/garmin`,
        ...(sentryDsn ? { SENTRY_DSN: sentryDsn } : {}),
      },
      vpc,
    });

    // Grant lambda access to the DynamoDB token table
    garminLambda.role && dynamoDBTokenTable.grantReadData(garminLambda.role);

    // Grant lambda access to the api server
    server.service.connections.allowFrom(garminLambda, Port.allTcp());

    // setup $base/garmin path with token auth
    const garminResource = baseResource.addResource("garmin");
    garminResource.addMethod("ANY", new apig.LambdaIntegration(garminLambda));
  }

  private setupWithingsWebhookAuth(ownProps: {
    lambdaLayers: LambdaLayers;
    baseResource: apig.Resource;
    vpc: ec2.IVpc;
    fargateService: ecs_patterns.ApplicationLoadBalancedFargateService;
    envType: EnvType;
    sentryDsn: string | undefined;
  }) {
    const {
      lambdaLayers,
      baseResource,
      vpc,
      fargateService: server,
      envType,
      sentryDsn,
    } = ownProps;

    const withingsLambda = createLambda({
      stack: this,
      name: "Withings",
      runtime: lambda.Runtime.NODEJS_16_X,
      entry: "withings",
      layers: [lambdaLayers.shared, lambdaLayers.dig],
      envType,
      envVars: {
        API_URL: `http://${server.loadBalancer.loadBalancerDnsName}/webhook/withings`,
        ...(sentryDsn ? { SENTRY_DSN: sentryDsn } : {}),
      },
      vpc,
    });

    // Grant lambda access to the api server
    server.service.connections.allowFrom(withingsLambda, Port.allTcp());

    const withingsResource = baseResource.addResource("withings");
    withingsResource.addMethod("ANY", new apig.LambdaIntegration(withingsLambda));
  }

  private setupFitbitWebhook(ownProps: {
    lambdaLayers: LambdaLayers;
    baseResource: apig.Resource;
    secrets: Secrets;
    vpc: ec2.IVpc;
    fargateService: ecs_patterns.ApplicationLoadBalancedFargateService;
    fitbitClientSecret: string;
    fitbitSubscriberVerificationCode: string;
    envType: EnvType;
    sentryDsn: string | undefined;
  }) {
    const {
      lambdaLayers,
      baseResource,
      secrets,
      vpc,
      fargateService: server,
      fitbitClientSecret,
      fitbitSubscriberVerificationCode,
      envType,
      sentryDsn,
    } = ownProps;

    const fitbitAuthLambda = createLambda({
      stack: this,
      name: "FitbitAuth",
      runtime: lambda.Runtime.NODEJS_18_X,
      entry: "fitbit-auth",
      layers: [lambdaLayers.shared],
      envType,
      envVars: {
        API_URL: `http://${server.loadBalancer.loadBalancerDnsName}/webhook/fitbit`,
        FITBIT_CLIENT_SECRET: fitbitClientSecret,
        FITBIT_TIMEOUT_MS: FITBIT_LAMBDA_TIMEOUT.toMilliseconds().toString(),
        ...(sentryDsn ? { SENTRY_DSN: sentryDsn } : {}),
      },
      vpc,
      timeout: FITBIT_LAMBDA_TIMEOUT,
    });

    const fitbitSubscriberVerificationLambda = createLambda({
      stack: this,
      name: "FitbitSubscriberVerification",
      runtime: lambda.Runtime.NODEJS_18_X,
      entry: "fitbit-subscriber-verification",
      layers: [lambdaLayers.shared],
      envType,
      envVars: {
        FITBIT_SUBSCRIBER_VERIFICATION_CODE: fitbitSubscriberVerificationCode,
        ...(sentryDsn ? { SENTRY_DSN: sentryDsn } : {}),
      },
      vpc,
    });

    // granting secrets read access to both lambdas
    const fitbitClientSecretKey = "FITBIT_CLIENT_SECRET";
    if (!secrets[fitbitClientSecretKey]) {
      throw new Error(`${fitbitClientSecretKey} is not defined in config`);
    }
    const fitbitSubVerifSecretKey = "FITBIT_SUBSCRIBER_VERIFICATION_CODE";
    secrets[fitbitClientSecretKey].grantRead(fitbitAuthLambda);
    if (!secrets[fitbitSubVerifSecretKey]) {
      throw new Error(`${fitbitSubVerifSecretKey} is not defined in config`);
    }
    secrets[fitbitSubVerifSecretKey].grantRead(fitbitSubscriberVerificationLambda);

    const fitbitResource = baseResource.addResource("fitbit");
    fitbitResource.addMethod("POST", new apig.LambdaIntegration(fitbitAuthLambda));
    fitbitResource.addMethod("GET", new apig.LambdaIntegration(fitbitSubscriberVerificationLambda));
  }

  private setupTenoviWebhookAuth(ownProps: {
    lambdaLayers: LambdaLayers;
    baseResource: apig.Resource;
    secrets: Secrets;
    vpc: ec2.IVpc;
    fargateService: ecs_patterns.ApplicationLoadBalancedFargateService;
    tenoviAuthHeader: string;
    envType: EnvType;
    sentryDsn: string | undefined;
  }) {
    const {
      lambdaLayers,
      baseResource,
      secrets,
      vpc,
      fargateService: server,
      tenoviAuthHeader,
      envType,
      sentryDsn,
    } = ownProps;

    const tenoviAuthLambda = createLambda({
      stack: this,
      name: "TenoviAuth",
      runtime: lambda.Runtime.NODEJS_18_X,
      entry: "tenovi",
      layers: [lambdaLayers.shared],
      envType,
      envVars: {
        API_URL: `http://${server.loadBalancer.loadBalancerDnsName}/webhook/tenovi`,
        TENOVI_AUTH_HEADER: tenoviAuthHeader,
        ...(sentryDsn ? { SENTRY_DSN: sentryDsn } : {}),
      },
      vpc,
    });

    const tenoviAuthHeaderSecretKey = "TENOVI_AUTH_HEADER";
    if (!secrets[tenoviAuthHeaderSecretKey]) {
      throw new Error(`${tenoviAuthHeaderSecretKey} is not defined in config`);
    }

    secrets[tenoviAuthHeaderSecretKey].grantRead(tenoviAuthLambda);

    const tenoviResource = baseResource.addResource("tenovi");
    tenoviResource.addMethod("POST", new apig.LambdaIntegration(tenoviAuthLambda));
  }

  private setupBulkUrlSigningLambda(ownProps: {
    lambdaLayers: LambdaLayers;
    vpc: ec2.IVpc;
    medicalDocumentsBucket: s3.Bucket;
    medicalSeedDocumentsBucket: s3.IBucket | undefined;
    fhirServerUrl: string;
    envType: EnvType;
    sentryDsn: string | undefined;
    alarmAction: SnsAction | undefined;
    searchEndpoint: string;
    searchIndex: string;
    searchUserName: string;
    searchPassword: string;
    apiTaskRole: iam.IRole;
    apiAddress: string;
  }): Lambda {
    const {
      lambdaLayers,
      vpc,
      medicalDocumentsBucket,
      medicalSeedDocumentsBucket,
      fhirServerUrl,
      sentryDsn,
      alarmAction,
      envType,
      searchEndpoint,
      searchIndex,
      searchUserName,
      searchPassword,
      apiTaskRole,
      apiAddress,
    } = ownProps;

    const isSandboxSeed = envType === "sandbox" && medicalSeedDocumentsBucket;

    const bulkUrlSigningLambda = createLambda({
      stack: this,
      name: "BulkUrlSigning",
      runtime: lambda.Runtime.NODEJS_18_X,
      entry: "document-bulk-signer",
      envType,
      envVars: {
        MEDICAL_DOCUMENTS_BUCKET_NAME: isSandboxSeed
          ? medicalSeedDocumentsBucket.bucketName
          : medicalDocumentsBucket.bucketName,
        FHIR_SERVER_URL: fhirServerUrl,
        SEARCH_ENDPOINT: searchEndpoint,
        SEARCH_INDEX: searchIndex,
        SEARCH_USERNAME: searchUserName,
        SEARCH_PASSWORD: searchPassword,
        API_URL: `http://${apiAddress}`,
        ...(sentryDsn ? { SENTRY_DSN: sentryDsn } : {}),
      },
      layers: [lambdaLayers.shared],
      memory: 512,
      timeout: Duration.minutes(5),
      vpc,
      alarmSnsAction: alarmAction,
    });

    isSandboxSeed && medicalSeedDocumentsBucket.grantRead(bulkUrlSigningLambda);
    medicalDocumentsBucket.grantRead(bulkUrlSigningLambda);
    bulkUrlSigningLambda.grantInvoke(apiTaskRole);

    return bulkUrlSigningLambda;
  }

  private setupFhirToMedicalRecordLambda(ownProps: {
    lambdaLayers: LambdaLayers;
    vpc: ec2.IVpc;
    medicalDocumentsBucket: s3.Bucket;
    envType: EnvType;
    dashUrl: string;
    sentryDsn: string | undefined;
    alarmAction: SnsAction | undefined;
    featureFlagsTable: dynamodb.Table;
  }): { fhirToMedicalRecordLambda2: Lambda } {
    const {
      lambdaLayers,
      vpc,
      sentryDsn,
      envType,
      dashUrl,
      alarmAction,
      medicalDocumentsBucket,
      featureFlagsTable,
    } = ownProps;

    const lambdaTimeout = MAXIMUM_LAMBDA_TIMEOUT.minus(Duration.seconds(5));
    const axiosTimeout = lambdaTimeout.minus(Duration.seconds(5));

    const fhirToMedicalRecordLambda2 = createLambda({
      stack: this,
      name: "FhirToMedicalRecord2",
      runtime: lambda.Runtime.NODEJS_18_X,
      entry: "fhir-to-medical-record2",
      envType,
      envVars: {
        AXIOS_TIMEOUT_SECONDS: axiosTimeout.toSeconds().toString(),
        MEDICAL_DOCUMENTS_BUCKET_NAME: medicalDocumentsBucket.bucketName,
        PDF_CONVERT_TIMEOUT_MS: CDA_TO_VIS_TIMEOUT.toMilliseconds().toString(),
        FEATURE_FLAGS_TABLE_NAME: featureFlagsTable.tableName,
        DASH_URL: dashUrl,
        ...(sentryDsn ? { SENTRY_DSN: sentryDsn } : {}),
      },
      layers: [lambdaLayers.shared, lambdaLayers.langchain, lambdaLayers.wkHtmlToPdf],
      memory: 4096,
      timeout: lambdaTimeout,
      isEnableInsights: true,
      vpc,
      alarmSnsAction: alarmAction,
    });

    featureFlagsTable.grantReadData(fhirToMedicalRecordLambda2);

    medicalDocumentsBucket.grantReadWrite(fhirToMedicalRecordLambda2);

    return { fhirToMedicalRecordLambda2 };
  }

  private setupCWDocContribution(ownProps: {
    baseResource: apig.Resource;
    lambdaLayers: LambdaLayers;
    alarmAction: SnsAction | undefined;
    authorizer: apig.IAuthorizer;
    oauthScopes: cognito.OAuthScope[];
    envType: EnvType;
    bucket: s3.Bucket;
  }): Lambda {
    const { baseResource, lambdaLayers, alarmAction, authorizer, oauthScopes, envType, bucket } =
      ownProps;

    const cwLambda = createLambda({
      stack: this,
      name: "CommonWellDocContribution",
      runtime: lambda.Runtime.NODEJS_18_X,
      entry: "cw-doc-contribution",
      layers: [lambdaLayers.shared],
      alarmSnsAction: alarmAction,
      envType,
      envVars: {
        ...(bucket && {
          MEDICAL_DOCUMENTS_BUCKET_NAME: bucket.bucketName,
        }),
      },
    });

    const cwResource = baseResource.addResource("commonwell");
    cwResource.addMethod("GET", new apig.LambdaIntegration(cwLambda), {
      authorizer: authorizer,
      authorizationScopes: oauthScopes.map(s => s.scopeName),
    });

    bucket.grantReadWrite(cwLambda);

    return cwLambda;
  }

  private setupTokenAuthLambda(
    lambdaLayers: LambdaLayers,
    dynamoDBTokenTable: dynamodb.Table,
    alarmAction: SnsAction | undefined,
    envType: EnvType,
    sentryDsn: string | undefined
  ): apig.RequestAuthorizer {
    const tokenAuthLambda = createLambda({
      stack: this,
      name: "TokenAuth",
      runtime: lambda.Runtime.NODEJS_16_X,
      entry: "token-auth",
      layers: [lambdaLayers.shared],
      envType,
      envVars: {
        TOKEN_TABLE_NAME: dynamoDBTokenTable.tableName,
        ...(sentryDsn ? { SENTRY_DSN: sentryDsn } : {}),
      },
      alarmSnsAction: alarmAction,
    });

    const tokenAuth = new apig.RequestAuthorizer(this, "APITokenAuth", {
      handler: tokenAuthLambda,
      identitySources: ["method.request.querystring.state"],
      // todo: instead of removing caching, investigate explicitly listing
      //        the permitted methods in the lambda: "Resource: event.methodArn"
      //
      // see: https://forum.serverless.com/t/rest-api-with-custom-authorizer-how-are-you-dealing-with-authorization-and-policy-cache/3310
      resultsCacheTtl: Duration.minutes(0),
    });
    tokenAuthLambda.role && dynamoDBTokenTable.grantReadData(tokenAuthLambda.role);

    return tokenAuth;
  }

  private setupAPIGWApiTokenResource(
    stackId: string,
    api: apig.RestApi,
    link: apig.VpcLink,
    authorizer: apig.RequestAuthorizer,
    serverAddress: string
  ): apig.Resource {
    const apiTokenResource = api.root.addResource("token");
    const tokenProxy = new apig.ProxyResource(this, `${stackId}/token/Proxy`, {
      parent: apiTokenResource,
      anyMethod: false,
    });
    const integrationToken = new apig.Integration({
      type: apig.IntegrationType.HTTP_PROXY,
      options: {
        connectionType: apig.ConnectionType.VPC_LINK,
        vpcLink: link,
        requestParameters: {
          "integration.request.path.proxy": "method.request.path.proxy",
          "integration.request.header.api-token": "context.authorizer.api-token",
          "integration.request.header.cxId": "context.authorizer.cxId",
          "integration.request.header.userId": "context.authorizer.userId",
        },
      },
      integrationHttpMethod: "ANY",
      uri: `http://${serverAddress}/{proxy}`,
    });
    tokenProxy.addMethod("ANY", integrationToken, {
      requestParameters: {
        "method.request.path.proxy": true,
      },
      authorizer,
    });
    return apiTokenResource;
  }

  private setupOAuthUserPool(config: EnvConfig, dnsZone: r53.IHostedZone): cognito.IUserPool {
    const domainName = `${config.authSubdomain}.${config.domain}`;
    const userPool = new cognito.UserPool(this, "oauth-client-secret-user-pool2", {
      accountRecovery: cognito.AccountRecovery.EMAIL_ONLY,
      removalPolicy: RemovalPolicy.DESTROY,
    });
    const certificate = new cert.DnsValidatedCertificate(this, `UserPoolCertificate`, {
      domainName,
      hostedZone: dnsZone,
      region: "us-east-1", // Required by Cognito for custom certs - https://docs.aws.amazon.com/cognito/latest/developerguide/cognito-user-pools-add-custom-domain.html
    });
    const userPoolDomain = userPool.addDomain("metriport-custom-cognito-domain", {
      customDomain: { domainName, certificate },
    });
    new r53.ARecord(this, "AuthSubdomainRecord", {
      recordName: domainName,
      zone: dnsZone,
      target: r53.RecordTarget.fromAlias(new r53_targets.UserPoolDomainTarget(userPoolDomain)),
    });
    return userPool;
  }

  private enableFHIROnUserPool(userPool: cognito.IUserPool): cognito.OAuthScope[] {
    const scopes = [
      {
        scopeName: "document",
        scopeDescription: "query and retrieve document references",
      },
    ];
    const resourceServerScopes = scopes.map(s => new cognito.ResourceServerScope(s));
    const resourceServer = userPool.addResourceServer("FHIR-resource-server2", {
      identifier: "fhir",
      scopes: resourceServerScopes,
    });
    const oauthScopes = resourceServerScopes.map(s =>
      cognito.OAuthScope.resourceServer(resourceServer, s)
    );
    // Commonwell specific client
    userPool.addClient("commonwell-client2", {
      generateSecret: true,
      supportedIdentityProviders: [cognito.UserPoolClientIdentityProvider.COGNITO],
      oAuth: {
        flows: {
          clientCredentials: true,
        },
        scopes: oauthScopes,
      },
    });
    return oauthScopes;
  }

  private setupOAuthAuthorizer(userPool: cognito.IUserPool): apig.IAuthorizer {
    const cognitoAuthorizer = new apig.CognitoUserPoolsAuthorizer(this, `oauth-authorizer`, {
      cognitoUserPools: [userPool],
      identitySource: "method.request.header.Authorization",
    });
    return cognitoAuthorizer;
  }

  private setupAPIGWOAuthResource(
    stackId: string,
    api: apig.RestApi,
    vpcLink: apig.VpcLink,
    authorizer: apig.IAuthorizer,
    oauthScopes: cognito.OAuthScope[],
    serverAddress: string
  ): apig.Resource {
    const oauthResource = api.root.addResource("oauth", {
      defaultCorsPreflightOptions: { allowOrigins: ["*"] },
    });
    const oauthProxy = new apig.ProxyResource(this, `${stackId}/oauth/Proxy`, {
      parent: oauthResource,
      anyMethod: false,
      defaultCorsPreflightOptions: { allowOrigins: ["*"] },
    });
    const oauthProxyIntegration = new apig.Integration({
      type: apig.IntegrationType.HTTP_PROXY,
      options: {
        connectionType: apig.ConnectionType.VPC_LINK,
        vpcLink,
        requestParameters: {
          "integration.request.path.proxy": "method.request.path.proxy",
        },
      },
      integrationHttpMethod: "ANY",
      uri: `http://${serverAddress}/oauth/{proxy}`,
    });
    oauthProxy.addMethod("ANY", oauthProxyIntegration, {
      requestParameters: {
        "method.request.path.proxy": true,
      },
      authorizer,
      authorizationScopes: oauthScopes.map(s => s.scopeName),
    });
    return oauthResource;
  }

  private addDynamoPerformanceAlarms(
    table: dynamodb.Table,
    dynamoConstructName: string,
    alarmAction?: SnsAction
  ) {
    const readUnitsMetric = table.metricConsumedReadCapacityUnits();
    const readAlarm = readUnitsMetric.createAlarm(
      this,
      `${dynamoConstructName}ConsumedReadCapacityUnitsAlarm`,
      {
        threshold: 10_000, // units per second
        evaluationPeriods: 1,
        treatMissingData: cloudwatch.TreatMissingData.NOT_BREACHING,
      }
    );
    alarmAction && readAlarm.addAlarmAction(alarmAction);
    alarmAction && readAlarm.addOkAction(alarmAction);

    const writeUnitsMetric = table.metricConsumedWriteCapacityUnits();
    const writeAlarm = writeUnitsMetric.createAlarm(
      this,
      `${dynamoConstructName}ConsumedWriteCapacityUnitsAlarm`,
      {
        threshold: 10_000, // units per second
        evaluationPeriods: 1,
        treatMissingData: cloudwatch.TreatMissingData.NOT_BREACHING,
      }
    );
    alarmAction && writeAlarm.addAlarmAction(alarmAction);
    alarmAction && writeAlarm.addOkAction(alarmAction);
  }

  private isProd(props: APIStackProps): boolean {
    return isProd(props.config);
  }
}

function setupSlackNotifSnsTopic(
  stack: Stack,
  config: EnvConfig
): { snsTopic: ITopic; alarmAction: SnsAction } | undefined {
  if (!config.slack) return undefined;

  const slackNotifSnsTopic = new sns.Topic(stack, "SlackSnsTopic", {
    displayName: "Slack SNS Topic",
  });
  AlarmSlackBot.addSlackChannelConfig(stack, {
    configName: `slack-chatbot-configuration-` + config.environmentType,
    workspaceId: config.slack.workspaceId,
    channelId: config.slack.alertsChannelId,
    topics: [slackNotifSnsTopic],
  });
  const alarmAction = new SnsAction(slackNotifSnsTopic);
  return { snsTopic: slackNotifSnsTopic, alarmAction };
}<|MERGE_RESOLUTION|>--- conflicted
+++ resolved
@@ -704,11 +704,8 @@
       conversionResultNotifierLambda,
       consolidatedSearchLambda,
       consolidatedIngestionLambda,
-<<<<<<< HEAD
+      ...(surescriptsStack?.getLambdas() ?? []),
       jobsStack.getAssets().runPatientJobLambda,
-=======
-      ...(surescriptsStack?.getLambdas() ?? []),
->>>>>>> d5c7cc75
     ];
     const apiUrl = `http://${apiDirectUrl}`;
     lambdasToGetApiUrl.forEach(lambda => lambda?.addEnvironment("API_URL", apiUrl));
