import { Aspects, CfnOutput, Duration, RemovalPolicy, Stack, StackProps } from "aws-cdk-lib";
import * as apig from "aws-cdk-lib/aws-apigateway";
import * as cert from "aws-cdk-lib/aws-certificatemanager";
import * as cloudwatch from "aws-cdk-lib/aws-cloudwatch";
import { SnsAction } from "aws-cdk-lib/aws-cloudwatch-actions";
import * as cognito from "aws-cdk-lib/aws-cognito";
import * as dynamodb from "aws-cdk-lib/aws-dynamodb";
import * as ec2 from "aws-cdk-lib/aws-ec2";
import { InstanceType, Port } from "aws-cdk-lib/aws-ec2";
import * as ecs_patterns from "aws-cdk-lib/aws-ecs-patterns";
import * as lambda from "aws-cdk-lib/aws-lambda";
import { Function as Lambda } from "aws-cdk-lib/aws-lambda";
import * as rds from "aws-cdk-lib/aws-rds";
import * as r53 from "aws-cdk-lib/aws-route53";
import * as r53_targets from "aws-cdk-lib/aws-route53-targets";
import * as s3 from "aws-cdk-lib/aws-s3";
import * as secret from "aws-cdk-lib/aws-secretsmanager";
import * as sns from "aws-cdk-lib/aws-sns";
import { ITopic } from "aws-cdk-lib/aws-sns";
import { Construct } from "constructs";
import { EnvConfig } from "../config/env-config";
import { AlarmSlackBot } from "./api-stack/alarm-slack-chatbot";
import { createScheduledAPIQuotaChecker } from "./api-stack/api-quota-checker";
import { createAPIService } from "./api-stack/api-service";
import * as ccdaSearch from "./api-stack/ccda-search-connector";
import * as cwEnhancedCoverageConnector from "./api-stack/cw-enhanced-coverage-connector";
import { createDocQueryChecker } from "./api-stack/doc-query-checker";
import * as documentUploader from "./api-stack/document-upload";
import * as fhirConverterConnector from "./api-stack/fhir-converter-connector";
import { createFHIRConverterService } from "./api-stack/fhir-converter-service";
import * as fhirServerConnector from "./api-stack/fhir-server-connector";
import * as sidechainFHIRConverterConnector from "./api-stack/sidechain-fhir-converter-connector";
import { createAppConfigStack } from "./app-config-stack";
import { EnvType } from "./env-type";
import { addErrorAlarmToLambdaFunc, createLambda, MAXIMUM_LAMBDA_TIMEOUT } from "./shared/lambda";
import { LambdaLayers, setupLambdasLayers } from "./shared/lambda-layers";
import { getSecrets, Secrets } from "./shared/secrets";
import { provideAccessToQueue } from "./shared/sqs";
import { isProd, isSandbox, mbToBytes } from "./shared/util";

const FITBIT_LAMBDA_TIMEOUT = Duration.seconds(60);
const CDA_TO_VIS_TIMEOUT = Duration.minutes(15);

interface APIStackProps extends StackProps {
  config: EnvConfig;
  version: string | undefined;
}

export class APIStack extends Stack {
  public readonly vpc: ec2.IVpc;
<<<<<<< HEAD
  public readonly sharedLambdaLayers: LambdaLayers;
=======
>>>>>>> 1856f6c4
  public readonly alarmAction: SnsAction | undefined;

  constructor(scope: Construct, id: string, props: APIStackProps) {
    super(scope, id, props);

    const awsAccount = props.env?.account;
    if (!awsAccount) throw new Error("Missing AWS account");

    //-------------------------------------------
    // Secrets
    //-------------------------------------------
    const secrets = getSecrets(this, props.config);

    const slackNotification = setupSlackNotifSnsTopic(this, props.config);
    this.alarmAction = slackNotification?.alarmAction;

    //-------------------------------------------
    // VPC + NAT Gateway
    //-------------------------------------------
    const vpcConstructId = "APIVpc";
    this.vpc = new ec2.Vpc(this, vpcConstructId, {
      flowLogs: {
        apiVPCFlowLogs: { trafficType: ec2.FlowLogTrafficType.REJECT },
      },
    });

    const privateZone = new r53.PrivateHostedZone(this, "PrivateZone", {
      vpc: this.vpc,
      zoneName: props.config.host,
    });
    const publicZone = r53.HostedZone.fromLookup(this, "Zone", {
      domainName: props.config.host,
    });
    const dnsZones = { privateZone, publicZone };

    //-------------------------------------------
    // Security Setup
    //-------------------------------------------
    // Create a cert for HTTPS
    const certificate = new cert.DnsValidatedCertificate(this, "APICert", {
      domainName: props.config.domain,
      hostedZone: publicZone,
      subjectAlternativeNames: [`*.${props.config.domain}`],
    });

    // add error alarming to CDK-generated lambdas
    const certificateRequestorLambda = certificate.node.findChild(
      "CertificateRequestorFunction"
    ) as unknown as lambda.SingletonFunction;
    addErrorAlarmToLambdaFunc(
      this,
      certificateRequestorLambda,
      "APICertificateCertificateRequestorFunctionAlarm",
      slackNotification?.alarmAction
    );

    //-------------------------------------------
    // Application-wide feature flags
    //-------------------------------------------
    const { appConfigAppId, appConfigConfigId, cxsWithEnhancedCoverageFeatureFlag } =
      createAppConfigStack(this, { config: props.config });

    //-------------------------------------------
    // Aurora Database for backend data
    //-------------------------------------------

    // create database credentials
    const dbUsername = props.config.dbUsername;
    const dbName = props.config.dbName;
    const dbClusterName = "api-cluster";
    const dbCredsSecret = new secret.Secret(this, "DBCreds", {
      secretName: `DBCreds`,
      generateSecretString: {
        secretStringTemplate: JSON.stringify({
          username: dbUsername,
        }),
        excludePunctuation: true,
        includeSpace: false,
        generateStringKey: "password",
      },
    });
    const dbCreds = rds.Credentials.fromSecret(dbCredsSecret);
    // aurora serverlessv2 db
    const dbCluster = new rds.DatabaseCluster(this, "APIDB", {
      engine: rds.DatabaseClusterEngine.auroraPostgres({
        version: rds.AuroraPostgresEngineVersion.VER_14_4,
      }),
      instanceProps: { vpc: this.vpc, instanceType: new InstanceType("serverless") },
      credentials: dbCreds,
      defaultDatabaseName: dbName,
      clusterIdentifier: dbClusterName,
      storageEncrypted: true,
    });
    const minDBCap = this.isProd(props) ? 2 : 0.5;
    const maxDBCap = this.isProd(props) ? 16 : 2;
    Aspects.of(dbCluster).add({
      visit(node) {
        if (node instanceof rds.CfnDBCluster) {
          node.serverlessV2ScalingConfiguration = {
            minCapacity: minDBCap,
            maxCapacity: maxDBCap,
          };
        }
      },
    });
    this.addDBClusterPerformanceAlarms(dbCluster, dbClusterName, slackNotification?.alarmAction);

    //----------------------------------------------------------
    // DynamoDB
    //----------------------------------------------------------

    // global table for auth token management
    const dynamoConstructName = "APIUserTokens";
    const dynamoDBTokenTable = new dynamodb.Table(this, dynamoConstructName, {
      partitionKey: { name: "token", type: dynamodb.AttributeType.STRING },
      replicationRegions: this.isProd(props) ? ["us-east-1"] : ["ca-central-1"],
      replicationTimeout: Duration.hours(3),
      encryption: dynamodb.TableEncryption.AWS_MANAGED,
      pointInTimeRecovery: true,
    });
    dynamoDBTokenTable.addGlobalSecondaryIndex({
      indexName: "oauthUserAccessToken_idx",
      partitionKey: {
        name: "oauthUserAccessToken",
        type: dynamodb.AttributeType.STRING,
      },
      projectionType: dynamodb.ProjectionType.ALL,
    });
    this.addDynamoPerformanceAlarms(
      dynamoDBTokenTable,
      dynamoConstructName,
      slackNotification?.alarmAction
    );
    // table for sidechain FHIR converter key management
    const dynamoSidechainKeysConstructName = "SidechainFHIRConverterKeys";
    let dynamoDBSidechainKeysTable: dynamodb.Table | undefined = undefined;
    if (!isSandbox(props.config)) {
      dynamoDBSidechainKeysTable = new dynamodb.Table(this, dynamoSidechainKeysConstructName, {
        partitionKey: { name: "apiKey", type: dynamodb.AttributeType.STRING },
        replicationRegions: this.isProd(props) ? ["us-east-1"] : ["ca-central-1"],
        replicationTimeout: Duration.hours(3),
        encryption: dynamodb.TableEncryption.AWS_MANAGED,
        pointInTimeRecovery: true,
      });
      this.addDynamoPerformanceAlarms(
        dynamoDBSidechainKeysTable,
        dynamoSidechainKeysConstructName,
        slackNotification?.alarmAction
      );
    }

    //-------------------------------------------
    // Multi-purpose bucket
    //-------------------------------------------
    const generalBucket = new s3.Bucket(this, "GeneralBucket", {
      bucketName: props.config.generalBucketName,
      publicReadAccess: false,
      encryption: s3.BucketEncryption.S3_MANAGED,
    });

    //-------------------------------------------
    // S3 bucket for Medical Documents
    //-------------------------------------------
    const medicalDocumentsBucket = new s3.Bucket(this, "APIMedicalDocumentsBucket", {
      bucketName: props.config.medicalDocumentsBucketName,
      publicReadAccess: false,
      encryption: s3.BucketEncryption.S3_MANAGED,
    });

    //-------------------------------------------
    // S3 bucket for Medical Document Uploads
    //-------------------------------------------
    const medicalDocumentsUploadBucket = new s3.Bucket(this, "APIMedicalDocumentsUploadBucket", {
      bucketName: props.config.medicalDocumentsUploadBucketName,
      publicReadAccess: false,
      encryption: s3.BucketEncryption.S3_MANAGED,
    });

    //-------------------------------------------
    // FHIR Converter Service
    //-------------------------------------------
    let fhirConverter: ReturnType<typeof createFHIRConverterService> | undefined;
    if (!isSandbox(props.config)) {
      fhirConverter = createFHIRConverterService(
        this,
        props,
        this.vpc,
        slackNotification?.alarmAction
      );
    }

    const lambdaLayers = setupLambdasLayers(this);
    this.sharedLambdaLayers = lambdaLayers;

    //-------------------------------------------
    // OPEN SEARCH Domains
    //-------------------------------------------
    const {
      queue: ccdaSearchQueue,
      searchDomain: ccdaSearchDomain,
      searchDomainUserName: ccdaSearchUserName,
      searchDomainSecret: ccdaSearchSecret,
      indexName: ccdaSearchIndexName,
    } = ccdaSearch.setup({
      stack: this,
      vpc: this.vpc,
      awsAccount,
      ccdaS3Bucket: medicalDocumentsBucket,
      lambdaLayers,
      envType: props.config.environmentType,
      alarmSnsAction: slackNotification?.alarmAction,
    });

    //-------------------------------------------
    // FHIR CONNECTORS, initalize
    //-------------------------------------------
    const {
      queue: fhirConverterQueue,
      dlq: fhirConverterDLQ,
      bucket: fhirConverterBucket,
    } = fhirConverterConnector.createQueueAndBucket({
      stack: this,
      lambdaLayers,
      envType: props.config.environmentType,
      alarmSnsAction: slackNotification?.alarmAction,
    });

    // sidechain FHIR converter queue
    const {
      queue: sidechainFHIRConverterQueue,
      dlq: sidechainFHIRConverterDLQ,
      bucket: sidechainFHIRConverterBucket,
    } = sidechainFHIRConverterConnector.createQueueAndBucket({
      stack: this,
      lambdaLayers,
      envType: props.config.environmentType,
      alarmSnsAction: slackNotification?.alarmAction,
    });

    const existingSandboxSeedDataBucket = props.config.sandboxSeedDataBucketName
      ? s3.Bucket.fromBucketName(
          this,
          "APISandboxSeedDataBucket",
          props.config.sandboxSeedDataBucketName
        )
      : undefined;
    const sandboxSeedDataBucket = props.config.sandboxSeedDataBucketName
      ? existingSandboxSeedDataBucket ??
        new s3.Bucket(this, "APISandboxSeedDataBucket", {
          bucketName: props.config.sandboxSeedDataBucketName,
          publicReadAccess: false,
          encryption: s3.BucketEncryption.S3_MANAGED,
        })
      : undefined;

    const fhirServerQueue = fhirServerConnector.createConnector({
      envType: props.config.environmentType,
      stack: this,
      vpc: this.vpc,
      fhirConverterBucket: sandboxSeedDataBucket ?? sidechainFHIRConverterBucket,
      lambdaLayers,
      alarmSnsAction: slackNotification?.alarmAction,
    });

    const cdaToVisualizationLambda = this.setupCdaToVisualization({
      lambdaLayers,
      vpc: this.vpc,
      envType: props.config.environmentType,
      medicalDocumentsBucket,
      sandboxSeedDataBucket,
      sentryDsn: props.config.lambdasSentryDSN,
      alarmAction: slackNotification?.alarmAction,
    });

    const documentDownloaderLambda = this.setupDocumentDownloader({
      lambdaLayers,
      vpc: this.vpc,
      secrets,
      cwOrgCertificate: props.config.cwSecretNames.CW_ORG_CERTIFICATE,
      cwOrgPrivateKey: props.config.cwSecretNames.CW_ORG_PRIVATE_KEY,
      bucketName: medicalDocumentsBucket.bucketName,
      envType: props.config.environmentType,
      sentryDsn: props.config.lambdasSentryDSN,
    });

    let fhirToMedicalRecordLambda: Lambda | undefined = undefined;
    if (!isSandbox(props.config)) {
      fhirToMedicalRecordLambda = this.setupFhirToMedicalRecordLambda({
        lambdaLayers,
        vpc: this.vpc,
        medicalDocumentsBucket,
        envType: props.config.environmentType,
        sentryDsn: props.config.lambdasSentryDSN,
        alarmAction: slackNotification?.alarmAction,
      });
    }

    const cwEnhancedQueryQueues = cwEnhancedCoverageConnector.setupRequiredInfra({
      stack: this,
      vpc: this.vpc,
      lambdaLayers,
      envType: props.config.environmentType,
      secrets,
      apiAddress: "",
      bucket: generalBucket,
      alarmSnsAction: slackNotification?.alarmAction,
    });
    const cookieStore = cwEnhancedQueryQueues?.cookieStore;

    //-------------------------------------------
    // ECR + ECS + Fargate for Backend Servers
    //-------------------------------------------
    const {
      cluster,
      service: apiService,
      loadBalancerAddress: apiLoadBalancerAddress,
      serverAddress: apiServerUrl,
    } = createAPIService(
      this,
      props,
      secrets,
      this.vpc,
      dbCredsSecret,
      dynamoDBTokenTable,
      slackNotification?.alarmAction,
      dnsZones,
      props.config.fhirServerUrl,
      fhirServerQueue?.queueUrl,
      fhirConverterQueue.queueUrl,
      fhirConverter ? `http://${fhirConverter.address}` : undefined,
      sidechainFHIRConverterQueue,
      sidechainFHIRConverterDLQ,
      cdaToVisualizationLambda,
      documentDownloaderLambda,
      medicalDocumentsUploadBucket,
      fhirToMedicalRecordLambda,
      ccdaSearchQueue,
      ccdaSearchDomain.domainEndpoint,
      { userName: ccdaSearchUserName, secret: ccdaSearchSecret },
      ccdaSearchIndexName,
      {
        appId: appConfigAppId,
        configId: appConfigConfigId,
        cxsWithEnhancedCoverageFeatureFlag,
      },
      cookieStore
    );

    // Access grant for Aurora DB
    dbCluster.connections.allowDefaultPortFrom(apiService.service);

    // setup a private link so the API can talk to the NLB
    const link = new apig.VpcLink(this, "link", {
      targets: [apiService.loadBalancer],
    });

    const integration = new apig.Integration({
      type: apig.IntegrationType.HTTP_PROXY,
      options: {
        connectionType: apig.ConnectionType.VPC_LINK,
        vpcLink: link,
        requestParameters: {
          "integration.request.path.proxy": "method.request.path.proxy",
        },
      },
      integrationHttpMethod: "ANY",
      uri: `http://${apiLoadBalancerAddress}/{proxy}`,
    });

    //-------------------------------------------
    // FHIR CONNECTORS - Finish setting it up
    //-------------------------------------------
    provideAccessToQueue({
      accessType: "send",
      queue: fhirConverterQueue,
      resource: apiService.service.taskDefinition.taskRole,
    });
    fhirServerQueue &&
      provideAccessToQueue({
        accessType: "send",
        queue: fhirServerQueue,
        resource: apiService.service.taskDefinition.taskRole,
      });
    const fhirConverterLambda = fhirServerQueue?.queueUrl
      ? fhirConverterConnector.createLambda({
          envType: props.config.environmentType,
          stack: this,
          lambdaLayers,
          vpc: this.vpc,
          sourceQueue: fhirConverterQueue,
          destinationQueue: fhirServerQueue,
          dlq: fhirConverterDLQ,
          fhirConverterBucket,
          conversionResultQueueUrl: fhirServerQueue.queueUrl,
          apiServiceDnsAddress: apiLoadBalancerAddress,
          alarmSnsAction: slackNotification?.alarmAction,
        })
      : undefined;

    // sidechain FHIR converter
    const sidechainFHIRConverterLambda = fhirServerQueue?.queueUrl
      ? sidechainFHIRConverterConnector.createLambda({
          envType: props.config.environmentType,
          stack: this,
          lambdaLayers,
          vpc: this.vpc,
          sourceQueue: sidechainFHIRConverterQueue,
          destinationQueue: fhirServerQueue,
          dlq: sidechainFHIRConverterDLQ,
          fhirConverterBucket: sidechainFHIRConverterBucket,
          apiServiceDnsAddress: apiLoadBalancerAddress,
          alarmSnsAction: slackNotification?.alarmAction,
          dynamoDBSidechainKeysTable,
        })
      : undefined;

    // Access grant for medical documents bucket
    sandboxSeedDataBucket &&
      sandboxSeedDataBucket.grantReadWrite(apiService.taskDefinition.taskRole);
    medicalDocumentsBucket.grantReadWrite(apiService.taskDefinition.taskRole);
    medicalDocumentsBucket.grantReadWrite(documentDownloaderLambda);
    fhirConverterLambda && medicalDocumentsBucket.grantRead(fhirConverterLambda);
    sidechainFHIRConverterLambda && medicalDocumentsBucket.grantRead(sidechainFHIRConverterLambda);

    createDocQueryChecker({
      lambdaLayers,
      stack: this,
      vpc: this.vpc,
      apiAddress: apiLoadBalancerAddress,
      alarmSnsAction: slackNotification?.alarmAction,
    });

    cookieStore &&
      cwEnhancedCoverageConnector.setupLambdas({
        stack: this,
        vpc: this.vpc,
        lambdaLayers,
        envType: props.config.environmentType,
        secrets,
        apiAddress: apiLoadBalancerAddress,
        bucket: generalBucket,
        alarmSnsAction: slackNotification?.alarmAction,
        cookieStore,
      });

    //-------------------------------------------
    // API Gateway
    //-------------------------------------------

    // Create the API Gateway
    // example from https://bobbyhadz.com/blog/aws-cdk-api-gateway-example
    const api = new apig.RestApi(this, "api", {
      description: "Metriport API Gateway",
      defaultIntegration: integration,
      defaultCorsPreflightOptions: {
        allowOrigins: ["*"],
        allowHeaders: ["*"],
      },
    });

    // add domain cert + record
    api.addDomainName("APIDomain", {
      domainName: apiServerUrl,
      certificate: certificate,
      securityPolicy: apig.SecurityPolicy.TLS_1_2,
    });
    new r53.ARecord(this, "APIDomainRecord", {
      recordName: apiServerUrl,
      zone: publicZone,
      target: r53.RecordTarget.fromAlias(new r53_targets.ApiGateway(api)),
    });

    // add basic usage plan
    const plan = api.addUsagePlan("APIUsagePlan", {
      name: "Base Plan",
      description: "Base Plan for API",
      apiStages: [{ api: api, stage: api.deploymentStage }],
      throttle: {
        burstLimit: 10,
        rateLimit: 50,
      },
      quota: {
        limit: this.isProd(props) ? 10000 : 500,
        period: apig.Period.DAY,
      },
    });

    // create the proxy to the fargate service
    const proxy = new apig.ProxyResource(this, `${id}/Proxy`, {
      parent: api.root,
      anyMethod: false,
    });
    proxy.addMethod("ANY", integration, {
      requestParameters: {
        "method.request.path.proxy": true,
      },
      apiKeyRequired: true,
    });

    this.setupTestLambda(lambdaLayers, props.config.environmentType, props.config.lambdasSentryDSN);

    // token auth for connect sessions
    const tokenAuth = this.setupTokenAuthLambda(
      lambdaLayers,
      dynamoDBTokenTable,
      slackNotification?.alarmAction,
      props.config.environmentType,
      props.config.lambdasSentryDSN
    );

    // setup /token path with token auth
    this.setupAPIGWApiTokenResource(id, api, link, tokenAuth, apiLoadBalancerAddress);

    const userPoolClientSecret = this.setupOAuthUserPool(props.config, publicZone);
    const oauthScopes = this.enableFHIROnUserPool(userPoolClientSecret);
    const oauthAuth = this.setupOAuthAuthorizer(userPoolClientSecret);
    this.setupAPIGWOAuthResource(id, api, link, oauthAuth, oauthScopes, apiLoadBalancerAddress);

    const contributionResource = api.root.addResource("doc-contribution");

    // setup cw doc contribution
    this.setupCWDocContribution({
      baseResource: contributionResource,
      lambdaLayers,
      alarmAction: slackNotification?.alarmAction,
      authorizer: oauthAuth,
      oauthScopes: oauthScopes,
      envType: props.config.environmentType,
      bucket: medicalDocumentsBucket,
    });

    // WEBHOOKS
    const webhookResource = api.root.addResource("webhook");

    documentUploader.createLambda({
      lambdaLayers,
      stack: this,
      vpc: this.vpc,
      apiService,
      envType: props.config.environmentType,
      medicalDocumentsBucket,
      medicalDocumentsUploadBucket,
      sentryDsn: props.config.lambdasSentryDSN,
    });

    this.setupBulkUrlSigningLambda({
      lambdaLayers,
      vpc: this.vpc,
      medicalDocumentsBucket: medicalDocumentsBucket,
      fhirServerUrl: props.config.fhirServerUrl,
      envType: props.config.environmentType,
      sentryDsn: props.config.lambdasSentryDSN,
      alarmAction: slackNotification?.alarmAction,
      searchEndpoint: ccdaSearchDomain.domainEndpoint,
      searchIndex: ccdaSearchIndexName,
      searchUserName: ccdaSearchUserName,
      searchPassword: ccdaSearchSecret.secretValue.unsafeUnwrap(),
      apiService: apiService,
    });

    this.setupGarminWebhookAuth({
      lambdaLayers,
      baseResource: webhookResource,
      vpc: this.vpc,
      fargateService: apiService,
      dynamoDBTokenTable,
      envType: props.config.environmentType,
      sentryDsn: props.config.lambdasSentryDSN,
    });

    this.setupWithingsWebhookAuth({
      lambdaLayers,
      baseResource: webhookResource,
      vpc: this.vpc,
      fargateService: apiService,
      envType: props.config.environmentType,
      sentryDsn: props.config.lambdasSentryDSN,
    });

    this.setupFitbitWebhook({
      lambdaLayers,
      baseResource: webhookResource,
      secrets,
      vpc: this.vpc,
      fargateService: apiService,
      fitbitClientSecret: props.config.providerSecretNames.FITBIT_CLIENT_SECRET,
      fitbitSubscriberVerificationCode:
        props.config.providerSecretNames.FITBIT_SUBSCRIBER_VERIFICATION_CODE,
      envType: props.config.environmentType,
      sentryDsn: props.config.lambdasSentryDSN,
    });

    this.setupTenoviWebhookAuth({
      lambdaLayers,
      baseResource: webhookResource,
      secrets,
      vpc: this.vpc,
      fargateService: apiService,
      tenoviAuthHeader: props.config.providerSecretNames.TENOVI_AUTH_HEADER,
      envType: props.config.environmentType,
      sentryDsn: props.config.lambdasSentryDSN,
    });

    // add webhook path for apple health clients
    const appleHealthResource = webhookResource.addResource("apple");
    const integrationApple = new apig.Integration({
      type: apig.IntegrationType.HTTP_PROXY,
      options: {
        connectionType: apig.ConnectionType.VPC_LINK,
        vpcLink: link,
      },
      integrationHttpMethod: "POST",
      uri: `http://${apiLoadBalancerAddress}${appleHealthResource.path}`,
    });
    appleHealthResource.addMethod("POST", integrationApple, {
      apiKeyRequired: true,
    });

    // add another usage plan for Publishable (Client) API keys
    // everything is throttled to 0 - except explicitely permitted routes
    const appleHealthThrottleKey = `${appleHealthResource.path}/POST`;
    const clientPlan = new apig.CfnUsagePlan(this, "APIClientUsagePlan", {
      usagePlanName: "Client Plan",
      description: "Client Plan for API",
      apiStages: [
        {
          apiId: api.restApiId,
          stage: api.deploymentStage.stageName,
          throttle: {
            "*/*": { burstLimit: 0, rateLimit: 0 },
            [appleHealthThrottleKey]: { burstLimit: 10, rateLimit: 50 },
          },
        },
      ],
      throttle: {
        burstLimit: 10,
        rateLimit: 50,
      },
      quota: {
        limit: this.isProd(props) ? 10000 : 500,
        period: apig.Period.DAY,
      },
    });

    createScheduledAPIQuotaChecker({
      stack: this,
      lambdaLayers,
      vpc: this.vpc,
      apiAddress: apiLoadBalancerAddress,
    });

    //-------------------------------------------
    // Output
    //-------------------------------------------
    new CfnOutput(this, "APIGatewayUrl", {
      description: "API Gateway URL",
      value: api.url,
    });
    new CfnOutput(this, "APIGatewayID", {
      description: "API Gateway ID",
      value: api.restApiId,
    });
    new CfnOutput(this, "APIGatewayRootResourceID", {
      description: "API Gateway Root Resource ID",
      value: api.root.resourceId,
    });
    new CfnOutput(this, "APIGatewayWebhookResourceID", {
      description: "API Gateway Webhook Resource ID",
      value: webhookResource.resourceId,
    });
    new CfnOutput(this, "VPCID", {
      description: "VPC ID",
      value: this.vpc.vpcId,
    });
    new CfnOutput(this, "DBClusterID", {
      description: "DB Cluster ID",
      value: dbCluster.clusterIdentifier,
    });
    new CfnOutput(this, "FargateServiceARN", {
      description: "Fargate Service ARN",
      value: apiService.service.serviceArn,
    });
    new CfnOutput(this, "APIECSClusterARN", {
      description: "API ECS Cluster ARN",
      value: cluster.clusterArn,
    });
    new CfnOutput(this, "APIUsagePlan", {
      description: "API Usage Plan",
      value: plan.usagePlanId,
    });
    new CfnOutput(this, "ClientAPIUsagePlan", {
      description: "Client API Usage Plan",
      value: clientPlan.attrId,
    });
    new CfnOutput(this, "APIDBCluster", {
      description: "API DB Cluster",
      value: `${dbCluster.clusterEndpoint.hostname} ${dbCluster.clusterEndpoint.port} ${dbCluster.clusterEndpoint.socketAddress}`,
    });
    new CfnOutput(this, "ClientSecretUserpoolID", {
      description: "Userpool for client secret based apps",
      value: userPoolClientSecret.userPoolId,
    });
  }

  private setupTestLambda(
    lambdaLayers: LambdaLayers,
    envType: EnvType,
    sentryDsn: string | undefined
  ) {
    return createLambda({
      stack: this,
      name: "Tester",
      layers: [lambdaLayers.shared],
      vpc: this.vpc,
      subnets: this.vpc.privateSubnets,
      entry: "tester",
      envType,
      envVars: {
        ...(sentryDsn ? { SENTRY_DSN: sentryDsn } : {}),
      },
      architecture: lambda.Architecture.ARM_64,
    });
  }

  private setupGarminWebhookAuth(ownProps: {
    lambdaLayers: LambdaLayers;
    baseResource: apig.Resource;
    vpc: ec2.IVpc;
    fargateService: ecs_patterns.NetworkLoadBalancedFargateService;
    dynamoDBTokenTable: dynamodb.Table;
    envType: EnvType;
    sentryDsn: string | undefined;
  }) {
    const {
      lambdaLayers,
      baseResource,
      vpc,
      fargateService: server,
      dynamoDBTokenTable,
      envType,
      sentryDsn,
    } = ownProps;

    const garminLambda = createLambda({
      stack: this,
      name: "Garmin",
      runtime: lambda.Runtime.NODEJS_16_X,
      entry: "garmin",
      layers: [lambdaLayers.shared],
      envType,
      envVars: {
        TOKEN_TABLE_NAME: dynamoDBTokenTable.tableName,
        API_URL: `http://${server.loadBalancer.loadBalancerDnsName}/webhook/garmin`,
        ...(sentryDsn ? { SENTRY_DSN: sentryDsn } : {}),
      },
      vpc,
    });

    // Grant lambda access to the DynamoDB token table
    garminLambda.role && dynamoDBTokenTable.grantReadData(garminLambda.role);

    // Grant lambda access to the api server
    server.service.connections.allowFrom(garminLambda, Port.allTcp());

    // setup $base/garmin path with token auth
    const garminResource = baseResource.addResource("garmin");
    garminResource.addMethod("ANY", new apig.LambdaIntegration(garminLambda));
  }

  private setupWithingsWebhookAuth(ownProps: {
    lambdaLayers: LambdaLayers;
    baseResource: apig.Resource;
    vpc: ec2.IVpc;
    fargateService: ecs_patterns.NetworkLoadBalancedFargateService;
    envType: EnvType;
    sentryDsn: string | undefined;
  }) {
    const {
      lambdaLayers,
      baseResource,
      vpc,
      fargateService: server,
      envType,
      sentryDsn,
    } = ownProps;

    const withingsLambda = createLambda({
      stack: this,
      name: "Withings",
      runtime: lambda.Runtime.NODEJS_16_X,
      entry: "withings",
      layers: [lambdaLayers.shared, lambdaLayers.dig],
      envType,
      envVars: {
        API_URL: `http://${server.loadBalancer.loadBalancerDnsName}/webhook/withings`,
        ...(sentryDsn ? { SENTRY_DSN: sentryDsn } : {}),
      },
      vpc,
    });

    // Grant lambda access to the api server
    server.service.connections.allowFrom(withingsLambda, Port.allTcp());

    const withingsResource = baseResource.addResource("withings");
    withingsResource.addMethod("ANY", new apig.LambdaIntegration(withingsLambda));
  }

  private setupFitbitWebhook(ownProps: {
    lambdaLayers: LambdaLayers;
    baseResource: apig.Resource;
    secrets: Secrets;
    vpc: ec2.IVpc;
    fargateService: ecs_patterns.NetworkLoadBalancedFargateService;
    fitbitClientSecret: string;
    fitbitSubscriberVerificationCode: string;
    envType: EnvType;
    sentryDsn: string | undefined;
  }) {
    const {
      lambdaLayers,
      baseResource,
      secrets,
      vpc,
      fargateService: server,
      fitbitClientSecret,
      fitbitSubscriberVerificationCode,
      envType,
      sentryDsn,
    } = ownProps;

    const fitbitAuthLambda = createLambda({
      stack: this,
      name: "FitbitAuth",
      runtime: lambda.Runtime.NODEJS_18_X,
      entry: "fitbit-auth",
      layers: [lambdaLayers.shared],
      envType,
      envVars: {
        API_URL: `http://${server.loadBalancer.loadBalancerDnsName}/webhook/fitbit`,
        FITBIT_CLIENT_SECRET: fitbitClientSecret,
        FITBIT_TIMEOUT_MS: FITBIT_LAMBDA_TIMEOUT.toMilliseconds().toString(),
        ...(sentryDsn ? { SENTRY_DSN: sentryDsn } : {}),
      },
      vpc,
      timeout: FITBIT_LAMBDA_TIMEOUT,
    });

    const fitbitSubscriberVerificationLambda = createLambda({
      stack: this,
      name: "FitbitSubscriberVerification",
      runtime: lambda.Runtime.NODEJS_18_X,
      entry: "fitbit-subscriber-verification",
      layers: [lambdaLayers.shared],
      envType,
      envVars: {
        FITBIT_SUBSCRIBER_VERIFICATION_CODE: fitbitSubscriberVerificationCode,
        ...(sentryDsn ? { SENTRY_DSN: sentryDsn } : {}),
      },
      vpc,
    });

    // granting secrets read access to both lambdas
    const fitbitClientSecretKey = "FITBIT_CLIENT_SECRET";
    if (!secrets[fitbitClientSecretKey]) {
      throw new Error(`${fitbitClientSecretKey} is not defined in config`);
    }
    const fitbitSubVerifSecretKey = "FITBIT_SUBSCRIBER_VERIFICATION_CODE";
    secrets[fitbitClientSecretKey].grantRead(fitbitAuthLambda);
    if (!secrets[fitbitSubVerifSecretKey]) {
      throw new Error(`${fitbitSubVerifSecretKey} is not defined in config`);
    }
    secrets[fitbitSubVerifSecretKey].grantRead(fitbitSubscriberVerificationLambda);

    const fitbitResource = baseResource.addResource("fitbit");
    fitbitResource.addMethod("POST", new apig.LambdaIntegration(fitbitAuthLambda));
    fitbitResource.addMethod("GET", new apig.LambdaIntegration(fitbitSubscriberVerificationLambda));
  }

  private setupTenoviWebhookAuth(ownProps: {
    lambdaLayers: LambdaLayers;
    baseResource: apig.Resource;
    secrets: Secrets;
    vpc: ec2.IVpc;
    fargateService: ecs_patterns.NetworkLoadBalancedFargateService;
    tenoviAuthHeader: string;
    envType: EnvType;
    sentryDsn: string | undefined;
  }) {
    const {
      lambdaLayers,
      baseResource,
      secrets,
      vpc,
      fargateService: server,
      tenoviAuthHeader,
      envType,
      sentryDsn,
    } = ownProps;

    const tenoviAuthLambda = createLambda({
      stack: this,
      name: "TenoviAuth",
      runtime: lambda.Runtime.NODEJS_18_X,
      entry: "tenovi",
      layers: [lambdaLayers.shared],
      envType,
      envVars: {
        API_URL: `http://${server.loadBalancer.loadBalancerDnsName}/webhook/tenovi`,
        TENOVI_AUTH_HEADER: tenoviAuthHeader,
        ...(sentryDsn ? { SENTRY_DSN: sentryDsn } : {}),
      },
      vpc,
    });

    const tenoviAuthHeaderSecretKey = "TENOVI_AUTH_HEADER";
    if (!secrets[tenoviAuthHeaderSecretKey]) {
      throw new Error(`${tenoviAuthHeaderSecretKey} is not defined in config`);
    }

    secrets[tenoviAuthHeaderSecretKey].grantRead(tenoviAuthLambda);

    const tenoviResource = baseResource.addResource("tenovi");
    tenoviResource.addMethod("POST", new apig.LambdaIntegration(tenoviAuthLambda));
  }

  private setupCdaToVisualization(ownProps: {
    lambdaLayers: LambdaLayers;
    vpc: ec2.IVpc;
    envType: EnvType;
    medicalDocumentsBucket: s3.Bucket;
    sandboxSeedDataBucket: s3.IBucket | undefined;
    sentryDsn: string | undefined;
    alarmAction: SnsAction | undefined;
  }): Lambda {
    const {
      lambdaLayers,
      vpc,
      sentryDsn,
      envType,
      alarmAction,
      medicalDocumentsBucket,
      sandboxSeedDataBucket,
    } = ownProps;

    const cdaToVisualizationLambda = createLambda({
      stack: this,
      name: "CdaToVisualization",
      runtime: lambda.Runtime.NODEJS_16_X,
      entry: "cda-to-visualization",
      envType,
      envVars: {
        CDA_TO_VIS_TIMEOUT_MS: CDA_TO_VIS_TIMEOUT.toMilliseconds().toString(),
        ...(sentryDsn ? { SENTRY_DSN: sentryDsn } : {}),
      },
      layers: [lambdaLayers.shared, lambdaLayers.chromium],
      memory: 1024,
      timeout: CDA_TO_VIS_TIMEOUT,
      vpc,
      alarmSnsAction: alarmAction,
    });

    medicalDocumentsBucket.grantReadWrite(cdaToVisualizationLambda);

    if (sandboxSeedDataBucket) {
      sandboxSeedDataBucket.grantReadWrite(cdaToVisualizationLambda);
    }

    return cdaToVisualizationLambda;
  }

  /**
   * We are intentionally not setting an alarm action for this lambda, as many issues
   * may be caused outside of our system. To eliminate noise, we will not alarm on this
   * lambda.
   */
  private setupDocumentDownloader(ownProps: {
    lambdaLayers: LambdaLayers;
    vpc: ec2.IVpc;
    secrets: Secrets;
    cwOrgCertificate: string;
    cwOrgPrivateKey: string;
    bucketName: string | undefined;
    envType: EnvType;
    sentryDsn: string | undefined;
  }): Lambda {
    const {
      lambdaLayers,
      vpc,
      secrets,
      cwOrgCertificate,
      cwOrgPrivateKey,
      bucketName,
      envType,
      sentryDsn,
    } = ownProps;

    const documentDownloaderLambda = createLambda({
      stack: this,
      name: "DocumentDownloader",
      runtime: lambda.Runtime.NODEJS_18_X,
      entry: "document-downloader",
      envType,
      envVars: {
        CW_ORG_CERTIFICATE: cwOrgCertificate,
        CW_ORG_PRIVATE_KEY: cwOrgPrivateKey,
        ...(bucketName && {
          MEDICAL_DOCUMENTS_BUCKET_NAME: bucketName,
        }),
        ...(sentryDsn ? { SENTRY_DSN: sentryDsn } : {}),
      },
      layers: [lambdaLayers.shared],
      memory: 512,
      timeout: Duration.minutes(5),
      vpc,
    });

    // granting secrets read access to lambda
    const cwOrgCertificateKey = "CW_ORG_CERTIFICATE";
    if (!secrets[cwOrgCertificateKey]) {
      throw new Error(`${cwOrgCertificateKey} is not defined in config`);
    }
    secrets[cwOrgCertificateKey].grantRead(documentDownloaderLambda);

    const cwOrgPrivateKeyKey = "CW_ORG_PRIVATE_KEY";
    if (!secrets[cwOrgPrivateKeyKey]) {
      throw new Error(`${cwOrgPrivateKeyKey} is not defined in config`);
    }
    secrets[cwOrgPrivateKeyKey].grantRead(documentDownloaderLambda);

    return documentDownloaderLambda;
  }

  private setupBulkUrlSigningLambda(ownProps: {
    lambdaLayers: LambdaLayers;
    vpc: ec2.IVpc;
    medicalDocumentsBucket: s3.Bucket;
    fhirServerUrl: string;
    envType: EnvType;
    sentryDsn: string | undefined;
    alarmAction: SnsAction | undefined;
    searchEndpoint: string;
    searchIndex: string;
    searchUserName: string;
    searchPassword: string;
    apiService: ecs_patterns.NetworkLoadBalancedFargateService;
  }): Lambda {
    const {
      lambdaLayers,
      vpc,
      medicalDocumentsBucket,
      fhirServerUrl,
      sentryDsn,
      alarmAction,
      envType,
      searchEndpoint,
      searchIndex,
      searchUserName,
      searchPassword,
      apiService,
    } = ownProps;

    const bulkUrlSigningLambda = createLambda({
      stack: this,
      name: "BulkUrlSigning",
      runtime: lambda.Runtime.NODEJS_18_X,
      entry: "document-bulk-signer",
      envType,
      envVars: {
        MEDICAL_DOCUMENTS_BUCKET_NAME: medicalDocumentsBucket.bucketName,
        FHIR_SERVER_URL: fhirServerUrl,
        SEARCH_ENDPOINT: searchEndpoint,
        SEARCH_INDEX: searchIndex,
        SEARCH_USERNAME: searchUserName,
        SEARCH_PASSWORD: searchPassword,
        API_URL: `http://${apiService.loadBalancer.loadBalancerDnsName}`,
        ...(sentryDsn ? { SENTRY_DSN: sentryDsn } : {}),
      },
      layers: [lambdaLayers.shared],
      memory: 512,
      timeout: Duration.minutes(5),
      vpc,
      alarmSnsAction: alarmAction,
    });

    medicalDocumentsBucket.grantRead(bulkUrlSigningLambda);
    bulkUrlSigningLambda.grantInvoke(apiService.taskDefinition.taskRole);

    return bulkUrlSigningLambda;
  }

  private setupFhirToMedicalRecordLambda(ownProps: {
    lambdaLayers: LambdaLayers;
    vpc: ec2.IVpc;
    medicalDocumentsBucket: s3.Bucket;
    envType: EnvType;
    sentryDsn: string | undefined;
    alarmAction: SnsAction | undefined;
  }): Lambda {
    const { lambdaLayers, vpc, sentryDsn, envType, alarmAction, medicalDocumentsBucket } = ownProps;

    const lambdaTimeout = MAXIMUM_LAMBDA_TIMEOUT.minus(Duration.seconds(5));
    const axiosTimeout = lambdaTimeout.minus(Duration.seconds(5));

    const fhirToMedicalRecordLambda = createLambda({
      stack: this,
      name: "FhirToMedicalRecord",
      runtime: lambda.Runtime.NODEJS_16_X,
      entry: "fhir-to-medical-record",
      envType,
      envVars: {
        AXIOS_TIMEOUT_SECONDS: axiosTimeout.toSeconds().toString(),
        MEDICAL_DOCUMENTS_BUCKET_NAME: medicalDocumentsBucket.bucketName,
        PDF_CONVERT_TIMEOUT_MS: CDA_TO_VIS_TIMEOUT.toMilliseconds().toString(),
        ...(sentryDsn ? { SENTRY_DSN: sentryDsn } : {}),
      },
      layers: [lambdaLayers.shared, lambdaLayers.chromium],
      memory: 4096,
      timeout: lambdaTimeout,
      vpc,
      alarmSnsAction: alarmAction,
    });

    medicalDocumentsBucket.grantReadWrite(fhirToMedicalRecordLambda);

    return fhirToMedicalRecordLambda;
  }

  private setupCWDocContribution(ownProps: {
    baseResource: apig.Resource;
    lambdaLayers: LambdaLayers;
    alarmAction: SnsAction | undefined;
    authorizer: apig.IAuthorizer;
    oauthScopes: cognito.OAuthScope[];
    envType: EnvType;
    bucket: s3.Bucket;
  }): Lambda {
    const { baseResource, lambdaLayers, alarmAction, authorizer, oauthScopes, envType, bucket } =
      ownProps;

    const cwLambda = createLambda({
      stack: this,
      name: "CommonWellDocContribution",
      runtime: lambda.Runtime.NODEJS_18_X,
      entry: "cw-doc-contribution",
      layers: [lambdaLayers.shared],
      alarmSnsAction: alarmAction,
      envType,
      envVars: {
        ...(bucket && {
          MEDICAL_DOCUMENTS_BUCKET_NAME: bucket.bucketName,
        }),
      },
    });

    const cwResource = baseResource.addResource("commonwell");
    cwResource.addMethod("GET", new apig.LambdaIntegration(cwLambda), {
      authorizer: authorizer,
      authorizationScopes: oauthScopes.map(s => s.scopeName),
    });

    bucket.grantReadWrite(cwLambda);

    return cwLambda;
  }

  private setupTokenAuthLambda(
    lambdaLayers: LambdaLayers,
    dynamoDBTokenTable: dynamodb.Table,
    alarmAction: SnsAction | undefined,
    envType: EnvType,
    sentryDsn: string | undefined
  ): apig.RequestAuthorizer {
    const tokenAuthLambda = createLambda({
      stack: this,
      name: "TokenAuth",
      runtime: lambda.Runtime.NODEJS_16_X,
      entry: "token-auth",
      layers: [lambdaLayers.shared],
      envType,
      envVars: {
        TOKEN_TABLE_NAME: dynamoDBTokenTable.tableName,
        ...(sentryDsn ? { SENTRY_DSN: sentryDsn } : {}),
      },
      alarmSnsAction: alarmAction,
    });

    const tokenAuth = new apig.RequestAuthorizer(this, "APITokenAuth", {
      handler: tokenAuthLambda,
      identitySources: ["method.request.querystring.state"],
      // todo: instead of removing caching, investigate explicitly listing
      //        the permitted methods in the lambda: "Resource: event.methodArn"
      //
      // see: https://forum.serverless.com/t/rest-api-with-custom-authorizer-how-are-you-dealing-with-authorization-and-policy-cache/3310
      resultsCacheTtl: Duration.minutes(0),
    });
    tokenAuthLambda.role && dynamoDBTokenTable.grantReadData(tokenAuthLambda.role);

    return tokenAuth;
  }

  private setupAPIGWApiTokenResource(
    stackId: string,
    api: apig.RestApi,
    link: apig.VpcLink,
    authorizer: apig.RequestAuthorizer,
    serverAddress: string
  ): apig.Resource {
    const apiTokenResource = api.root.addResource("token");
    const tokenProxy = new apig.ProxyResource(this, `${stackId}/token/Proxy`, {
      parent: apiTokenResource,
      anyMethod: false,
    });
    const integrationToken = new apig.Integration({
      type: apig.IntegrationType.HTTP_PROXY,
      options: {
        connectionType: apig.ConnectionType.VPC_LINK,
        vpcLink: link,
        requestParameters: {
          "integration.request.path.proxy": "method.request.path.proxy",
          "integration.request.header.api-token": "context.authorizer.api-token",
          "integration.request.header.cxId": "context.authorizer.cxId",
          "integration.request.header.userId": "context.authorizer.userId",
        },
      },
      integrationHttpMethod: "ANY",
      uri: `http://${serverAddress}/{proxy}`,
    });
    tokenProxy.addMethod("ANY", integrationToken, {
      requestParameters: {
        "method.request.path.proxy": true,
      },
      authorizer,
    });
    return apiTokenResource;
  }

  private setupOAuthUserPool(config: EnvConfig, dnsZone: r53.IHostedZone): cognito.IUserPool {
    const domainName = `${config.authSubdomain}.${config.domain}`;
    const userPool = new cognito.UserPool(this, "oauth-client-secret-user-pool2", {
      accountRecovery: cognito.AccountRecovery.EMAIL_ONLY,
      removalPolicy: RemovalPolicy.DESTROY,
    });
    const certificate = new cert.DnsValidatedCertificate(this, `UserPoolCertificate`, {
      domainName,
      hostedZone: dnsZone,
      region: "us-east-1", // Required by Cognito for custom certs - https://docs.aws.amazon.com/cognito/latest/developerguide/cognito-user-pools-add-custom-domain.html
    });
    const userPoolDomain = userPool.addDomain("metriport-custom-cognito-domain", {
      customDomain: { domainName, certificate },
    });
    new r53.ARecord(this, "AuthSubdomainRecord", {
      recordName: domainName,
      zone: dnsZone,
      target: r53.RecordTarget.fromAlias(new r53_targets.UserPoolDomainTarget(userPoolDomain)),
    });
    return userPool;
  }

  private enableFHIROnUserPool(userPool: cognito.IUserPool): cognito.OAuthScope[] {
    const scopes = [
      {
        scopeName: "document",
        scopeDescription: "query and retrieve document references",
      },
    ];
    const resourceServerScopes = scopes.map(s => new cognito.ResourceServerScope(s));
    const resourceServer = userPool.addResourceServer("FHIR-resource-server2", {
      identifier: "fhir",
      scopes: resourceServerScopes,
    });
    const oauthScopes = resourceServerScopes.map(s =>
      cognito.OAuthScope.resourceServer(resourceServer, s)
    );
    // Commonwell specific client
    userPool.addClient("commonwell-client2", {
      generateSecret: true,
      supportedIdentityProviders: [cognito.UserPoolClientIdentityProvider.COGNITO],
      oAuth: {
        flows: {
          clientCredentials: true,
        },
        scopes: oauthScopes,
      },
    });
    return oauthScopes;
  }

  private setupOAuthAuthorizer(userPool: cognito.IUserPool): apig.IAuthorizer {
    const cognitoAuthorizer = new apig.CognitoUserPoolsAuthorizer(this, `oauth-authorizer`, {
      cognitoUserPools: [userPool],
      identitySource: "method.request.header.Authorization",
    });
    return cognitoAuthorizer;
  }

  private setupAPIGWOAuthResource(
    stackId: string,
    api: apig.RestApi,
    vpcLink: apig.VpcLink,
    authorizer: apig.IAuthorizer,
    oauthScopes: cognito.OAuthScope[],
    serverAddress: string
  ): apig.Resource {
    const oauthResource = api.root.addResource("oauth", {
      defaultCorsPreflightOptions: { allowOrigins: ["*"] },
    });
    const oauthProxy = new apig.ProxyResource(this, `${stackId}/oauth/Proxy`, {
      parent: oauthResource,
      anyMethod: false,
      defaultCorsPreflightOptions: { allowOrigins: ["*"] },
    });
    const oauthProxyIntegration = new apig.Integration({
      type: apig.IntegrationType.HTTP_PROXY,
      options: {
        connectionType: apig.ConnectionType.VPC_LINK,
        vpcLink,
        requestParameters: {
          "integration.request.path.proxy": "method.request.path.proxy",
        },
      },
      integrationHttpMethod: "ANY",
      uri: `http://${serverAddress}/oauth/{proxy}`,
    });
    oauthProxy.addMethod("ANY", oauthProxyIntegration, {
      requestParameters: {
        "method.request.path.proxy": true,
      },
      authorizer,
      authorizationScopes: oauthScopes.map(s => s.scopeName),
    });
    return oauthResource;
  }

  private addDBClusterPerformanceAlarms(
    dbCluster: rds.DatabaseCluster,
    dbClusterName: string,
    alarmAction?: SnsAction
  ) {
    const createAlarm = ({
      name,
      metric,
      threshold,
      evaluationPeriods,
      comparisonOperator,
      treatMissingData,
    }: {
      name: string;
      metric: cloudwatch.Metric;
      threshold: number;
      evaluationPeriods: number;
      comparisonOperator?: cloudwatch.ComparisonOperator;
      treatMissingData?: cloudwatch.TreatMissingData;
    }) => {
      const alarm = metric.createAlarm(this, `${dbClusterName}${name}`, {
        threshold,
        evaluationPeriods,
        comparisonOperator,
        treatMissingData,
      });
      alarmAction && alarm.addAlarmAction(alarmAction);
      alarmAction && alarm.addOkAction(alarmAction);
      return alarm;
    };

    createAlarm({
      metric: dbCluster.metricFreeableMemory(),
      name: "FreeableMemoryAlarm",
      threshold: mbToBytes(150),
      evaluationPeriods: 1,
      comparisonOperator: cloudwatch.ComparisonOperator.LESS_THAN_OR_EQUAL_TO_THRESHOLD,
      treatMissingData: cloudwatch.TreatMissingData.NOT_BREACHING,
    });

    createAlarm({
      metric: dbCluster.metricCPUUtilization(),
      name: "CPUUtilizationAlarm",
      threshold: 90, // percentage
      evaluationPeriods: 1,
      treatMissingData: cloudwatch.TreatMissingData.NOT_BREACHING,
    });

    createAlarm({
      metric: dbCluster.metricVolumeReadIOPs(),
      name: "VolumeReadIOPsAlarm",
      threshold: 300_000, // IOPS
      evaluationPeriods: 1,
      treatMissingData: cloudwatch.TreatMissingData.NOT_BREACHING,
    });

    createAlarm({
      metric: dbCluster.metricVolumeWriteIOPs(),
      name: "VolumeWriteIOPsAlarm",
      threshold: 60_000, // IOPS
      evaluationPeriods: 1,
      treatMissingData: cloudwatch.TreatMissingData.NOT_BREACHING,
    });

    createAlarm({
      metric: dbCluster.metricACUUtilization(),
      name: "ACUUtilizationAlarm",
      threshold: 80, // pct
      evaluationPeriods: 1,
      treatMissingData: cloudwatch.TreatMissingData.NOT_BREACHING,
    });
  }

  private addDynamoPerformanceAlarms(
    table: dynamodb.Table,
    dynamoConstructName: string,
    alarmAction?: SnsAction
  ) {
    const readUnitsMetric = table.metricConsumedReadCapacityUnits();
    const readAlarm = readUnitsMetric.createAlarm(
      this,
      `${dynamoConstructName}ConsumedReadCapacityUnitsAlarm`,
      {
        threshold: 10_000, // units per second
        evaluationPeriods: 1,
        treatMissingData: cloudwatch.TreatMissingData.NOT_BREACHING,
      }
    );
    alarmAction && readAlarm.addAlarmAction(alarmAction);
    alarmAction && readAlarm.addOkAction(alarmAction);

    const writeUnitsMetric = table.metricConsumedWriteCapacityUnits();
    const writeAlarm = writeUnitsMetric.createAlarm(
      this,
      `${dynamoConstructName}ConsumedWriteCapacityUnitsAlarm`,
      {
        threshold: 10_000, // units per second
        evaluationPeriods: 1,
        treatMissingData: cloudwatch.TreatMissingData.NOT_BREACHING,
      }
    );
    alarmAction && writeAlarm.addAlarmAction(alarmAction);
    alarmAction && writeAlarm.addOkAction(alarmAction);
  }

  private isProd(props: APIStackProps): boolean {
    return isProd(props.config);
  }
}

function setupSlackNotifSnsTopic(
  stack: Stack,
  config: EnvConfig
): { snsTopic: ITopic; alarmAction: SnsAction } | undefined {
  if (!config.slack) return undefined;

  const slackNotifSnsTopic = new sns.Topic(stack, "SlackSnsTopic", {
    displayName: "Slack SNS Topic",
  });
  AlarmSlackBot.addSlackChannelConfig(stack, {
    configName: `slack-chatbot-configuration-` + config.environmentType,
    workspaceId: config.slack.workspaceId,
    channelId: config.slack.alertsChannelId,
    topics: [slackNotifSnsTopic],
  });
  const alarmAction = new SnsAction(slackNotifSnsTopic);
  return { snsTopic: slackNotifSnsTopic, alarmAction };
}<|MERGE_RESOLUTION|>--- conflicted
+++ resolved
@@ -48,10 +48,6 @@
 
 export class APIStack extends Stack {
   public readonly vpc: ec2.IVpc;
-<<<<<<< HEAD
-  public readonly sharedLambdaLayers: LambdaLayers;
-=======
->>>>>>> 1856f6c4
   public readonly alarmAction: SnsAction | undefined;
 
   constructor(scope: Construct, id: string, props: APIStackProps) {
