--- conflicted
+++ resolved
@@ -8,10 +8,7 @@
   StackProps,
 } from "aws-cdk-lib";
 import * as apig from "aws-cdk-lib/aws-apigateway";
-<<<<<<< HEAD
-=======
 import * as iam from "aws-cdk-lib/aws-iam";
->>>>>>> 445ae2a7
 import { BackupResource } from "aws-cdk-lib/aws-backup";
 import * as cert from "aws-cdk-lib/aws-certificatemanager";
 import * as cloudwatch from "aws-cdk-lib/aws-cloudwatch";
@@ -1257,7 +1254,7 @@
               "appconfig:GetConfiguration",
             ],
             resources: ["*"],
-          })
+          }),
         ],
       })
     );
