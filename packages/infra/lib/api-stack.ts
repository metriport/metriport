import {
  Aspects,
  CfnOutput,
  Duration,
  RemovalPolicy,
  Stack,
  StackProps,
  aws_wafv2 as wafv2,
} from "aws-cdk-lib";
import * as apig from "aws-cdk-lib/aws-apigateway";
import { BackupResource } from "aws-cdk-lib/aws-backup";
import * as cert from "aws-cdk-lib/aws-certificatemanager";
import * as cloudwatch from "aws-cdk-lib/aws-cloudwatch";
import { SnsAction } from "aws-cdk-lib/aws-cloudwatch-actions";
import * as cognito from "aws-cdk-lib/aws-cognito";
import * as dynamodb from "aws-cdk-lib/aws-dynamodb";
import * as ec2 from "aws-cdk-lib/aws-ec2";
import { InstanceType, Port } from "aws-cdk-lib/aws-ec2";
import * as ecs_patterns from "aws-cdk-lib/aws-ecs-patterns";
import * as iam from "aws-cdk-lib/aws-iam";
import * as lambda from "aws-cdk-lib/aws-lambda";
import { Function as Lambda } from "aws-cdk-lib/aws-lambda";
import { LogGroup } from "aws-cdk-lib/aws-logs";
import * as rds from "aws-cdk-lib/aws-rds";
import * as r53 from "aws-cdk-lib/aws-route53";
import * as r53_targets from "aws-cdk-lib/aws-route53-targets";
import * as s3 from "aws-cdk-lib/aws-s3";
import * as secret from "aws-cdk-lib/aws-secretsmanager";
import * as sns from "aws-cdk-lib/aws-sns";
import { ITopic } from "aws-cdk-lib/aws-sns";
import { IQueue } from "aws-cdk-lib/aws-sqs";
import { Construct } from "constructs";
<<<<<<< HEAD
import { EnvConfig, EnvConfigNonSandbox, EnvConfigSandbox } from "../config/env-config";
=======
import { EnvConfig, EnvConfigSandbox } from "../config/env-config";
import { AnalyticsPlatformsNestedStack } from "./analytics-platform/analytics-platform-stack";
>>>>>>> 070484d5
import { AlarmSlackBot } from "./api-stack/alarm-slack-chatbot";
import { createScheduledAPIQuotaChecker } from "./api-stack/api-quota-checker";
import { createAPIService } from "./api-stack/api-service";
import * as ccdaSearch from "./api-stack/ccda-search-connector";
import { createCqDirectoryRebuilder } from "./api-stack/cq-directory-rebuilder";
import * as cwEnhancedCoverageConnector from "./api-stack/cw-enhanced-coverage-connector";
import { createScheduledDBMaintenance } from "./api-stack/db-maintenance";
import { createDocQueryChecker } from "./api-stack/doc-query-checker";
import * as documentUploader from "./api-stack/document-upload";
import { createFHIRConverterService } from "./api-stack/fhir-converter-service";
import { TerminologyServerNestedStack } from "./api-stack/terminology-server-service";
import { EhrNestedStack } from "./ehr-nested-stack";
import { EnvType } from "./env-type";
import { FeatureFlagsNestedStack } from "./feature-flags-nested-stack";
import { Hl7NotificationWebhookSenderNestedStack } from "./hl7-notification-webhook-sender-nested-stack";
import { IHEGatewayV2LambdasNestedStack } from "./ihe-gateway-v2-stack";
import { createJobsScheduler } from "./jobs/jobs-scheduler";
import { JobsNestedStack } from "./jobs/jobs-stack";
import { LambdasLayersNestedStack } from "./lambda-layers-nested-stack";
import { CDA_TO_VIS_TIMEOUT, LambdasNestedStack } from "./lambdas-nested-stack";
import { PatientImportNestedStack } from "./patient-import-nested-stack";
import { PatientMonitoringNestedStack } from "./patient-monitoring-nested-stack";
import { RateLimitingNestedStack } from "./rate-limiting-nested-stack";
import { DailyBackup } from "./shared/backup";
import { addErrorAlarmToLambdaFunc, createLambda, MAXIMUM_LAMBDA_TIMEOUT } from "./shared/lambda";
import { LambdaLayers } from "./shared/lambda-layers";
import { addDBClusterPerformanceAlarms } from "./shared/rds";
import { getSecrets, Secrets } from "./shared/secrets";
import { provideAccessToQueue } from "./shared/sqs";
import { isProd, isSandbox } from "./shared/util";
import { wafRules } from "./shared/waf-rules";
import { SurescriptsNestedStack } from "./surescripts/surescripts-stack";
import { AnalyticsPlatformsNestedStack } from "./analytics-platform/analytics-platform-stack";

const FITBIT_LAMBDA_TIMEOUT = Duration.seconds(60);

interface APIStackProps extends StackProps {
  config: EnvConfig;
  version: string | undefined;
}

export class APIStack extends Stack {
  public readonly vpc: ec2.IVpc;
  public readonly alarmAction: SnsAction | undefined;

  constructor(scope: Construct, id: string, props: APIStackProps) {
    super(scope, id, props);

    const awsAccount = props.env?.account;
    if (!awsAccount) throw new Error("Missing AWS account");

    this.terminationProtection = true;

    //-------------------------------------------
    // Secrets
    //-------------------------------------------
    const secrets = getSecrets(this, props.config);

    const slackNotification = setupSlackNotifSnsTopic(this, props.config);
    this.alarmAction = slackNotification?.alarmAction;

    //-------------------------------------------
    // VPC + NAT Gateway.
    //-------------------------------------------
    const vpcConstructId = "APIVpc";
    this.vpc = new ec2.Vpc(this, vpcConstructId, {
      flowLogs: {
        apiVPCFlowLogs: { trafficType: ec2.FlowLogTrafficType.REJECT },
      },
    });

    const privateZone = new r53.PrivateHostedZone(this, "PrivateZone", {
      vpc: this.vpc,
      zoneName: props.config.host,
    });
    const publicZone = r53.HostedZone.fromLookup(this, "Zone", {
      domainName: props.config.host,
    });
    const dnsZones = { privateZone, publicZone };

    //-------------------------------------------
    // Vpc Endpoints
    //-------------------------------------------
    new ec2.InterfaceVpcEndpoint(this, "ApiVpcSqsEndpoint", {
      vpc: this.vpc,
      service: ec2.InterfaceVpcEndpointAwsService.SQS,
      privateDnsEnabled: true,
    });

    //-------------------------------------------
    // Buckets
    //-------------------------------------------
    let outgoingHl7NotificationBucket: s3.IBucket | undefined;
    if (props.config.hl7Notification) {
      outgoingHl7NotificationBucket = s3.Bucket.fromBucketName(
        this,
        "OutgoingHl7MessageBucket",
        props.config.hl7Notification.outgoingMessageBucketName
      );
    }

    //-------------------------------------------
    // Security Setup
    //-------------------------------------------
    // Create a cert for HTTPS
    const certificate = new cert.DnsValidatedCertificate(this, "APICert", {
      domainName: props.config.domain,
      hostedZone: publicZone,
      subjectAlternativeNames: [`*.${props.config.domain}`],
    });

    // add error alarming to CDK-generated lambdas
    const certificateRequestorLambda = certificate.node.findChild(
      "CertificateRequestorFunction"
    ) as unknown as lambda.SingletonFunction;
    addErrorAlarmToLambdaFunc(
      this,
      certificateRequestorLambda,
      "APICertificateCertificateRequestorFunctionAlarm",
      slackNotification?.alarmAction
    );

    // Web application firewall for enhanced security
    const waf = new wafv2.CfnWebACL(this, "APIWAF", {
      defaultAction: { allow: {} },
      scope: "REGIONAL",
      name: `APIWAF`,
      rules: wafRules,
      visibilityConfig: {
        cloudWatchMetricsEnabled: true,
        metricName: `APIWAF-Metric`,
        sampledRequestsEnabled: false,
      },
    });

    //-------------------------------------------
    // Application-wide feature flags
    //-------------------------------------------
    const { featureFlagsTable } = new FeatureFlagsNestedStack(this, "FeatureFlags", {
      config: props.config,
      alarmAction: slackNotification?.alarmAction,
    });

    //-------------------------------------------
    // Aurora Database for backend data
    //-------------------------------------------

    const dbConfig = props.config.apiDatabase;
    const dbClusterName = "api-cluster";
    // create database credentials
    const dbCredsSecret = new secret.Secret(this, "DBCreds", {
      secretName: `DBCreds`,
      generateSecretString: {
        secretStringTemplate: JSON.stringify({
          username: dbConfig.username,
        }),
        excludePunctuation: true,
        includeSpace: false,
        generateStringKey: "password",
      },
    });
    const dbCreds = rds.Credentials.fromSecret(dbCredsSecret);
    const dbEngine = rds.DatabaseClusterEngine.auroraPostgres({
      version: rds.AuroraPostgresEngineVersion.VER_14_7,
    });
    const parameterGroup = new rds.ParameterGroup(this, "APIDB_Params", {
      engine: dbEngine,
      parameters: {
        ...(dbConfig.minSlowLogDurationInMs
          ? {
              log_min_duration_statement: dbConfig.minSlowLogDurationInMs.toString(),
            }
          : undefined),
      },
    });

    const dbCluster = new rds.DatabaseCluster(this, "APIDB", {
      engine: dbEngine,
      instanceProps: {
        vpc: this.vpc,
        instanceType: new InstanceType("serverless"),
        enablePerformanceInsights: true,
        parameterGroup,
      },
      preferredMaintenanceWindow: dbConfig.maintenanceWindow,
      credentials: dbCreds,
      defaultDatabaseName: dbConfig.name,
      clusterIdentifier: dbClusterName,
      storageEncrypted: true,
      parameterGroup,
      cloudwatchLogsExports: ["postgresql"],
      deletionProtection: true,
      removalPolicy: RemovalPolicy.RETAIN,
    });
    Aspects.of(dbCluster).add({
      visit(node) {
        if (node instanceof rds.CfnDBCluster) {
          node.serverlessV2ScalingConfiguration = {
            minCapacity: dbConfig.minCapacity,
            maxCapacity: dbConfig.maxCapacity,
          };
        }
      },
    });
    addDBClusterPerformanceAlarms(
      this,
      dbCluster,
      dbClusterName,
      dbConfig,
      slackNotification?.alarmAction
    );

    //----------------------------------------------------------
    // DynamoDB
    //----------------------------------------------------------

    // global table for auth token management
    const dynamoConstructName = "APIUserTokens";
    const dynamoDBTokenTable = new dynamodb.Table(this, dynamoConstructName, {
      partitionKey: { name: "token", type: dynamodb.AttributeType.STRING },
      replicationRegions: this.isProd(props) ? ["us-east-1"] : ["ca-central-1"],
      replicationTimeout: Duration.hours(3),
      encryption: dynamodb.TableEncryption.AWS_MANAGED,
      pointInTimeRecovery: true,
    });
    dynamoDBTokenTable.addGlobalSecondaryIndex({
      indexName: "oauthUserAccessToken_idx",
      partitionKey: {
        name: "oauthUserAccessToken",
        type: dynamodb.AttributeType.STRING,
      },
      projectionType: dynamodb.ProjectionType.ALL,
    });
    this.addDynamoPerformanceAlarms(
      dynamoDBTokenTable,
      dynamoConstructName,
      slackNotification?.alarmAction
    );

    //-------------------------------------------
    // S3 buckets
    //-------------------------------------------
    const generalBucket = new s3.Bucket(this, "GeneralBucket", {
      bucketName: props.config.generalBucketName,
      publicReadAccess: false,
      encryption: s3.BucketEncryption.S3_MANAGED,
      versioned: true,
    });

    const medicalDocumentsBucket = new s3.Bucket(this, "APIMedicalDocumentsBucket", {
      bucketName: props.config.medicalDocumentsBucketName,
      publicReadAccess: false,
      encryption: s3.BucketEncryption.S3_MANAGED,
      versioned: true,
      cors: [
        {
          allowedOrigins: ["*"],
          allowedMethods: [s3.HttpMethods.GET],
        },
      ],
    });

    const medicalDocumentsUploadBucket = new s3.Bucket(this, "APIMedicalDocumentsUploadBucket", {
      bucketName: props.config.medicalDocumentsUploadBucketName,
      publicReadAccess: false,
      encryption: s3.BucketEncryption.S3_MANAGED,
      versioned: true,
      cors: [
        {
          allowedOrigins: ["*"],
          allowedMethods: [s3.HttpMethods.PUT, s3.HttpMethods.POST],
        },
      ],
    });

    let hl7ConversionBucket: s3.Bucket | undefined;
    if (!isSandbox(props.config) && props.config.hl7Notification.hl7ConversionBucketName) {
      // eslint-disable-next-line @typescript-eslint/no-unused-vars
      hl7ConversionBucket = new s3.Bucket(this, "HL7ConversionBucket", {
        bucketName: props.config.hl7Notification.hl7ConversionBucketName,
        publicReadAccess: false,
        encryption: s3.BucketEncryption.S3_MANAGED,
        versioned: true,
      });
    }

    let ehrResponsesBucket: s3.Bucket | undefined;
    if (!isSandbox(props.config)) {
      ehrResponsesBucket = new s3.Bucket(this, "EhrResponsedBucket", {
        bucketName: props.config.ehrResponsesBucketName,
        publicReadAccess: false,
        encryption: s3.BucketEncryption.S3_MANAGED,
        versioned: true,
      });
    }

    const getSandboxSeedDataBucket = (sandboxConfig: EnvConfigSandbox) => {
      const seedBucketCfnName = "APISandboxSeedDataBucket";
      try {
        return s3.Bucket.fromBucketName(
          this,
          seedBucketCfnName,
          sandboxConfig.sandboxSeedDataBucketName
        );
      } catch (error) {
        return new s3.Bucket(this, seedBucketCfnName, {
          bucketName: sandboxConfig.sandboxSeedDataBucketName,
          publicReadAccess: false,
          encryption: s3.BucketEncryption.S3_MANAGED,
          cors: [
            {
              allowedOrigins: ["*"],
              allowedMethods: [s3.HttpMethods.GET],
            },
          ],
        });
      }
    };

    const sandboxSeedDataBucket = isSandbox(props.config)
      ? getSandboxSeedDataBucket(props.config)
      : undefined;

    //-------------------------------------------
    // Lambda Layers
    //-------------------------------------------
    const { lambdaLayers } = new LambdasLayersNestedStack(this, "LambdasLayersNestedStack");

    //-------------------------------------------
    // OPEN SEARCH Domains
    //-------------------------------------------
    const {
      ccdaIngestionQueue: ccdaSearchIngestionQueue,
      searchDomainEndpoint,
      searchDomainUserName,
      searchDomainSecret,
      ccdaIndexName: ccdaSearchIndexName,
    } = ccdaSearch.setup({
      stack: this,
      vpc: this.vpc,
      awsAccount,
      ccdaS3Bucket: medicalDocumentsBucket,
      lambdaLayers,
      envType: props.config.environmentType,
      alarmSnsAction: slackNotification?.alarmAction,
    });

    //-------------------------------------------
    // Surescripts
    //-------------------------------------------
    let surescriptsStack: SurescriptsNestedStack | undefined = undefined;
    if (props.config.surescripts) {
      surescriptsStack = new SurescriptsNestedStack(this, "SurescriptsNestedStack", {
        config: props.config,
        vpc: this.vpc,
        alarmAction: slackNotification?.alarmAction,
        lambdaLayers,
      });
    }

    //-------------------------------------------
    // General lambdas
    //-------------------------------------------
    const {
      cdaToVisualizationLambda,
      documentDownloaderLambda,
      fhirToCdaConverterLambda,
      outboundPatientDiscoveryLambda,
      outboundDocumentQueryLambda,
      outboundDocumentRetrievalLambda,
      fhirToBundleLambda,
      fhirToBundleCountLambda,
      fhirConverterConnector: {
        queue: fhirConverterQueue,
        lambda: fhirConverterLambda,
        bucket: fhirConverterBucket,
      },
      hl7v2RosterUploadLambdas,
      conversionResultNotifierLambda,
      consolidatedSearchLambda,
      consolidatedIngestionLambda,
      consolidatedIngestionQueue,
    } = new LambdasNestedStack(this, "LambdasNestedStack", {
      config: props.config,
      vpc: this.vpc,
      lambdaLayers,
      dbCluster,
      secrets,
      medicalDocumentsBucket,
      pharmacyBundleBucket: surescriptsStack?.getAssets()?.pharmacyConversionBucket,
      sandboxSeedDataBucket,
      alarmAction: slackNotification?.alarmAction,
      bedrock: props.config.bedrock,
      featureFlagsTable,
      openSearch: {
        endpoint: searchDomainEndpoint,
        auth: {
          userName: searchDomainUserName,
          secret: searchDomainSecret,
        },
        consolidatedIndexName: props.config.openSearch.openSearch.consolidatedIndexName,
        documentIndexName: props.config.openSearch.openSearch.indexName,
      },
    });

    //-------------------------------------------
    // HL7 Notification Webhook Sender
    //-------------------------------------------
    let hl7NotificationWebhookSenderLambda: lambda.Function | undefined;
    if (props.config.hl7Notification && outgoingHl7NotificationBucket && hl7ConversionBucket) {
      const { lambda } = new Hl7NotificationWebhookSenderNestedStack(
        this,
        "Hl7NotificationWebhookSenderNestedStack",
        {
          config: props.config,
          lambdaLayers,
          vpc: this.vpc,
          alarmAction: slackNotification?.alarmAction,
          outgoingHl7NotificationBucket,
          hl7ConversionBucket,
          secrets,
        }
      );

      hl7NotificationWebhookSenderLambda = lambda;
    }

    //-------------------------------------------
    // Patient Monitoring
    //-------------------------------------------
    let dischargeRequeryLambda: lambda.Function | undefined;
    let dischargeRequeryQueue: IQueue | undefined;
    if (props.config.hl7Notification) {
      const { dischargeRequeryLambda: lambda, dischargeRequeryQueue: queue } =
        new PatientMonitoringNestedStack(this, "PatientMonitoringNestedStack", {
          config: props.config,
          lambdaLayers,
          vpc: this.vpc,
          alarmAction: slackNotification?.alarmAction,
          secrets,
        });

      dischargeRequeryLambda = lambda;
      dischargeRequeryQueue = queue;
    }

    //-------------------------------------------
    // Patient Import
    //-------------------------------------------
    const {
      parseLambda: patientImportParseLambda,
      createLambda: patientImportCreateLambda,
      queryLambda: patientImportQueryLambda,
      resultLambda: patientImportResultLambda,
      bucket: patientImportBucket,
    } = new PatientImportNestedStack(this, "PatientImportNestedStack", {
      config: props.config,
      lambdaLayers,
      vpc: this.vpc,
      alarmAction: slackNotification?.alarmAction,
    });

    //-------------------------------------------
    // Jobs
    //-------------------------------------------
    const jobsStack = new JobsNestedStack(this, "JobsNestedStack", {
      config: props.config,
      vpc: this.vpc,
      alarmAction: slackNotification?.alarmAction,
      lambdaLayers,
    });

    //-------------------------------------------
    // Analytics Platform
    //-------------------------------------------
<<<<<<< HEAD
    let analyticsPlatformStack: AnalyticsPlatformsNestedStack | undefined = undefined;
    if (!isSandbox(props.config)) {
      analyticsPlatformStack = new AnalyticsPlatformsNestedStack(
        this,
        "AnalyticsPlatformsNestedStack",
        {
          config: props.config as EnvConfigNonSandbox,
          vpc: this.vpc,
          medicalDocumentsBucket,
        }
      );
=======
    if (!isSandbox(props.config)) {
      new AnalyticsPlatformsNestedStack(this, "AnalyticsPlatformsNestedStack", {
        config: props.config,
      });
>>>>>>> 070484d5
    }

    //-------------------------------------------
    // Rate Limiting
    //-------------------------------------------
    const { rateLimitTable } = new RateLimitingNestedStack(this, "RateLimitingNestedStack", {
      config: props.config,
      alarmAction: slackNotification?.alarmAction,
    });

    //-------------------------------------------
    // Terminology Server Service
    //-------------------------------------------
    if (!isSandbox(props.config)) {
      new TerminologyServerNestedStack(this, "TerminologyServerNestedStack", {
        config: props.config,
        version: props.version,
        generalBucket: generalBucket,
        vpc: this.vpc,
        alarmAction: slackNotification?.alarmAction,
      });
    }

    //-------------------------------------------
    // FHIR Converter Service
    //-------------------------------------------
    let fhirConverter: ReturnType<typeof createFHIRConverterService> | undefined;
    if (!isSandbox(props.config)) {
      fhirConverter = createFHIRConverterService(
        this,
        {
          config: props.config,
          version: props.version,
          generalBucket,
        },
        this.vpc,
        slackNotification?.alarmAction
      );
    }

    let fhirToMedicalRecordLambda2: Lambda | undefined = undefined;
    if (!isSandbox(props.config)) {
      const lambdas = this.setupFhirToMedicalRecordLambda({
        lambdaLayers,
        vpc: this.vpc,
        medicalDocumentsBucket,
        envType: props.config.environmentType,
        dashUrl: props.config.dashUrl,
        sentryDsn: props.config.lambdasSentryDSN,
        alarmAction: slackNotification?.alarmAction,
        featureFlagsTable,
        ...props.config.fhirToMedicalLambda,
      });
      fhirToMedicalRecordLambda2 = lambdas.fhirToMedicalRecordLambda2;
    }

    const cwEnhancedQueryQueues = cwEnhancedCoverageConnector.setupRequiredInfra({
      stack: this,
      vpc: this.vpc,
      lambdaLayers,
      envType: props.config.environmentType,
      secrets,
      apiAddress: "",
      bucket: generalBucket,
      alarmSnsAction: slackNotification?.alarmAction,
    });
    const cookieStore = cwEnhancedQueryQueues?.cookieStore;

    //-------------------------------------------
    // EHR
    //-------------------------------------------
    const {
      getAppointmentsLambda: ehrGetAppointmentsLambda,
      syncPatientQueue: ehrSyncPatientQueue,
      syncPatientLambda: ehrSyncPatientLambda,
      elationLinkPatientQueue,
      elationLinkPatientLambda,
      healthieLinkPatientQueue,
      healthieLinkPatientLambda,
      contributeResourceDiffBundlesLambda: ehrContributeResourceDiffBundlesLambda,
      computeResourceDiffBundlesLambda: ehrComputeResourceDiffBundlesLambda,
      refreshEhrBundlesQueue: ehrRefreshEhrBundlesQueue,
      refreshEhrBundlesLambda: ehrRefreshEhrBundlesLambda,
      ehrBundleBucket,
    } = new EhrNestedStack(this, "EhrNestedStack", {
      config: props.config,
      lambdaLayers,
      vpc: this.vpc,
      alarmAction: slackNotification?.alarmAction,
      ehrResponsesBucket,
      fhirConverterLambda: fhirConverter?.lambda,
      fhirConverterBucket: fhirConverter?.bucket,
      medicalDocumentsBucket,
    });

    //-------------------------------------------
    // ECR + ECS + Fargate for Backend Servers
    //-------------------------------------------
    const {
      cluster,
      service: apiService,
      loadBalancer: apiLoadBalancer,
      loadBalancerAddress: apiDirectUrl,
      serverAddress: apiServerUrl,
    } = createAPIService({
      stack: this,
      props,
      secrets,
      vpc: this.vpc,
      dbCredsSecret,
      dbReadReplicaEndpoint: dbCluster.clusterReadEndpoint,
      dynamoDBTokenTable,
      alarmAction: slackNotification?.alarmAction,
      dnsZones,
      fhirServerUrl: props.config.fhirServerUrl,
      fhirConverterQueueUrl: fhirConverterQueue.queueUrl,
      fhirConverterServiceUrl: fhirConverter ? `http://${fhirConverter.address}` : undefined,
      cdaToVisualizationLambda,
      documentDownloaderLambda,
      outboundPatientDiscoveryLambda,
      outboundDocumentQueryLambda,
      outboundDocumentRetrievalLambda,
      patientImportParseLambda,
      patientImportResultLambda,
      patientImportBucket,
      dischargeRequeryQueue,
      ehrSyncPatientQueue,
      elationLinkPatientQueue,
      healthieLinkPatientQueue,
      ehrRefreshEhrBundlesQueue,
      ehrGetAppointmentsLambda,
      ehrBundleBucket,
      generalBucket,
      conversionBucket: fhirConverterBucket,
      medicalDocumentsUploadBucket,
      ehrResponsesBucket,
      fhirToMedicalRecordLambda2,
      fhirToCdaConverterLambda,
      fhirToBundleLambda,
      fhirToBundleCountLambda,
      consolidatedSearchLambda,
      consolidatedIngestionQueue,
      rateLimitTable,
      searchIngestionQueue: ccdaSearchIngestionQueue,
      searchEndpoint: searchDomainEndpoint,
      searchAuth: { userName: searchDomainUserName, secret: searchDomainSecret },
      searchIndexName: ccdaSearchIndexName,
      featureFlagsTable,
      cookieStore,
      surescriptsAssets: surescriptsStack?.getAssets(),
      jobAssets: jobsStack.getAssets(),
      analyticsPlatformAssets: analyticsPlatformStack?.getAssets(),
    });
    const apiLoadBalancerAddress = apiLoadBalancer.loadBalancerDnsName;

    if (props.config.iheGateway) {
      const mtlsBucketName = s3.Bucket.fromBucketName(
        this,
        "TruststoreBucket",
        props.config.iheGateway.trustStoreBucketName
      );
      new IHEGatewayV2LambdasNestedStack(this, "IHEGatewayV2LambdasNestedStack", {
        lambdaLayers,
        vpc: this.vpc,
        apiTaskRole: apiService.taskDefinition.taskRole,
        secrets,
        cqOrgCertificate: props.config.carequality?.secretNames.CQ_ORG_CERTIFICATE,
        cqOrgPrivateKey: props.config.carequality?.secretNames.CQ_ORG_PRIVATE_KEY,
        cqOrgCertificateIntermediate:
          props.config.carequality?.secretNames.CQ_ORG_CERTIFICATE_INTERMEDIATE,
        cqOrgPrivateKeyPassword: props.config.carequality?.secretNames.CQ_ORG_PRIVATE_KEY_PASSWORD,
        cqTrustBundleBucket: mtlsBucketName,
        medicalDocumentsBucket: medicalDocumentsBucket,
        apiURL: apiDirectUrl,
        envType: props.config.environmentType,
        sentryDsn: props.config.lambdasSentryDSN,
        iheResponsesBucketName: props.config.iheResponsesBucketName,
        iheParsedResponsesBucketName: props.config.iheParsedResponsesBucketName,
        alarmAction: slackNotification?.alarmAction,
      });
    }

    // Access grant for Aurora DB
    dbCluster.connections.allowDefaultPortFrom(apiService.service);

    // setup a private link so the API GW can talk to the API's LB
    const link = new apig.VpcLink(this, "link", {
      targets: [apiLoadBalancer],
    });

    const integration = new apig.Integration({
      type: apig.IntegrationType.HTTP_PROXY,
      options: {
        connectionType: apig.ConnectionType.VPC_LINK,
        vpcLink: link,
        requestParameters: {
          "integration.request.path.proxy": "method.request.path.proxy",
        },
      },
      integrationHttpMethod: "ANY",
      uri: `http://${apiLoadBalancerAddress}/{proxy}`,
    });

    //-------------------------------------------
    // FHIR CONNECTORS - Finish setting it up
    //-------------------------------------------
    provideAccessToQueue({
      accessType: "send",
      queue: fhirConverterQueue,
      resource: apiService.service.taskDefinition.taskRole,
    });

    // Add ENV after the API service is created
    const lambdasToGetApiUrl: (lambda.Function | undefined)[] = [
      fhirToMedicalRecordLambda2,
      outboundPatientDiscoveryLambda,
      outboundDocumentQueryLambda,
      outboundDocumentRetrievalLambda,
      fhirToBundleLambda,
      fhirToBundleCountLambda,
      ...(hl7v2RosterUploadLambdas ?? []),
      hl7NotificationWebhookSenderLambda,
      dischargeRequeryLambda,
      patientImportCreateLambda,
      patientImportParseLambda,
      patientImportQueryLambda,
      patientImportResultLambda,
      ehrSyncPatientLambda,
      elationLinkPatientLambda,
      healthieLinkPatientLambda,
      ehrContributeResourceDiffBundlesLambda,
      ehrComputeResourceDiffBundlesLambda,
      ehrRefreshEhrBundlesLambda,
      ehrGetAppointmentsLambda,
      fhirConverterLambda,
      conversionResultNotifierLambda,
      consolidatedSearchLambda,
      consolidatedIngestionLambda,
      ...(surescriptsStack?.getLambdas() ?? []),
      jobsStack.getAssets().runPatientJobLambda,
    ];
    const apiUrl = `http://${apiDirectUrl}`;
    lambdasToGetApiUrl.forEach(lambda => lambda?.addEnvironment("API_URL", apiUrl));

    // TODO move this to each place where it's used
    // Access grant for medical documents bucket
    sandboxSeedDataBucket &&
      sandboxSeedDataBucket.grantReadWrite(apiService.taskDefinition.taskRole);
    medicalDocumentsBucket.grantReadWrite(apiService.taskDefinition.taskRole);
    medicalDocumentsBucket.grantReadWrite(documentDownloaderLambda);
    medicalDocumentsBucket.grantRead(fhirConverterLambda);
    medicalDocumentsBucket.grantRead(ehrComputeResourceDiffBundlesLambda);
    if (analyticsPlatformStack) {
      medicalDocumentsBucket.grantRead(analyticsPlatformStack.fhirToCsvContainer.executionRole);
    }

    createDocQueryChecker({
      lambdaLayers,
      stack: this,
      vpc: this.vpc,
      apiAddress: apiDirectUrl,
      alarmSnsAction: slackNotification?.alarmAction,
    });

    createCqDirectoryRebuilder({
      lambdaLayers,
      stack: this,
      vpc: this.vpc,
      apiAddress: apiDirectUrl,
      alarmSnsAction: slackNotification?.alarmAction,
    });

    createJobsScheduler({
      lambdaLayers,
      stack: this,
      vpc: this.vpc,
      apiAddress: apiDirectUrl,
      alarmSnsAction: slackNotification?.alarmAction,
    });

    cookieStore &&
      cwEnhancedCoverageConnector.setupLambdas({
        stack: this,
        vpc: this.vpc,
        lambdaLayers,
        envType: props.config.environmentType,
        secrets,
        apiAddress: apiDirectUrl,
        bucket: generalBucket,
        alarmSnsAction: slackNotification?.alarmAction,
        cookieStore,
      });

    //-------------------------------------------
    // API Gateway
    //-------------------------------------------

    const accessLogDestination = new apig.LogGroupLogDestination(
      new LogGroup(this, "APIAccessLogGroup", {
        removalPolicy: RemovalPolicy.RETAIN,
      })
    );
    const accessLogFormat = apig.AccessLogFormat.jsonWithStandardFields({
      caller: true,
      httpMethod: true,
      ip: true,
      protocol: true,
      requestTime: true,
      resourcePath: true,
      responseLength: true,
      status: true,
      user: true,
    });

    // Create the API Gateway
    // example from https://bobbyhadz.com/blog/aws-cdk-api-gateway-example
    const api = new apig.RestApi(this, "api", {
      description: "Metriport API Gateway",
      defaultIntegration: integration,
      defaultCorsPreflightOptions: {
        allowOrigins: ["*"],
        allowHeaders: ["*"],
      },
      deployOptions: {
        accessLogDestination,
        accessLogFormat,
      },
    });

    // add domain cert + record
    api.addDomainName("APIDomain", {
      domainName: apiServerUrl,
      certificate: certificate,
      securityPolicy: apig.SecurityPolicy.TLS_1_2,
    });
    new r53.ARecord(this, "APIDomainRecord", {
      recordName: apiServerUrl,
      zone: publicZone,
      target: r53.RecordTarget.fromAlias(new r53_targets.ApiGateway(api)),
    });

    // add basic usage plan
    const plan = api.addUsagePlan("APIUsagePlan", {
      name: "Base Plan",
      description: "Base Plan for API",
      apiStages: [{ api: api, stage: api.deploymentStage }],
      throttle: {
        burstLimit: 10,
        rateLimit: 50,
      },
      quota: {
        limit: this.isProd(props) ? 10000 : 500,
        period: apig.Period.DAY,
      },
    });

    // Hookup the API GW to the WAF
    new wafv2.CfnWebACLAssociation(this, "APIWAFAssociation", {
      resourceArn: api.deploymentStage.stageArn,
      webAclArn: waf.attrArn,
    });

    // create the proxy to the fargate service
    const proxy = new apig.ProxyResource(this, `${id}/Proxy`, {
      parent: api.root,
      anyMethod: false,
    });
    proxy.addMethod("ANY", integration, {
      requestParameters: {
        "method.request.path.proxy": true,
      },
      apiKeyRequired: true,
    });

    this.createFeedbackRoutes({
      apiGateway: api,
      link,
      apiAddress: apiLoadBalancerAddress,
      config: props.config,
    });

    this.setupTestLambda(
      lambdaLayers,
      props.config.environmentType,
      apiDirectUrl,
      generalBucket,
      props.config.lambdasSentryDSN
    );

    // token auth for connect sessions
    const tokenAuth = this.setupTokenAuthLambda(
      lambdaLayers,
      dynamoDBTokenTable,
      slackNotification?.alarmAction,
      props.config.environmentType,
      props.config.lambdasSentryDSN
    );

    // setup /token path with token auth
    this.setupAPIGWApiTokenResource(id, api, link, tokenAuth, apiLoadBalancerAddress);

    const userPoolClientSecret = this.setupOAuthUserPool(props.config, publicZone);
    const oauthScopes = this.enableFHIROnUserPool(userPoolClientSecret);
    const oauthAuth = this.setupOAuthAuthorizer(userPoolClientSecret);
    this.setupAPIGWOAuthResource(id, api, link, oauthAuth, oauthScopes, apiLoadBalancerAddress);

    const contributionResource = api.root.addResource("doc-contribution");

    // setup cw doc contribution
    this.setupCWDocContribution({
      baseResource: contributionResource,
      lambdaLayers,
      alarmAction: slackNotification?.alarmAction,
      authorizer: oauthAuth,
      oauthScopes: oauthScopes,
      envType: props.config.environmentType,
      bucket: medicalDocumentsBucket,
    });

    // TODO move this to its own stack/nested stack, name it accordingly so it doesn't
    // confuse with the regular FHIRConverter service/lambda
    // CONVERT API
    const convertResource = api.root.addResource("convert");
    const convertBaseResource = convertResource.addResource("v1");
    const ccdaConvertResource = convertBaseResource.addResource("ccda");
    const ccdaConvertBaseResource = ccdaConvertResource.addResource("to");
    const ccdaToFhirConvertResource = ccdaConvertBaseResource.addResource("fhir");
    const ccdaToFhirLambda = new lambda.DockerImageFunction(this, "convertApiCcdaToFhir", {
      functionName: "convertApiCcdaToFhir",
      vpc: this.vpc,
      code: lambda.DockerImageCode.fromImageAsset("../fhir-converter", {
        file: "Dockerfile.lambda",
      }),
      timeout: Duration.minutes(1),
      memorySize: 1024,
    });
    ccdaToFhirConvertResource.addMethod("POST", new apig.LambdaIntegration(ccdaToFhirLambda), {
      apiKeyRequired: true,
    });

    // WEBHOOKS
    const webhookResource = api.root.addResource("webhook");

    documentUploader.createLambda({
      lambdaLayers,
      stack: this,
      vpc: this.vpc,
      apiAddress: apiDirectUrl,
      envType: props.config.environmentType,
      medicalDocumentsBucket,
      medicalDocumentsUploadBucket,
      sentryDsn: props.config.lambdasSentryDSN,
    });

    this.setupBulkUrlSigningLambda({
      lambdaLayers,
      vpc: this.vpc,
      medicalDocumentsBucket: medicalDocumentsBucket,
      medicalSeedDocumentsBucket: sandboxSeedDataBucket,
      fhirServerUrl: props.config.fhirServerUrl,
      envType: props.config.environmentType,
      sentryDsn: props.config.lambdasSentryDSN,
      alarmAction: slackNotification?.alarmAction,
      searchEndpoint: searchDomainEndpoint,
      searchIndex: ccdaSearchIndexName,
      searchUserName: searchDomainUserName,
      searchPassword: searchDomainSecret.secretValue.unsafeUnwrap(),
      apiTaskRole: apiService.service.taskDefinition.taskRole,
      apiAddress: apiDirectUrl,
    });

    this.setupGarminWebhookAuth({
      lambdaLayers,
      baseResource: webhookResource,
      vpc: this.vpc,
      fargateService: apiService,
      dynamoDBTokenTable,
      envType: props.config.environmentType,
      sentryDsn: props.config.lambdasSentryDSN,
    });

    this.setupWithingsWebhookAuth({
      lambdaLayers,
      baseResource: webhookResource,
      vpc: this.vpc,
      fargateService: apiService,
      envType: props.config.environmentType,
      sentryDsn: props.config.lambdasSentryDSN,
    });

    this.setupFitbitWebhook({
      lambdaLayers,
      baseResource: webhookResource,
      secrets,
      vpc: this.vpc,
      fargateService: apiService,
      fitbitClientSecret: props.config.providerSecretNames.FITBIT_CLIENT_SECRET,
      fitbitSubscriberVerificationCode:
        props.config.providerSecretNames.FITBIT_SUBSCRIBER_VERIFICATION_CODE,
      envType: props.config.environmentType,
      sentryDsn: props.config.lambdasSentryDSN,
    });

    this.setupTenoviWebhookAuth({
      lambdaLayers,
      baseResource: webhookResource,
      secrets,
      vpc: this.vpc,
      fargateService: apiService,
      tenoviAuthHeader: props.config.providerSecretNames.TENOVI_AUTH_HEADER,
      envType: props.config.environmentType,
      sentryDsn: props.config.lambdasSentryDSN,
    });

    // add webhook path for apple health clients
    const appleHealthResource = webhookResource.addResource("apple");
    const integrationApple = new apig.Integration({
      type: apig.IntegrationType.HTTP_PROXY,
      options: {
        connectionType: apig.ConnectionType.VPC_LINK,
        vpcLink: link,
      },
      integrationHttpMethod: "POST",
      uri: `http://${apiLoadBalancerAddress}${appleHealthResource.path}`,
    });
    appleHealthResource.addMethod("POST", integrationApple, {
      apiKeyRequired: true,
    });

    // add another usage plan for Publishable (Client) API keys
    // everything is throttled to 0 - except explicitely permitted routes
    const appleHealthThrottleKey = `${appleHealthResource.path}/POST`;
    const clientPlan = new apig.CfnUsagePlan(this, "APIClientUsagePlan", {
      usagePlanName: "Client Plan",
      description: "Client Plan for API",
      apiStages: [
        {
          apiId: api.restApiId,
          stage: api.deploymentStage.stageName,
          throttle: {
            "*/*": { burstLimit: 0, rateLimit: 0 },
            [appleHealthThrottleKey]: { burstLimit: 10, rateLimit: 50 },
          },
        },
      ],
      throttle: {
        burstLimit: 10,
        rateLimit: 50,
      },
      quota: {
        limit: this.isProd(props) ? 10000 : 500,
        period: apig.Period.DAY,
      },
    });

    createScheduledAPIQuotaChecker({
      stack: this,
      lambdaLayers,
      vpc: this.vpc,
      apiAddress: apiDirectUrl,
    });
    createScheduledDBMaintenance({
      stack: this,
      lambdaLayers,
      vpc: this.vpc,
      apiAddress: apiDirectUrl,
    });

    //-------------------------------------------
    // Backups
    //-------------------------------------------
    if (this.isProd(props)) {
      new DailyBackup(this, "APIDBBackup", {
        backupPlanName: "APIDB",
        resources: [BackupResource.fromRdsDatabaseCluster(dbCluster)],
      });
      new DailyBackup(this, "APIMedicalDocsBucketBackup", {
        backupPlanName: "MedicalDocsBucket",
        resources: [BackupResource.fromArn(medicalDocumentsBucket.bucketArn)],
      });
    }
    if (isSandbox(props.config) && sandboxSeedDataBucket) {
      new DailyBackup(this, "APISandboxSeedDataBucketBackup", {
        backupPlanName: "SandboxSeedDataBucket",
        resources: [BackupResource.fromArn(sandboxSeedDataBucket.bucketArn)],
      });
    }

    //-------------------------------------------
    // Output
    //-------------------------------------------
    new CfnOutput(this, "APIGatewayUrl", {
      description: "API Gateway URL",
      value: api.url,
    });
    new CfnOutput(this, "APIGatewayID", {
      description: "API Gateway ID",
      value: api.restApiId,
    });
    new CfnOutput(this, "APIGatewayRootResourceID", {
      description: "API Gateway Root Resource ID",
      value: api.root.resourceId,
    });
    new CfnOutput(this, "APIGatewayWebhookResourceID", {
      description: "API Gateway Webhook Resource ID",
      value: webhookResource.resourceId,
    });
    new CfnOutput(this, "VPCID", {
      description: "VPC ID",
      value: this.vpc.vpcId,
    });
    new CfnOutput(this, "DBClusterID", {
      description: "DB Cluster ID",
      value: dbCluster.clusterIdentifier,
    });
    new CfnOutput(this, "FargateServiceARN", {
      description: "Fargate Service ARN",
      value: apiService.service.serviceArn,
    });
    new CfnOutput(this, "APIECSClusterARN", {
      description: "API ECS Cluster ARN",
      value: cluster.clusterArn,
    });
    new CfnOutput(this, "APIUsagePlan", {
      description: "API Usage Plan",
      value: plan.usagePlanId,
    });
    new CfnOutput(this, "ClientAPIUsagePlan", {
      description: "Client API Usage Plan",
      value: clientPlan.attrId,
    });
    new CfnOutput(this, "APIDBCluster", {
      description: "API DB Cluster",
      value: `${dbCluster.clusterEndpoint.hostname} ${dbCluster.clusterEndpoint.port} ${dbCluster.clusterEndpoint.socketAddress}`,
    });
    new CfnOutput(this, "ClientSecretUserpoolID", {
      description: "Userpool for client secret based apps",
      value: userPoolClientSecret.userPoolId,
    });
  }

  createFeedbackRoutes({
    apiGateway: api,
    link,
    apiAddress,
    config,
  }: {
    apiGateway: apig.RestApi;
    link: apig.VpcLink;
    apiAddress: string;
    config: EnvConfig;
  }) {
    if (isSandbox(config)) return;

    const id = "FeedbackApi";
    api.addUsagePlan(`${id}UsagePlan`, {
      name: "Feedback API Usage Plan",
      description: "Usage Plan for the Feedback API",
      apiStages: [{ api: api, stage: api.deploymentStage }],
      throttle: {
        burstLimit: 5,
        rateLimit: 10,
      },
      quota: {
        limit: 1_000,
        period: apig.Period.DAY,
      },
    });
    const proxyPath = "feedback";
    const apiGwResource = api.root.addResource(proxyPath, {
      defaultCorsPreflightOptions: { allowOrigins: ["*"], allowHeaders: ["*"] },
    });
    const apiGwProxy = new apig.ProxyResource(this, `${id}/${proxyPath}/Proxy`, {
      parent: apiGwResource,
      anyMethod: false,
      defaultCorsPreflightOptions: { allowOrigins: ["*"], allowHeaders: ["*"] },
    });
    const apiGwProxyIntegration = new apig.Integration({
      type: apig.IntegrationType.HTTP_PROXY,
      options: {
        connectionType: apig.ConnectionType.VPC_LINK,
        vpcLink: link,
        requestParameters: {
          "integration.request.path.proxy": "method.request.path.proxy",
        },
      },
      integrationHttpMethod: "ANY",
      uri: `http://${apiAddress}/${proxyPath}/{proxy}`,
    });
    apiGwProxy.addMethod("ANY", apiGwProxyIntegration, {
      requestParameters: {
        "method.request.path.proxy": true,
      },
      apiKeyRequired: true,
    });
  }

  private setupTestLambda(
    lambdaLayers: LambdaLayers,
    envType: EnvType,
    apiAddress: string,
    generalBucket: s3.IBucket,
    sentryDsn: string | undefined
  ) {
    const lambda = createLambda({
      stack: this,
      name: "Tester",
      layers: [lambdaLayers.shared, lambdaLayers.wkHtmlToPdf],
      vpc: this.vpc,
      subnets: this.vpc.privateSubnets,
      entry: "tester",
      envType,
      envVars: {
        API_URL: apiAddress,
        GENERAL_BUCKET_NAME: generalBucket.bucketName,
        ...(sentryDsn ? { SENTRY_DSN: sentryDsn } : {}),
      },
    });
    generalBucket.grantReadWrite(lambda);
    return lambda;
  }

  private setupGarminWebhookAuth(ownProps: {
    lambdaLayers: LambdaLayers;
    baseResource: apig.Resource;
    vpc: ec2.IVpc;
    fargateService: ecs_patterns.ApplicationLoadBalancedFargateService;
    dynamoDBTokenTable: dynamodb.Table;
    envType: EnvType;
    sentryDsn: string | undefined;
  }) {
    const {
      lambdaLayers,
      baseResource,
      vpc,
      fargateService: server,
      dynamoDBTokenTable,
      envType,
      sentryDsn,
    } = ownProps;

    const garminLambda = createLambda({
      stack: this,
      name: "Garmin",
      runtime: lambda.Runtime.NODEJS_16_X,
      entry: "garmin",
      layers: [lambdaLayers.shared],
      envType,
      envVars: {
        TOKEN_TABLE_NAME: dynamoDBTokenTable.tableName,
        API_URL: `http://${server.loadBalancer.loadBalancerDnsName}/webhook/garmin`,
        ...(sentryDsn ? { SENTRY_DSN: sentryDsn } : {}),
      },
      vpc,
    });

    // Grant lambda access to the DynamoDB token table
    garminLambda.role && dynamoDBTokenTable.grantReadData(garminLambda.role);

    // Grant lambda access to the api server
    server.service.connections.allowFrom(garminLambda, Port.allTcp());

    // setup $base/garmin path with token auth
    const garminResource = baseResource.addResource("garmin");
    garminResource.addMethod("ANY", new apig.LambdaIntegration(garminLambda));
  }

  private setupWithingsWebhookAuth(ownProps: {
    lambdaLayers: LambdaLayers;
    baseResource: apig.Resource;
    vpc: ec2.IVpc;
    fargateService: ecs_patterns.ApplicationLoadBalancedFargateService;
    envType: EnvType;
    sentryDsn: string | undefined;
  }) {
    const {
      lambdaLayers,
      baseResource,
      vpc,
      fargateService: server,
      envType,
      sentryDsn,
    } = ownProps;

    const withingsLambda = createLambda({
      stack: this,
      name: "Withings",
      runtime: lambda.Runtime.NODEJS_16_X,
      entry: "withings",
      layers: [lambdaLayers.shared, lambdaLayers.dig],
      envType,
      envVars: {
        API_URL: `http://${server.loadBalancer.loadBalancerDnsName}/webhook/withings`,
        ...(sentryDsn ? { SENTRY_DSN: sentryDsn } : {}),
      },
      vpc,
    });

    // Grant lambda access to the api server
    server.service.connections.allowFrom(withingsLambda, Port.allTcp());

    const withingsResource = baseResource.addResource("withings");
    withingsResource.addMethod("ANY", new apig.LambdaIntegration(withingsLambda));
  }

  private setupFitbitWebhook(ownProps: {
    lambdaLayers: LambdaLayers;
    baseResource: apig.Resource;
    secrets: Secrets;
    vpc: ec2.IVpc;
    fargateService: ecs_patterns.ApplicationLoadBalancedFargateService;
    fitbitClientSecret: string;
    fitbitSubscriberVerificationCode: string;
    envType: EnvType;
    sentryDsn: string | undefined;
  }) {
    const {
      lambdaLayers,
      baseResource,
      secrets,
      vpc,
      fargateService: server,
      fitbitClientSecret,
      fitbitSubscriberVerificationCode,
      envType,
      sentryDsn,
    } = ownProps;

    const fitbitAuthLambda = createLambda({
      stack: this,
      name: "FitbitAuth",
      runtime: lambda.Runtime.NODEJS_18_X,
      entry: "fitbit-auth",
      layers: [lambdaLayers.shared],
      envType,
      envVars: {
        API_URL: `http://${server.loadBalancer.loadBalancerDnsName}/webhook/fitbit`,
        FITBIT_CLIENT_SECRET: fitbitClientSecret,
        FITBIT_TIMEOUT_MS: FITBIT_LAMBDA_TIMEOUT.toMilliseconds().toString(),
        ...(sentryDsn ? { SENTRY_DSN: sentryDsn } : {}),
      },
      vpc,
      timeout: FITBIT_LAMBDA_TIMEOUT,
    });

    const fitbitSubscriberVerificationLambda = createLambda({
      stack: this,
      name: "FitbitSubscriberVerification",
      runtime: lambda.Runtime.NODEJS_18_X,
      entry: "fitbit-subscriber-verification",
      layers: [lambdaLayers.shared],
      envType,
      envVars: {
        FITBIT_SUBSCRIBER_VERIFICATION_CODE: fitbitSubscriberVerificationCode,
        ...(sentryDsn ? { SENTRY_DSN: sentryDsn } : {}),
      },
      vpc,
    });

    // granting secrets read access to both lambdas
    const fitbitClientSecretKey = "FITBIT_CLIENT_SECRET";
    if (!secrets[fitbitClientSecretKey]) {
      throw new Error(`${fitbitClientSecretKey} is not defined in config`);
    }
    const fitbitSubVerifSecretKey = "FITBIT_SUBSCRIBER_VERIFICATION_CODE";
    secrets[fitbitClientSecretKey].grantRead(fitbitAuthLambda);
    if (!secrets[fitbitSubVerifSecretKey]) {
      throw new Error(`${fitbitSubVerifSecretKey} is not defined in config`);
    }
    secrets[fitbitSubVerifSecretKey].grantRead(fitbitSubscriberVerificationLambda);

    const fitbitResource = baseResource.addResource("fitbit");
    fitbitResource.addMethod("POST", new apig.LambdaIntegration(fitbitAuthLambda));
    fitbitResource.addMethod("GET", new apig.LambdaIntegration(fitbitSubscriberVerificationLambda));
  }

  private setupTenoviWebhookAuth(ownProps: {
    lambdaLayers: LambdaLayers;
    baseResource: apig.Resource;
    secrets: Secrets;
    vpc: ec2.IVpc;
    fargateService: ecs_patterns.ApplicationLoadBalancedFargateService;
    tenoviAuthHeader: string;
    envType: EnvType;
    sentryDsn: string | undefined;
  }) {
    const {
      lambdaLayers,
      baseResource,
      secrets,
      vpc,
      fargateService: server,
      tenoviAuthHeader,
      envType,
      sentryDsn,
    } = ownProps;

    const tenoviAuthLambda = createLambda({
      stack: this,
      name: "TenoviAuth",
      runtime: lambda.Runtime.NODEJS_18_X,
      entry: "tenovi",
      layers: [lambdaLayers.shared],
      envType,
      envVars: {
        API_URL: `http://${server.loadBalancer.loadBalancerDnsName}/webhook/tenovi`,
        TENOVI_AUTH_HEADER: tenoviAuthHeader,
        ...(sentryDsn ? { SENTRY_DSN: sentryDsn } : {}),
      },
      vpc,
    });

    const tenoviAuthHeaderSecretKey = "TENOVI_AUTH_HEADER";
    if (!secrets[tenoviAuthHeaderSecretKey]) {
      throw new Error(`${tenoviAuthHeaderSecretKey} is not defined in config`);
    }

    secrets[tenoviAuthHeaderSecretKey].grantRead(tenoviAuthLambda);

    const tenoviResource = baseResource.addResource("tenovi");
    tenoviResource.addMethod("POST", new apig.LambdaIntegration(tenoviAuthLambda));
  }

  private setupBulkUrlSigningLambda(ownProps: {
    lambdaLayers: LambdaLayers;
    vpc: ec2.IVpc;
    medicalDocumentsBucket: s3.Bucket;
    medicalSeedDocumentsBucket: s3.IBucket | undefined;
    fhirServerUrl: string;
    envType: EnvType;
    sentryDsn: string | undefined;
    alarmAction: SnsAction | undefined;
    searchEndpoint: string;
    searchIndex: string;
    searchUserName: string;
    searchPassword: string;
    apiTaskRole: iam.IRole;
    apiAddress: string;
  }): Lambda {
    const {
      lambdaLayers,
      vpc,
      medicalDocumentsBucket,
      medicalSeedDocumentsBucket,
      fhirServerUrl,
      sentryDsn,
      alarmAction,
      envType,
      searchEndpoint,
      searchIndex,
      searchUserName,
      searchPassword,
      apiTaskRole,
      apiAddress,
    } = ownProps;

    const isSandboxSeed = envType === "sandbox" && medicalSeedDocumentsBucket;

    const bulkUrlSigningLambda = createLambda({
      stack: this,
      name: "BulkUrlSigning",
      runtime: lambda.Runtime.NODEJS_18_X,
      entry: "document-bulk-signer",
      envType,
      envVars: {
        MEDICAL_DOCUMENTS_BUCKET_NAME: isSandboxSeed
          ? medicalSeedDocumentsBucket.bucketName
          : medicalDocumentsBucket.bucketName,
        FHIR_SERVER_URL: fhirServerUrl,
        SEARCH_ENDPOINT: searchEndpoint,
        SEARCH_INDEX: searchIndex,
        SEARCH_USERNAME: searchUserName,
        SEARCH_PASSWORD: searchPassword,
        API_URL: `http://${apiAddress}`,
        ...(sentryDsn ? { SENTRY_DSN: sentryDsn } : {}),
      },
      layers: [lambdaLayers.shared],
      memory: 512,
      timeout: Duration.minutes(5),
      vpc,
      alarmSnsAction: alarmAction,
    });

    isSandboxSeed && medicalSeedDocumentsBucket.grantRead(bulkUrlSigningLambda);
    medicalDocumentsBucket.grantRead(bulkUrlSigningLambda);
    bulkUrlSigningLambda.grantInvoke(apiTaskRole);

    return bulkUrlSigningLambda;
  }

  private setupFhirToMedicalRecordLambda(ownProps: {
    lambdaLayers: LambdaLayers;
    vpc: ec2.IVpc;
    medicalDocumentsBucket: s3.Bucket;
    envType: EnvType;
    dashUrl: string;
    sentryDsn: string | undefined;
    alarmAction: SnsAction | undefined;
    featureFlagsTable: dynamodb.Table;
  }): { fhirToMedicalRecordLambda2: Lambda } {
    const {
      lambdaLayers,
      vpc,
      sentryDsn,
      envType,
      dashUrl,
      alarmAction,
      medicalDocumentsBucket,
      featureFlagsTable,
    } = ownProps;

    const lambdaTimeout = MAXIMUM_LAMBDA_TIMEOUT.minus(Duration.seconds(5));
    const axiosTimeout = lambdaTimeout.minus(Duration.seconds(5));

    const fhirToMedicalRecordLambda2 = createLambda({
      stack: this,
      name: "FhirToMedicalRecord2",
      runtime: lambda.Runtime.NODEJS_18_X,
      entry: "fhir-to-medical-record2",
      envType,
      envVars: {
        AXIOS_TIMEOUT_SECONDS: axiosTimeout.toSeconds().toString(),
        MEDICAL_DOCUMENTS_BUCKET_NAME: medicalDocumentsBucket.bucketName,
        PDF_CONVERT_TIMEOUT_MS: CDA_TO_VIS_TIMEOUT.toMilliseconds().toString(),
        FEATURE_FLAGS_TABLE_NAME: featureFlagsTable.tableName,
        DASH_URL: dashUrl,
        ...(sentryDsn ? { SENTRY_DSN: sentryDsn } : {}),
      },
      layers: [lambdaLayers.shared, lambdaLayers.langchain, lambdaLayers.wkHtmlToPdf],
      memory: 4096,
      timeout: lambdaTimeout,
      isEnableInsights: true,
      vpc,
      alarmSnsAction: alarmAction,
    });

    featureFlagsTable.grantReadData(fhirToMedicalRecordLambda2);

    medicalDocumentsBucket.grantReadWrite(fhirToMedicalRecordLambda2);

    return { fhirToMedicalRecordLambda2 };
  }

  private setupCWDocContribution(ownProps: {
    baseResource: apig.Resource;
    lambdaLayers: LambdaLayers;
    alarmAction: SnsAction | undefined;
    authorizer: apig.IAuthorizer;
    oauthScopes: cognito.OAuthScope[];
    envType: EnvType;
    bucket: s3.Bucket;
  }): Lambda {
    const { baseResource, lambdaLayers, alarmAction, authorizer, oauthScopes, envType, bucket } =
      ownProps;

    const cwLambda = createLambda({
      stack: this,
      name: "CommonWellDocContribution",
      runtime: lambda.Runtime.NODEJS_18_X,
      entry: "cw-doc-contribution",
      layers: [lambdaLayers.shared],
      alarmSnsAction: alarmAction,
      envType,
      envVars: {
        ...(bucket && {
          MEDICAL_DOCUMENTS_BUCKET_NAME: bucket.bucketName,
        }),
      },
    });

    const cwResource = baseResource.addResource("commonwell");
    cwResource.addMethod("GET", new apig.LambdaIntegration(cwLambda), {
      authorizer: authorizer,
      authorizationScopes: oauthScopes.map(s => s.scopeName),
    });

    bucket.grantReadWrite(cwLambda);

    return cwLambda;
  }

  private setupTokenAuthLambda(
    lambdaLayers: LambdaLayers,
    dynamoDBTokenTable: dynamodb.Table,
    alarmAction: SnsAction | undefined,
    envType: EnvType,
    sentryDsn: string | undefined
  ): apig.RequestAuthorizer {
    const tokenAuthLambda = createLambda({
      stack: this,
      name: "TokenAuth",
      runtime: lambda.Runtime.NODEJS_16_X,
      entry: "token-auth",
      layers: [lambdaLayers.shared],
      envType,
      envVars: {
        TOKEN_TABLE_NAME: dynamoDBTokenTable.tableName,
        ...(sentryDsn ? { SENTRY_DSN: sentryDsn } : {}),
      },
      alarmSnsAction: alarmAction,
    });

    const tokenAuth = new apig.RequestAuthorizer(this, "APITokenAuth", {
      handler: tokenAuthLambda,
      identitySources: ["method.request.querystring.state"],
      // todo: instead of removing caching, investigate explicitly listing
      //        the permitted methods in the lambda: "Resource: event.methodArn"
      //
      // see: https://forum.serverless.com/t/rest-api-with-custom-authorizer-how-are-you-dealing-with-authorization-and-policy-cache/3310
      resultsCacheTtl: Duration.minutes(0),
    });
    tokenAuthLambda.role && dynamoDBTokenTable.grantReadData(tokenAuthLambda.role);

    return tokenAuth;
  }

  private setupAPIGWApiTokenResource(
    stackId: string,
    api: apig.RestApi,
    link: apig.VpcLink,
    authorizer: apig.RequestAuthorizer,
    serverAddress: string
  ): apig.Resource {
    const apiTokenResource = api.root.addResource("token");
    const tokenProxy = new apig.ProxyResource(this, `${stackId}/token/Proxy`, {
      parent: apiTokenResource,
      anyMethod: false,
    });
    const integrationToken = new apig.Integration({
      type: apig.IntegrationType.HTTP_PROXY,
      options: {
        connectionType: apig.ConnectionType.VPC_LINK,
        vpcLink: link,
        requestParameters: {
          "integration.request.path.proxy": "method.request.path.proxy",
          "integration.request.header.api-token": "context.authorizer.api-token",
          "integration.request.header.cxId": "context.authorizer.cxId",
          "integration.request.header.userId": "context.authorizer.userId",
        },
      },
      integrationHttpMethod: "ANY",
      uri: `http://${serverAddress}/{proxy}`,
    });
    tokenProxy.addMethod("ANY", integrationToken, {
      requestParameters: {
        "method.request.path.proxy": true,
      },
      authorizer,
    });
    return apiTokenResource;
  }

  private setupOAuthUserPool(config: EnvConfig, dnsZone: r53.IHostedZone): cognito.IUserPool {
    const domainName = `${config.authSubdomain}.${config.domain}`;
    const userPool = new cognito.UserPool(this, "oauth-client-secret-user-pool2", {
      accountRecovery: cognito.AccountRecovery.EMAIL_ONLY,
      removalPolicy: RemovalPolicy.DESTROY,
    });
    const certificate = new cert.DnsValidatedCertificate(this, `UserPoolCertificate`, {
      domainName,
      hostedZone: dnsZone,
      region: "us-east-1", // Required by Cognito for custom certs - https://docs.aws.amazon.com/cognito/latest/developerguide/cognito-user-pools-add-custom-domain.html
    });
    const userPoolDomain = userPool.addDomain("metriport-custom-cognito-domain", {
      customDomain: { domainName, certificate },
    });
    new r53.ARecord(this, "AuthSubdomainRecord", {
      recordName: domainName,
      zone: dnsZone,
      target: r53.RecordTarget.fromAlias(new r53_targets.UserPoolDomainTarget(userPoolDomain)),
    });
    return userPool;
  }

  private enableFHIROnUserPool(userPool: cognito.IUserPool): cognito.OAuthScope[] {
    const scopes = [
      {
        scopeName: "document",
        scopeDescription: "query and retrieve document references",
      },
    ];
    const resourceServerScopes = scopes.map(s => new cognito.ResourceServerScope(s));
    const resourceServer = userPool.addResourceServer("FHIR-resource-server2", {
      identifier: "fhir",
      scopes: resourceServerScopes,
    });
    const oauthScopes = resourceServerScopes.map(s =>
      cognito.OAuthScope.resourceServer(resourceServer, s)
    );
    // Commonwell specific client
    userPool.addClient("commonwell-client2", {
      generateSecret: true,
      supportedIdentityProviders: [cognito.UserPoolClientIdentityProvider.COGNITO],
      oAuth: {
        flows: {
          clientCredentials: true,
        },
        scopes: oauthScopes,
      },
    });
    return oauthScopes;
  }

  private setupOAuthAuthorizer(userPool: cognito.IUserPool): apig.IAuthorizer {
    const cognitoAuthorizer = new apig.CognitoUserPoolsAuthorizer(this, `oauth-authorizer`, {
      cognitoUserPools: [userPool],
      identitySource: "method.request.header.Authorization",
    });
    return cognitoAuthorizer;
  }

  private setupAPIGWOAuthResource(
    stackId: string,
    api: apig.RestApi,
    vpcLink: apig.VpcLink,
    authorizer: apig.IAuthorizer,
    oauthScopes: cognito.OAuthScope[],
    serverAddress: string
  ): apig.Resource {
    const oauthResource = api.root.addResource("oauth", {
      defaultCorsPreflightOptions: { allowOrigins: ["*"] },
    });
    const oauthProxy = new apig.ProxyResource(this, `${stackId}/oauth/Proxy`, {
      parent: oauthResource,
      anyMethod: false,
      defaultCorsPreflightOptions: { allowOrigins: ["*"] },
    });
    const oauthProxyIntegration = new apig.Integration({
      type: apig.IntegrationType.HTTP_PROXY,
      options: {
        connectionType: apig.ConnectionType.VPC_LINK,
        vpcLink,
        requestParameters: {
          "integration.request.path.proxy": "method.request.path.proxy",
        },
      },
      integrationHttpMethod: "ANY",
      uri: `http://${serverAddress}/oauth/{proxy}`,
    });
    oauthProxy.addMethod("ANY", oauthProxyIntegration, {
      requestParameters: {
        "method.request.path.proxy": true,
      },
      authorizer,
      authorizationScopes: oauthScopes.map(s => s.scopeName),
    });
    return oauthResource;
  }

  private addDynamoPerformanceAlarms(
    table: dynamodb.Table,
    dynamoConstructName: string,
    alarmAction?: SnsAction
  ) {
    const readUnitsMetric = table.metricConsumedReadCapacityUnits();
    const readAlarm = readUnitsMetric.createAlarm(
      this,
      `${dynamoConstructName}ConsumedReadCapacityUnitsAlarm`,
      {
        threshold: 10_000, // units per second
        evaluationPeriods: 1,
        treatMissingData: cloudwatch.TreatMissingData.NOT_BREACHING,
      }
    );
    alarmAction && readAlarm.addAlarmAction(alarmAction);
    alarmAction && readAlarm.addOkAction(alarmAction);

    const writeUnitsMetric = table.metricConsumedWriteCapacityUnits();
    const writeAlarm = writeUnitsMetric.createAlarm(
      this,
      `${dynamoConstructName}ConsumedWriteCapacityUnitsAlarm`,
      {
        threshold: 10_000, // units per second
        evaluationPeriods: 1,
        treatMissingData: cloudwatch.TreatMissingData.NOT_BREACHING,
      }
    );
    alarmAction && writeAlarm.addAlarmAction(alarmAction);
    alarmAction && writeAlarm.addOkAction(alarmAction);
  }

  private isProd(props: APIStackProps): boolean {
    return isProd(props.config);
  }
}

function setupSlackNotifSnsTopic(
  stack: Stack,
  config: EnvConfig
): { snsTopic: ITopic; alarmAction: SnsAction } | undefined {
  if (!config.slack) return undefined;

  const slackNotifSnsTopic = new sns.Topic(stack, "SlackSnsTopic", {
    displayName: "Slack SNS Topic",
  });
  AlarmSlackBot.addSlackChannelConfig(stack, {
    configName: `slack-chatbot-configuration-` + config.environmentType,
    workspaceId: config.slack.workspaceId,
    channelId: config.slack.alertsChannelId,
    topics: [slackNotifSnsTopic],
  });
  const alarmAction = new SnsAction(slackNotifSnsTopic);
  return { snsTopic: slackNotifSnsTopic, alarmAction };
}<|MERGE_RESOLUTION|>--- conflicted
+++ resolved
@@ -30,12 +30,8 @@
 import { ITopic } from "aws-cdk-lib/aws-sns";
 import { IQueue } from "aws-cdk-lib/aws-sqs";
 import { Construct } from "constructs";
-<<<<<<< HEAD
-import { EnvConfig, EnvConfigNonSandbox, EnvConfigSandbox } from "../config/env-config";
-=======
 import { EnvConfig, EnvConfigSandbox } from "../config/env-config";
 import { AnalyticsPlatformsNestedStack } from "./analytics-platform/analytics-platform-stack";
->>>>>>> 070484d5
 import { AlarmSlackBot } from "./api-stack/alarm-slack-chatbot";
 import { createScheduledAPIQuotaChecker } from "./api-stack/api-quota-checker";
 import { createAPIService } from "./api-stack/api-service";
@@ -68,7 +64,6 @@
 import { isProd, isSandbox } from "./shared/util";
 import { wafRules } from "./shared/waf-rules";
 import { SurescriptsNestedStack } from "./surescripts/surescripts-stack";
-import { AnalyticsPlatformsNestedStack } from "./analytics-platform/analytics-platform-stack";
 
 const FITBIT_LAMBDA_TIMEOUT = Duration.seconds(60);
 
@@ -511,24 +506,17 @@
     //-------------------------------------------
     // Analytics Platform
     //-------------------------------------------
-<<<<<<< HEAD
     let analyticsPlatformStack: AnalyticsPlatformsNestedStack | undefined = undefined;
     if (!isSandbox(props.config)) {
       analyticsPlatformStack = new AnalyticsPlatformsNestedStack(
         this,
         "AnalyticsPlatformsNestedStack",
         {
-          config: props.config as EnvConfigNonSandbox,
+          config: props.config,
           vpc: this.vpc,
           medicalDocumentsBucket,
         }
       );
-=======
-    if (!isSandbox(props.config)) {
-      new AnalyticsPlatformsNestedStack(this, "AnalyticsPlatformsNestedStack", {
-        config: props.config,
-      });
->>>>>>> 070484d5
     }
 
     //-------------------------------------------
