import {
  Aspects,
  aws_wafv2 as wafv2,
  CfnOutput,
  Duration,
  RemovalPolicy,
  Stack,
  StackProps,
} from "aws-cdk-lib";
import * as apig from "aws-cdk-lib/aws-apigateway";
import { BackupResource } from "aws-cdk-lib/aws-backup";
import * as cert from "aws-cdk-lib/aws-certificatemanager";
import * as cloudwatch from "aws-cdk-lib/aws-cloudwatch";
import { SnsAction } from "aws-cdk-lib/aws-cloudwatch-actions";
import * as cognito from "aws-cdk-lib/aws-cognito";
import * as dynamodb from "aws-cdk-lib/aws-dynamodb";
import * as ec2 from "aws-cdk-lib/aws-ec2";
import { InstanceType, Port } from "aws-cdk-lib/aws-ec2";
import * as ecs_patterns from "aws-cdk-lib/aws-ecs-patterns";
import * as iam from "aws-cdk-lib/aws-iam";
import * as lambda from "aws-cdk-lib/aws-lambda";
import { Function as Lambda } from "aws-cdk-lib/aws-lambda";
import { LogGroup } from "aws-cdk-lib/aws-logs";
import * as rds from "aws-cdk-lib/aws-rds";
import * as r53 from "aws-cdk-lib/aws-route53";
import * as r53_targets from "aws-cdk-lib/aws-route53-targets";
import * as s3 from "aws-cdk-lib/aws-s3";
import * as secret from "aws-cdk-lib/aws-secretsmanager";
import * as sns from "aws-cdk-lib/aws-sns";
import { ITopic } from "aws-cdk-lib/aws-sns";
import { Construct } from "constructs";
import { EnvConfig, EnvConfigSandbox } from "../config/env-config";
import { AlarmSlackBot } from "./api-stack/alarm-slack-chatbot";
import { createScheduledAPIQuotaChecker } from "./api-stack/api-quota-checker";
import { createAPIService } from "./api-stack/api-service";
import * as ccdaSearch from "./api-stack/ccda-search-connector";
import { createCqDirectoryRebuilder } from "./api-stack/cq-directory-rebuilder";
import * as cwEnhancedCoverageConnector from "./api-stack/cw-enhanced-coverage-connector";
import { createScheduledDBMaintenance } from "./api-stack/db-maintenance";
import { createDocQueryChecker } from "./api-stack/doc-query-checker";
import * as documentUploader from "./api-stack/document-upload";
import { createFHIRConverterService } from "./api-stack/fhir-converter-service";
import { TerminologyServerNestedStack } from "./api-stack/terminology-server-service";
import { EhrNestedStack } from "./ehr-nested-stack";
import { EnvType } from "./env-type";
import { FeatureFlagsNestedStack } from "./feature-flags-nested-stack";
import { Hl7NotificationWebhookSenderNestedStack } from "./hl7-notification-webhook-sender-nested-stack";
import { IHEGatewayV2LambdasNestedStack } from "./ihe-gateway-v2-stack";
import { CDA_TO_VIS_TIMEOUT, LambdasNestedStack } from "./lambdas-nested-stack";
import { PatientImportNestedStack } from "./patient-import-nested-stack";
import { RateLimitingNestedStack } from "./rate-limiting-nested-stack";
import { DailyBackup } from "./shared/backup";
import { addErrorAlarmToLambdaFunc, createLambda, MAXIMUM_LAMBDA_TIMEOUT } from "./shared/lambda";
import { LambdaLayers } from "./shared/lambda-layers";
import { addDBClusterPerformanceAlarms } from "./shared/rds";
import { getSecrets, Secrets } from "./shared/secrets";
import { provideAccessToQueue } from "./shared/sqs";
import { isProd, isSandbox } from "./shared/util";
import { wafRules } from "./shared/waf-rules";
const FITBIT_LAMBDA_TIMEOUT = Duration.seconds(60);

interface APIStackProps extends StackProps {
  config: EnvConfig;
  version: string | undefined;
}

export class APIStack extends Stack {
  public readonly vpc: ec2.IVpc;
  public readonly alarmAction: SnsAction | undefined;

  constructor(scope: Construct, id: string, props: APIStackProps) {
    super(scope, id, props);

    const awsAccount = props.env?.account;
    if (!awsAccount) throw new Error("Missing AWS account");

    this.terminationProtection = true;

    //-------------------------------------------
    // Secrets
    //-------------------------------------------
    const secrets = getSecrets(this, props.config);

    const slackNotification = setupSlackNotifSnsTopic(this, props.config);
    this.alarmAction = slackNotification?.alarmAction;

    //-------------------------------------------
    // VPC + NAT Gateway.
    //-------------------------------------------
    const vpcConstructId = "APIVpc";
    this.vpc = new ec2.Vpc(this, vpcConstructId, {
      flowLogs: {
        apiVPCFlowLogs: { trafficType: ec2.FlowLogTrafficType.REJECT },
      },
    });

    const privateZone = new r53.PrivateHostedZone(this, "PrivateZone", {
      vpc: this.vpc,
      zoneName: props.config.host,
    });
    const publicZone = r53.HostedZone.fromLookup(this, "Zone", {
      domainName: props.config.host,
    });
    const dnsZones = { privateZone, publicZone };

    //-------------------------------------------
    // Vpc Endpoints
    //-------------------------------------------
    new ec2.InterfaceVpcEndpoint(this, "ApiVpcSqsEndpoint", {
      vpc: this.vpc,
      service: ec2.InterfaceVpcEndpointAwsService.SQS,
      privateDnsEnabled: true,
    });

    //-------------------------------------------
    // Buckets
    //-------------------------------------------
    let outgoingHl7NotificationBucket: s3.IBucket | undefined;
    if (!isSandbox(props.config) && props.config.hl7Notification.outgoingMessageBucketName) {
      outgoingHl7NotificationBucket = s3.Bucket.fromBucketName(
        this,
        "OutgoingHl7MessageBucket",
        props.config.hl7Notification.outgoingMessageBucketName
      );
    }

    //-------------------------------------------
    // Security Setup
    //-------------------------------------------
    // Create a cert for HTTPS
    const certificate = new cert.DnsValidatedCertificate(this, "APICert", {
      domainName: props.config.domain,
      hostedZone: publicZone,
      subjectAlternativeNames: [`*.${props.config.domain}`],
    });

    // add error alarming to CDK-generated lambdas
    const certificateRequestorLambda = certificate.node.findChild(
      "CertificateRequestorFunction"
    ) as unknown as lambda.SingletonFunction;
    addErrorAlarmToLambdaFunc(
      this,
      certificateRequestorLambda,
      "APICertificateCertificateRequestorFunctionAlarm",
      slackNotification?.alarmAction
    );

    // Web application firewall for enhanced security
    const waf = new wafv2.CfnWebACL(this, "APIWAF", {
      defaultAction: { allow: {} },
      scope: "REGIONAL",
      name: `APIWAF`,
      rules: wafRules,
      visibilityConfig: {
        cloudWatchMetricsEnabled: true,
        metricName: `APIWAF-Metric`,
        sampledRequestsEnabled: false,
      },
    });

    //-------------------------------------------
    // Application-wide feature flags
    //-------------------------------------------
    const { featureFlagsTable } = new FeatureFlagsNestedStack(this, "FeatureFlags", {
      config: props.config,
      alarmAction: slackNotification?.alarmAction,
    });

    //-------------------------------------------
    // Aurora Database for backend data
    //-------------------------------------------

    const dbConfig = props.config.apiDatabase;
    const dbClusterName = "api-cluster";
    // create database credentials
    const dbCredsSecret = new secret.Secret(this, "DBCreds", {
      secretName: `DBCreds`,
      generateSecretString: {
        secretStringTemplate: JSON.stringify({
          username: dbConfig.username,
        }),
        excludePunctuation: true,
        includeSpace: false,
        generateStringKey: "password",
      },
    });
    const dbCreds = rds.Credentials.fromSecret(dbCredsSecret);
    const dbEngine = rds.DatabaseClusterEngine.auroraPostgres({
      version: rds.AuroraPostgresEngineVersion.VER_14_7,
    });
    const parameterGroup = new rds.ParameterGroup(this, "APIDB_Params", {
      engine: dbEngine,
      parameters: {
        ...(dbConfig.minSlowLogDurationInMs
          ? {
              log_min_duration_statement: dbConfig.minSlowLogDurationInMs.toString(),
            }
          : undefined),
      },
    });

    const dbCluster = new rds.DatabaseCluster(this, "APIDB", {
      engine: dbEngine,
      instanceProps: {
        vpc: this.vpc,
        instanceType: new InstanceType("serverless"),
        enablePerformanceInsights: true,
        parameterGroup,
      },
      preferredMaintenanceWindow: dbConfig.maintenanceWindow,
      credentials: dbCreds,
      defaultDatabaseName: dbConfig.name,
      clusterIdentifier: dbClusterName,
      storageEncrypted: true,
      parameterGroup,
      cloudwatchLogsExports: ["postgresql"],
      deletionProtection: true,
      removalPolicy: RemovalPolicy.RETAIN,
    });
    Aspects.of(dbCluster).add({
      visit(node) {
        if (node instanceof rds.CfnDBCluster) {
          node.serverlessV2ScalingConfiguration = {
            minCapacity: dbConfig.minCapacity,
            maxCapacity: dbConfig.maxCapacity,
          };
        }
      },
    });
    addDBClusterPerformanceAlarms(
      this,
      dbCluster,
      dbClusterName,
      dbConfig,
      slackNotification?.alarmAction
    );

    //----------------------------------------------------------
    // DynamoDB
    //----------------------------------------------------------

    // global table for auth token management
    const dynamoConstructName = "APIUserTokens";
    const dynamoDBTokenTable = new dynamodb.Table(this, dynamoConstructName, {
      partitionKey: { name: "token", type: dynamodb.AttributeType.STRING },
      replicationRegions: this.isProd(props) ? ["us-east-1"] : ["ca-central-1"],
      replicationTimeout: Duration.hours(3),
      encryption: dynamodb.TableEncryption.AWS_MANAGED,
      pointInTimeRecovery: true,
    });
    dynamoDBTokenTable.addGlobalSecondaryIndex({
      indexName: "oauthUserAccessToken_idx",
      partitionKey: {
        name: "oauthUserAccessToken",
        type: dynamodb.AttributeType.STRING,
      },
      projectionType: dynamodb.ProjectionType.ALL,
    });
    this.addDynamoPerformanceAlarms(
      dynamoDBTokenTable,
      dynamoConstructName,
      slackNotification?.alarmAction
    );

    //-------------------------------------------
    // S3 buckets
    //-------------------------------------------
    const generalBucket = new s3.Bucket(this, "GeneralBucket", {
      bucketName: props.config.generalBucketName,
      publicReadAccess: false,
      encryption: s3.BucketEncryption.S3_MANAGED,
      versioned: true,
    });

    const medicalDocumentsBucket = new s3.Bucket(this, "APIMedicalDocumentsBucket", {
      bucketName: props.config.medicalDocumentsBucketName,
      publicReadAccess: false,
      encryption: s3.BucketEncryption.S3_MANAGED,
      versioned: true,
      cors: [
        {
          allowedOrigins: ["*"],
          allowedMethods: [s3.HttpMethods.GET],
        },
      ],
    });

    const medicalDocumentsUploadBucket = new s3.Bucket(this, "APIMedicalDocumentsUploadBucket", {
      bucketName: props.config.medicalDocumentsUploadBucketName,
      publicReadAccess: false,
      encryption: s3.BucketEncryption.S3_MANAGED,
      versioned: true,
      cors: [
        {
          allowedOrigins: ["*"],
          allowedMethods: [s3.HttpMethods.PUT, s3.HttpMethods.POST],
        },
      ],
    });

    let ehrResponsesBucket: s3.Bucket | undefined;
    if (!isSandbox(props.config)) {
      ehrResponsesBucket = new s3.Bucket(this, "EhrResponsedBucket", {
        bucketName: props.config.ehrResponsesBucketName,
        publicReadAccess: false,
        encryption: s3.BucketEncryption.S3_MANAGED,
        versioned: true,
      });
    }

    const getSandboxSeedDataBucket = (sandboxConfig: EnvConfigSandbox) => {
      const seedBucketCfnName = "APISandboxSeedDataBucket";
      try {
        return s3.Bucket.fromBucketName(
          this,
          seedBucketCfnName,
          sandboxConfig.sandboxSeedDataBucketName
        );
      } catch (error) {
        return new s3.Bucket(this, seedBucketCfnName, {
          bucketName: sandboxConfig.sandboxSeedDataBucketName,
          publicReadAccess: false,
          encryption: s3.BucketEncryption.S3_MANAGED,
          cors: [
            {
              allowedOrigins: ["*"],
              allowedMethods: [s3.HttpMethods.GET],
            },
          ],
        });
      }
    };

    const sandboxSeedDataBucket = isSandbox(props.config)
      ? getSandboxSeedDataBucket(props.config)
      : undefined;

    //-------------------------------------------
    // General lambdas
    //-------------------------------------------
    const {
      lambdaLayers,
      cdaToVisualizationLambda,
      documentDownloaderLambda,
      fhirToCdaConverterLambda,
      outboundPatientDiscoveryLambda,
      outboundDocumentQueryLambda,
      outboundDocumentRetrievalLambda,
      fhirToBundleLambda,
      fhirToBundleCountLambda,
      fhirConverterConnector: {
        queue: fhirConverterQueue,
        lambda: fhirConverterLambda,
        bucket: fhirConverterBucket,
      },
      hl7v2RosterUploadLambda,
      conversionResultNotifierLambda,
    } = new LambdasNestedStack(this, "LambdasNestedStack", {
      config: props.config,
      vpc: this.vpc,
      dbCluster,
      dbCredsSecret,
      secrets,
      medicalDocumentsBucket,
      sandboxSeedDataBucket,
      alarmAction: slackNotification?.alarmAction,
      bedrock: props.config.bedrock,
      featureFlagsTable,
    });

    //-------------------------------------------
    // HL7 Notification Webhook Sender
    //-------------------------------------------
    let hl7NotificationWebhookSenderLambda: lambda.Function | undefined;
    if (!isSandbox(props.config) && outgoingHl7NotificationBucket) {
      const { lambda } = new Hl7NotificationWebhookSenderNestedStack(
        this,
        "Hl7NotificationWebhookSenderNestedStack",
        {
          config: props.config,
          lambdaLayers,
          vpc: this.vpc,
          alarmAction: slackNotification?.alarmAction,
          outgoingHl7NotificationBucket,
          secrets,
        }
      );

      hl7NotificationWebhookSenderLambda = lambda;
    }

    //-------------------------------------------
    // Patient Import
    //-------------------------------------------
    const {
      parseLambda: patientImportParseLambda,
      createLambda: patientImportCreateLambda,
      queryLambda: patientImportQueryLambda,
      resultLambda: patientImportResultLambda,
      bucket: patientImportBucket,
    } = new PatientImportNestedStack(this, "PatientImportNestedStack", {
      config: props.config,
      lambdaLayers,
      vpc: this.vpc,
      alarmAction: slackNotification?.alarmAction,
    });

    //-------------------------------------------
    // EHR
    //-------------------------------------------
    const {
      syncPatientQueue: ehrSyncPatientQueue,
      syncPatientLambda: ehrSyncPatientLambda,
      elationLinkPatientQueue,
      elationLinkPatientLambda,
      healthieLinkPatientQueue,
      healthieLinkPatientLambda,
      startResourceDiffBundlesQueue: ehrStartResourceDiffBundlesQueue,
      startResourceDiffBundlesLambda: ehrStartResourceDiffBundlesLambda,
      computeResourceDiffBundlesLambda: ehrComputeResourceDiffBundlesLambda,
      refreshEhrBundlesQueue: ehrRefreshEhrBundlesQueue,
      refreshEhrBundlesLambda: ehrRefreshEhrBundlesLambda,
      ehrBundleBucket,
    } = new EhrNestedStack(this, "EhrNestedStack", {
      config: props.config,
      lambdaLayers,
      vpc: this.vpc,
      alarmAction: slackNotification?.alarmAction,
      medicalDocumentsBucket,
    });

    //-------------------------------------------
    // Rate Limiting
    //-------------------------------------------
    const { rateLimitTable } = new RateLimitingNestedStack(this, "RateLimitingNestedStack", {
      config: props.config,
      alarmAction: slackNotification?.alarmAction,
    });

    //-------------------------------------------
    // OPEN SEARCH Domains
    //-------------------------------------------
    const {
      queue: ccdaSearchQueue,
      searchDomain: ccdaSearchDomain,
      searchDomainUserName: ccdaSearchUserName,
      searchDomainSecret: ccdaSearchSecret,
      indexName: ccdaSearchIndexName,
    } = ccdaSearch.setup({
      stack: this,
      vpc: this.vpc,
      awsAccount,
      ccdaS3Bucket: medicalDocumentsBucket,
      lambdaLayers,
      envType: props.config.environmentType,
      alarmSnsAction: slackNotification?.alarmAction,
    });

    //-------------------------------------------
    // Terminology Server Service
    //-------------------------------------------
    if (!isSandbox(props.config)) {
      new TerminologyServerNestedStack(this, "TerminologyServerNestedStack", {
        config: props.config,
        version: props.version,
        generalBucket: generalBucket,
        vpc: this.vpc,
        alarmAction: slackNotification?.alarmAction,
      });
    }

    //-------------------------------------------
    // FHIR Converter Service
    //-------------------------------------------
    let fhirConverter: ReturnType<typeof createFHIRConverterService> | undefined;
    if (!isSandbox(props.config)) {
      fhirConverter = createFHIRConverterService(
        this,
        { ...props, generalBucket },
        this.vpc,
        slackNotification?.alarmAction
      );
    }

    let fhirToMedicalRecordLambda2: Lambda | undefined = undefined;
    if (!isSandbox(props.config)) {
      const lambdas = this.setupFhirToMedicalRecordLambda({
        lambdaLayers,
        vpc: this.vpc,
        medicalDocumentsBucket,
        envType: props.config.environmentType,
        dashUrl: props.config.dashUrl,
        sentryDsn: props.config.lambdasSentryDSN,
        alarmAction: slackNotification?.alarmAction,
        featureFlagsTable,
        ...props.config.fhirToMedicalLambda,
      });
      fhirToMedicalRecordLambda2 = lambdas.fhirToMedicalRecordLambda2;
    }

    const cwEnhancedQueryQueues = cwEnhancedCoverageConnector.setupRequiredInfra({
      stack: this,
      vpc: this.vpc,
      lambdaLayers,
      envType: props.config.environmentType,
      secrets,
      apiAddress: "",
      bucket: generalBucket,
      alarmSnsAction: slackNotification?.alarmAction,
    });
    const cookieStore = cwEnhancedQueryQueues?.cookieStore;

    //-------------------------------------------
    // ECR + ECS + Fargate for Backend Servers
    //-------------------------------------------
    const {
      cluster,
      service: apiService,
      loadBalancer: apiLoadBalancer,
      loadBalancerAddress: apiDirectUrl,
      serverAddress: apiServerUrl,
    } = createAPIService({
      stack: this,
      props,
      secrets,
      vpc: this.vpc,
      dbCredsSecret,
      dbReadReplicaEndpoint: dbCluster.clusterReadEndpoint,
      dynamoDBTokenTable,
      alarmAction: slackNotification?.alarmAction,
      dnsZones,
      fhirServerUrl: props.config.fhirServerUrl,
      fhirConverterQueueUrl: fhirConverterQueue.queueUrl,
      fhirConverterServiceUrl: fhirConverter ? `http://${fhirConverter.address}` : undefined,
      fhirConverterLambda: fhirConverter ? fhirConverter.lambda : undefined,
      cdaToVisualizationLambda,
      documentDownloaderLambda,
      outboundPatientDiscoveryLambda,
      outboundDocumentQueryLambda,
      outboundDocumentRetrievalLambda,
      patientImportParseLambda,
      patientImportResultLambda,
      patientImportBucket,
      ehrSyncPatientQueue,
      elationLinkPatientQueue,
      healthieLinkPatientQueue,
      ehrStartResourceDiffBundlesQueue,
      ehrRefreshEhrBundlesQueue,
      ehrBundleBucket,
      generalBucket,
      conversionBucket: fhirConverterBucket,
      medicalDocumentsUploadBucket,
      ehrResponsesBucket,
      fhirToMedicalRecordLambda2,
      fhirToCdaConverterLambda,
      fhirToBundleLambda,
      fhirToBundleCountLambda,
      rateLimitTable,
      searchIngestionQueue: ccdaSearchQueue,
      searchEndpoint: ccdaSearchDomain.domainEndpoint,
      searchAuth: { userName: ccdaSearchUserName, secret: ccdaSearchSecret },
      searchIndexName: ccdaSearchIndexName,
      semanticSearchEndpoint: props.config.semanticOpenSearch?.endpoint,
      semanticSearchIndexName: props.config.semanticOpenSearch?.indexName,
      semanticSearchModelId: props.config.semanticOpenSearch?.modelId,
      semanticSearchAuth: props.config.semanticOpenSearch
        ? {
            userName: props.config.semanticOpenSearch.userName,
            secret: props.config.semanticOpenSearch.password,
          }
        : undefined,
      featureFlagsTable,
      cookieStore,
    });
    const apiLoadBalancerAddress = apiLoadBalancer.loadBalancerDnsName;

    if (props.config.iheGateway) {
      const mtlsBucketName = s3.Bucket.fromBucketName(
        this,
        "TruststoreBucket",
        props.config.iheGateway.trustStoreBucketName
      );
      new IHEGatewayV2LambdasNestedStack(this, "IHEGatewayV2LambdasNestedStack", {
        lambdaLayers,
        vpc: this.vpc,
        apiTaskRole: apiService.taskDefinition.taskRole,
        secrets,
        cqOrgCertificate: props.config.carequality?.secretNames.CQ_ORG_CERTIFICATE,
        cqOrgPrivateKey: props.config.carequality?.secretNames.CQ_ORG_PRIVATE_KEY,
        cqOrgCertificateIntermediate:
          props.config.carequality?.secretNames.CQ_ORG_CERTIFICATE_INTERMEDIATE,
        cqOrgPrivateKeyPassword: props.config.carequality?.secretNames.CQ_ORG_PRIVATE_KEY_PASSWORD,
        cqTrustBundleBucket: mtlsBucketName,
        medicalDocumentsBucket: medicalDocumentsBucket,
        apiURL: apiDirectUrl,
        envType: props.config.environmentType,
        sentryDsn: props.config.lambdasSentryDSN,
        iheResponsesBucketName: props.config.iheResponsesBucketName,
        iheParsedResponsesBucketName: props.config.iheParsedResponsesBucketName,
        alarmAction: slackNotification?.alarmAction,
      });
    }

    // Access grant for Aurora DB
    dbCluster.connections.allowDefaultPortFrom(apiService.service);

    // setup a private link so the API GW can talk to the API's LB
    const link = new apig.VpcLink(this, "link", {
      targets: [apiLoadBalancer],
    });

    const integration = new apig.Integration({
      type: apig.IntegrationType.HTTP_PROXY,
      options: {
        connectionType: apig.ConnectionType.VPC_LINK,
        vpcLink: link,
        requestParameters: {
          "integration.request.path.proxy": "method.request.path.proxy",
        },
      },
      integrationHttpMethod: "ANY",
      uri: `http://${apiLoadBalancerAddress}/{proxy}`,
    });

    //-------------------------------------------
    // FHIR CONNECTORS - Finish setting it up
    //-------------------------------------------
    provideAccessToQueue({
      accessType: "send",
      queue: fhirConverterQueue,
      resource: apiService.service.taskDefinition.taskRole,
    });

<<<<<<< HEAD
    const fhirConverterLambda = fhirConverterConnector.createLambda({
      envType: props.config.environmentType,
      stack: this,
      lambdaLayers,
      vpc: this.vpc,
      sourceQueue: fhirConverterQueue,
      dlq: fhirConverterDLQ,
      fhirConverterBucket,
      medicalDocumentsBucket,
      fhirServerUrl: props.config.fhirServerUrl,
      fhirConverterLambda: fhirConverter ? fhirConverter.lambda : undefined,
      termServerUrl: props.config.termServerUrl,
      apiServiceDnsAddress: apiDirectUrl,
      alarmSnsAction: slackNotification?.alarmAction,
      featureFlagsTable,
    });

=======
>>>>>>> 9546a227
    // Add ENV after the API service is created
    const lambdasToGetApiUrl: (lambda.Function | undefined)[] = [
      fhirToMedicalRecordLambda2,
      outboundPatientDiscoveryLambda,
      outboundDocumentQueryLambda,
      outboundDocumentRetrievalLambda,
      fhirToBundleLambda,
      fhirToBundleCountLambda,
      hl7v2RosterUploadLambda,
      hl7NotificationWebhookSenderLambda,
      patientImportCreateLambda,
      patientImportParseLambda,
      patientImportQueryLambda,
      patientImportResultLambda,
      ehrSyncPatientLambda,
      elationLinkPatientLambda,
      healthieLinkPatientLambda,
      ehrStartResourceDiffBundlesLambda,
      ehrComputeResourceDiffBundlesLambda,
      ehrRefreshEhrBundlesLambda,
      fhirConverterLambda,
      conversionResultNotifierLambda,
    ];
    lambdasToGetApiUrl.forEach(lambda =>
      lambda?.addEnvironment("API_URL", `http://${apiDirectUrl}`)
    );

    // TODO move this to each place where it's used
    // Access grant for medical documents bucket
    sandboxSeedDataBucket &&
      sandboxSeedDataBucket.grantReadWrite(apiService.taskDefinition.taskRole);
    medicalDocumentsBucket.grantReadWrite(apiService.taskDefinition.taskRole);
    medicalDocumentsBucket.grantReadWrite(documentDownloaderLambda);
    medicalDocumentsBucket.grantRead(fhirConverterLambda);
    medicalDocumentsBucket.grantRead(ehrStartResourceDiffBundlesLambda);

    createDocQueryChecker({
      lambdaLayers,
      stack: this,
      vpc: this.vpc,
      apiAddress: apiDirectUrl,
      alarmSnsAction: slackNotification?.alarmAction,
    });

    createCqDirectoryRebuilder({
      lambdaLayers,
      stack: this,
      vpc: this.vpc,
      apiAddress: apiDirectUrl,
      alarmSnsAction: slackNotification?.alarmAction,
    });

    cookieStore &&
      cwEnhancedCoverageConnector.setupLambdas({
        stack: this,
        vpc: this.vpc,
        lambdaLayers,
        envType: props.config.environmentType,
        secrets,
        apiAddress: apiDirectUrl,
        bucket: generalBucket,
        alarmSnsAction: slackNotification?.alarmAction,
        cookieStore,
      });

    //-------------------------------------------
    // API Gateway
    //-------------------------------------------

    const accessLogDestination = new apig.LogGroupLogDestination(
      new LogGroup(this, "APIAccessLogGroup", {
        removalPolicy: RemovalPolicy.RETAIN,
      })
    );
    const accessLogFormat = apig.AccessLogFormat.jsonWithStandardFields({
      caller: true,
      httpMethod: true,
      ip: true,
      protocol: true,
      requestTime: true,
      resourcePath: true,
      responseLength: true,
      status: true,
      user: true,
    });

    // Create the API Gateway
    // example from https://bobbyhadz.com/blog/aws-cdk-api-gateway-example
    const api = new apig.RestApi(this, "api", {
      description: "Metriport API Gateway",
      defaultIntegration: integration,
      defaultCorsPreflightOptions: {
        allowOrigins: ["*"],
        allowHeaders: ["*"],
      },
      deployOptions: {
        accessLogDestination,
        accessLogFormat,
      },
    });

    // add domain cert + record
    api.addDomainName("APIDomain", {
      domainName: apiServerUrl,
      certificate: certificate,
      securityPolicy: apig.SecurityPolicy.TLS_1_2,
    });
    new r53.ARecord(this, "APIDomainRecord", {
      recordName: apiServerUrl,
      zone: publicZone,
      target: r53.RecordTarget.fromAlias(new r53_targets.ApiGateway(api)),
    });

    // add basic usage plan
    const plan = api.addUsagePlan("APIUsagePlan", {
      name: "Base Plan",
      description: "Base Plan for API",
      apiStages: [{ api: api, stage: api.deploymentStage }],
      throttle: {
        burstLimit: 10,
        rateLimit: 50,
      },
      quota: {
        limit: this.isProd(props) ? 10000 : 500,
        period: apig.Period.DAY,
      },
    });

    // Hookup the API GW to the WAF
    new wafv2.CfnWebACLAssociation(this, "APIWAFAssociation", {
      resourceArn: api.deploymentStage.stageArn,
      webAclArn: waf.attrArn,
    });

    // create the proxy to the fargate service
    const proxy = new apig.ProxyResource(this, `${id}/Proxy`, {
      parent: api.root,
      anyMethod: false,
    });
    proxy.addMethod("ANY", integration, {
      requestParameters: {
        "method.request.path.proxy": true,
      },
      apiKeyRequired: true,
    });

    this.createFeedbackRoutes({
      apiGateway: api,
      link,
      apiAddress: apiLoadBalancerAddress,
      config: props.config,
    });

    this.setupTestLambda(
      lambdaLayers,
      props.config.environmentType,
      apiDirectUrl,
      generalBucket,
      props.config.lambdasSentryDSN
    );

    // token auth for connect sessions
    const tokenAuth = this.setupTokenAuthLambda(
      lambdaLayers,
      dynamoDBTokenTable,
      slackNotification?.alarmAction,
      props.config.environmentType,
      props.config.lambdasSentryDSN
    );

    // setup /token path with token auth
    this.setupAPIGWApiTokenResource(id, api, link, tokenAuth, apiLoadBalancerAddress);

    const userPoolClientSecret = this.setupOAuthUserPool(props.config, publicZone);
    const oauthScopes = this.enableFHIROnUserPool(userPoolClientSecret);
    const oauthAuth = this.setupOAuthAuthorizer(userPoolClientSecret);
    this.setupAPIGWOAuthResource(id, api, link, oauthAuth, oauthScopes, apiLoadBalancerAddress);

    const contributionResource = api.root.addResource("doc-contribution");

    // setup cw doc contribution
    this.setupCWDocContribution({
      baseResource: contributionResource,
      lambdaLayers,
      alarmAction: slackNotification?.alarmAction,
      authorizer: oauthAuth,
      oauthScopes: oauthScopes,
      envType: props.config.environmentType,
      bucket: medicalDocumentsBucket,
    });

    // TODO move this to its own stack/nested stack, name it accordingly so it doesn't
    // confuse with the regular FHIRConverter service/lambda
    // CONVERT API
    const convertResource = api.root.addResource("convert");
    const convertBaseResource = convertResource.addResource("v1");
    const ccdaConvertResource = convertBaseResource.addResource("ccda");
    const ccdaConvertBaseResource = ccdaConvertResource.addResource("to");
    const ccdaToFhirConvertResource = ccdaConvertBaseResource.addResource("fhir");
    const ccdaToFhirLambda = new lambda.DockerImageFunction(this, "convertApiCcdaToFhir", {
      functionName: "convertApiCcdaToFhir",
      vpc: this.vpc,
      code: lambda.DockerImageCode.fromImageAsset("../fhir-converter", {
        file: "Dockerfile.lambda",
      }),
      timeout: Duration.minutes(1),
      memorySize: 1024,
    });
    ccdaToFhirConvertResource.addMethod("POST", new apig.LambdaIntegration(ccdaToFhirLambda), {
      apiKeyRequired: true,
    });

    // WEBHOOKS
    const webhookResource = api.root.addResource("webhook");

    documentUploader.createLambda({
      lambdaLayers,
      stack: this,
      vpc: this.vpc,
      apiAddress: apiDirectUrl,
      envType: props.config.environmentType,
      medicalDocumentsBucket,
      medicalDocumentsUploadBucket,
      sentryDsn: props.config.lambdasSentryDSN,
    });

    this.setupBulkUrlSigningLambda({
      lambdaLayers,
      vpc: this.vpc,
      medicalDocumentsBucket: medicalDocumentsBucket,
      medicalSeedDocumentsBucket: sandboxSeedDataBucket,
      fhirServerUrl: props.config.fhirServerUrl,
      envType: props.config.environmentType,
      sentryDsn: props.config.lambdasSentryDSN,
      alarmAction: slackNotification?.alarmAction,
      searchEndpoint: ccdaSearchDomain.domainEndpoint,
      searchIndex: ccdaSearchIndexName,
      searchUserName: ccdaSearchUserName,
      searchPassword: ccdaSearchSecret.secretValue.unsafeUnwrap(),
      apiTaskRole: apiService.service.taskDefinition.taskRole,
      apiAddress: apiDirectUrl,
    });

    this.setupGarminWebhookAuth({
      lambdaLayers,
      baseResource: webhookResource,
      vpc: this.vpc,
      fargateService: apiService,
      dynamoDBTokenTable,
      envType: props.config.environmentType,
      sentryDsn: props.config.lambdasSentryDSN,
    });

    this.setupWithingsWebhookAuth({
      lambdaLayers,
      baseResource: webhookResource,
      vpc: this.vpc,
      fargateService: apiService,
      envType: props.config.environmentType,
      sentryDsn: props.config.lambdasSentryDSN,
    });

    this.setupFitbitWebhook({
      lambdaLayers,
      baseResource: webhookResource,
      secrets,
      vpc: this.vpc,
      fargateService: apiService,
      fitbitClientSecret: props.config.providerSecretNames.FITBIT_CLIENT_SECRET,
      fitbitSubscriberVerificationCode:
        props.config.providerSecretNames.FITBIT_SUBSCRIBER_VERIFICATION_CODE,
      envType: props.config.environmentType,
      sentryDsn: props.config.lambdasSentryDSN,
    });

    this.setupTenoviWebhookAuth({
      lambdaLayers,
      baseResource: webhookResource,
      secrets,
      vpc: this.vpc,
      fargateService: apiService,
      tenoviAuthHeader: props.config.providerSecretNames.TENOVI_AUTH_HEADER,
      envType: props.config.environmentType,
      sentryDsn: props.config.lambdasSentryDSN,
    });

    // add webhook path for apple health clients
    const appleHealthResource = webhookResource.addResource("apple");
    const integrationApple = new apig.Integration({
      type: apig.IntegrationType.HTTP_PROXY,
      options: {
        connectionType: apig.ConnectionType.VPC_LINK,
        vpcLink: link,
      },
      integrationHttpMethod: "POST",
      uri: `http://${apiLoadBalancerAddress}${appleHealthResource.path}`,
    });
    appleHealthResource.addMethod("POST", integrationApple, {
      apiKeyRequired: true,
    });

    // add another usage plan for Publishable (Client) API keys
    // everything is throttled to 0 - except explicitely permitted routes
    const appleHealthThrottleKey = `${appleHealthResource.path}/POST`;
    const clientPlan = new apig.CfnUsagePlan(this, "APIClientUsagePlan", {
      usagePlanName: "Client Plan",
      description: "Client Plan for API",
      apiStages: [
        {
          apiId: api.restApiId,
          stage: api.deploymentStage.stageName,
          throttle: {
            "*/*": { burstLimit: 0, rateLimit: 0 },
            [appleHealthThrottleKey]: { burstLimit: 10, rateLimit: 50 },
          },
        },
      ],
      throttle: {
        burstLimit: 10,
        rateLimit: 50,
      },
      quota: {
        limit: this.isProd(props) ? 10000 : 500,
        period: apig.Period.DAY,
      },
    });

    createScheduledAPIQuotaChecker({
      stack: this,
      lambdaLayers,
      vpc: this.vpc,
      apiAddress: apiDirectUrl,
    });
    createScheduledDBMaintenance({
      stack: this,
      lambdaLayers,
      vpc: this.vpc,
      apiAddress: apiDirectUrl,
    });

    //-------------------------------------------
    // Backups
    //-------------------------------------------
    if (this.isProd(props)) {
      new DailyBackup(this, "APIDBBackup", {
        backupPlanName: "APIDB",
        resources: [BackupResource.fromRdsDatabaseCluster(dbCluster)],
      });
      new DailyBackup(this, "APIMedicalDocsBucketBackup", {
        backupPlanName: "MedicalDocsBucket",
        resources: [BackupResource.fromArn(medicalDocumentsBucket.bucketArn)],
      });
    }
    if (isSandbox(props.config) && sandboxSeedDataBucket) {
      new DailyBackup(this, "APISandboxSeedDataBucketBackup", {
        backupPlanName: "SandboxSeedDataBucket",
        resources: [BackupResource.fromArn(sandboxSeedDataBucket.bucketArn)],
      });
    }

    //-------------------------------------------
    // Output
    //-------------------------------------------
    new CfnOutput(this, "APIGatewayUrl", {
      description: "API Gateway URL",
      value: api.url,
    });
    new CfnOutput(this, "APIGatewayID", {
      description: "API Gateway ID",
      value: api.restApiId,
    });
    new CfnOutput(this, "APIGatewayRootResourceID", {
      description: "API Gateway Root Resource ID",
      value: api.root.resourceId,
    });
    new CfnOutput(this, "APIGatewayWebhookResourceID", {
      description: "API Gateway Webhook Resource ID",
      value: webhookResource.resourceId,
    });
    new CfnOutput(this, "VPCID", {
      description: "VPC ID",
      value: this.vpc.vpcId,
    });
    new CfnOutput(this, "DBClusterID", {
      description: "DB Cluster ID",
      value: dbCluster.clusterIdentifier,
    });
    new CfnOutput(this, "FargateServiceARN", {
      description: "Fargate Service ARN",
      value: apiService.service.serviceArn,
    });
    new CfnOutput(this, "APIECSClusterARN", {
      description: "API ECS Cluster ARN",
      value: cluster.clusterArn,
    });
    new CfnOutput(this, "APIUsagePlan", {
      description: "API Usage Plan",
      value: plan.usagePlanId,
    });
    new CfnOutput(this, "ClientAPIUsagePlan", {
      description: "Client API Usage Plan",
      value: clientPlan.attrId,
    });
    new CfnOutput(this, "APIDBCluster", {
      description: "API DB Cluster",
      value: `${dbCluster.clusterEndpoint.hostname} ${dbCluster.clusterEndpoint.port} ${dbCluster.clusterEndpoint.socketAddress}`,
    });
    new CfnOutput(this, "ClientSecretUserpoolID", {
      description: "Userpool for client secret based apps",
      value: userPoolClientSecret.userPoolId,
    });
  }

  createFeedbackRoutes({
    apiGateway: api,
    link,
    apiAddress,
    config,
  }: {
    apiGateway: apig.RestApi;
    link: apig.VpcLink;
    apiAddress: string;
    config: EnvConfig;
  }) {
    if (isSandbox(config)) return;

    const id = "FeedbackApi";
    api.addUsagePlan(`${id}UsagePlan`, {
      name: "Feedback API Usage Plan",
      description: "Usage Plan for the Feedback API",
      apiStages: [{ api: api, stage: api.deploymentStage }],
      throttle: {
        burstLimit: 5,
        rateLimit: 10,
      },
      quota: {
        limit: 1_000,
        period: apig.Period.DAY,
      },
    });
    const proxyPath = "feedback";
    const apiGwResource = api.root.addResource(proxyPath, {
      defaultCorsPreflightOptions: { allowOrigins: ["*"], allowHeaders: ["*"] },
    });
    const apiGwProxy = new apig.ProxyResource(this, `${id}/${proxyPath}/Proxy`, {
      parent: apiGwResource,
      anyMethod: false,
      defaultCorsPreflightOptions: { allowOrigins: ["*"], allowHeaders: ["*"] },
    });
    const apiGwProxyIntegration = new apig.Integration({
      type: apig.IntegrationType.HTTP_PROXY,
      options: {
        connectionType: apig.ConnectionType.VPC_LINK,
        vpcLink: link,
        requestParameters: {
          "integration.request.path.proxy": "method.request.path.proxy",
        },
      },
      integrationHttpMethod: "ANY",
      uri: `http://${apiAddress}/${proxyPath}/{proxy}`,
    });
    apiGwProxy.addMethod("ANY", apiGwProxyIntegration, {
      requestParameters: {
        "method.request.path.proxy": true,
      },
      apiKeyRequired: true,
    });
  }

  private setupTestLambda(
    lambdaLayers: LambdaLayers,
    envType: EnvType,
    apiAddress: string,
    generalBucket: s3.IBucket,
    sentryDsn: string | undefined
  ) {
    const lambda = createLambda({
      stack: this,
      name: "Tester",
      layers: [lambdaLayers.shared, lambdaLayers.wkHtmlToPdf],
      vpc: this.vpc,
      subnets: this.vpc.privateSubnets,
      entry: "tester",
      envType,
      envVars: {
        API_URL: apiAddress,
        GENERAL_BUCKET_NAME: generalBucket.bucketName,
        ...(sentryDsn ? { SENTRY_DSN: sentryDsn } : {}),
      },
    });
    generalBucket.grantReadWrite(lambda);
    return lambda;
  }

  private setupGarminWebhookAuth(ownProps: {
    lambdaLayers: LambdaLayers;
    baseResource: apig.Resource;
    vpc: ec2.IVpc;
    fargateService: ecs_patterns.ApplicationLoadBalancedFargateService;
    dynamoDBTokenTable: dynamodb.Table;
    envType: EnvType;
    sentryDsn: string | undefined;
  }) {
    const {
      lambdaLayers,
      baseResource,
      vpc,
      fargateService: server,
      dynamoDBTokenTable,
      envType,
      sentryDsn,
    } = ownProps;

    const garminLambda = createLambda({
      stack: this,
      name: "Garmin",
      runtime: lambda.Runtime.NODEJS_16_X,
      entry: "garmin",
      layers: [lambdaLayers.shared],
      envType,
      envVars: {
        TOKEN_TABLE_NAME: dynamoDBTokenTable.tableName,
        API_URL: `http://${server.loadBalancer.loadBalancerDnsName}/webhook/garmin`,
        ...(sentryDsn ? { SENTRY_DSN: sentryDsn } : {}),
      },
      vpc,
    });

    // Grant lambda access to the DynamoDB token table
    garminLambda.role && dynamoDBTokenTable.grantReadData(garminLambda.role);

    // Grant lambda access to the api server
    server.service.connections.allowFrom(garminLambda, Port.allTcp());

    // setup $base/garmin path with token auth
    const garminResource = baseResource.addResource("garmin");
    garminResource.addMethod("ANY", new apig.LambdaIntegration(garminLambda));
  }

  private setupWithingsWebhookAuth(ownProps: {
    lambdaLayers: LambdaLayers;
    baseResource: apig.Resource;
    vpc: ec2.IVpc;
    fargateService: ecs_patterns.ApplicationLoadBalancedFargateService;
    envType: EnvType;
    sentryDsn: string | undefined;
  }) {
    const {
      lambdaLayers,
      baseResource,
      vpc,
      fargateService: server,
      envType,
      sentryDsn,
    } = ownProps;

    const withingsLambda = createLambda({
      stack: this,
      name: "Withings",
      runtime: lambda.Runtime.NODEJS_16_X,
      entry: "withings",
      layers: [lambdaLayers.shared, lambdaLayers.dig],
      envType,
      envVars: {
        API_URL: `http://${server.loadBalancer.loadBalancerDnsName}/webhook/withings`,
        ...(sentryDsn ? { SENTRY_DSN: sentryDsn } : {}),
      },
      vpc,
    });

    // Grant lambda access to the api server
    server.service.connections.allowFrom(withingsLambda, Port.allTcp());

    const withingsResource = baseResource.addResource("withings");
    withingsResource.addMethod("ANY", new apig.LambdaIntegration(withingsLambda));
  }

  private setupFitbitWebhook(ownProps: {
    lambdaLayers: LambdaLayers;
    baseResource: apig.Resource;
    secrets: Secrets;
    vpc: ec2.IVpc;
    fargateService: ecs_patterns.ApplicationLoadBalancedFargateService;
    fitbitClientSecret: string;
    fitbitSubscriberVerificationCode: string;
    envType: EnvType;
    sentryDsn: string | undefined;
  }) {
    const {
      lambdaLayers,
      baseResource,
      secrets,
      vpc,
      fargateService: server,
      fitbitClientSecret,
      fitbitSubscriberVerificationCode,
      envType,
      sentryDsn,
    } = ownProps;

    const fitbitAuthLambda = createLambda({
      stack: this,
      name: "FitbitAuth",
      runtime: lambda.Runtime.NODEJS_18_X,
      entry: "fitbit-auth",
      layers: [lambdaLayers.shared],
      envType,
      envVars: {
        API_URL: `http://${server.loadBalancer.loadBalancerDnsName}/webhook/fitbit`,
        FITBIT_CLIENT_SECRET: fitbitClientSecret,
        FITBIT_TIMEOUT_MS: FITBIT_LAMBDA_TIMEOUT.toMilliseconds().toString(),
        ...(sentryDsn ? { SENTRY_DSN: sentryDsn } : {}),
      },
      vpc,
      timeout: FITBIT_LAMBDA_TIMEOUT,
    });

    const fitbitSubscriberVerificationLambda = createLambda({
      stack: this,
      name: "FitbitSubscriberVerification",
      runtime: lambda.Runtime.NODEJS_18_X,
      entry: "fitbit-subscriber-verification",
      layers: [lambdaLayers.shared],
      envType,
      envVars: {
        FITBIT_SUBSCRIBER_VERIFICATION_CODE: fitbitSubscriberVerificationCode,
        ...(sentryDsn ? { SENTRY_DSN: sentryDsn } : {}),
      },
      vpc,
    });

    // granting secrets read access to both lambdas
    const fitbitClientSecretKey = "FITBIT_CLIENT_SECRET";
    if (!secrets[fitbitClientSecretKey]) {
      throw new Error(`${fitbitClientSecretKey} is not defined in config`);
    }
    const fitbitSubVerifSecretKey = "FITBIT_SUBSCRIBER_VERIFICATION_CODE";
    secrets[fitbitClientSecretKey].grantRead(fitbitAuthLambda);
    if (!secrets[fitbitSubVerifSecretKey]) {
      throw new Error(`${fitbitSubVerifSecretKey} is not defined in config`);
    }
    secrets[fitbitSubVerifSecretKey].grantRead(fitbitSubscriberVerificationLambda);

    const fitbitResource = baseResource.addResource("fitbit");
    fitbitResource.addMethod("POST", new apig.LambdaIntegration(fitbitAuthLambda));
    fitbitResource.addMethod("GET", new apig.LambdaIntegration(fitbitSubscriberVerificationLambda));
  }

  private setupTenoviWebhookAuth(ownProps: {
    lambdaLayers: LambdaLayers;
    baseResource: apig.Resource;
    secrets: Secrets;
    vpc: ec2.IVpc;
    fargateService: ecs_patterns.ApplicationLoadBalancedFargateService;
    tenoviAuthHeader: string;
    envType: EnvType;
    sentryDsn: string | undefined;
  }) {
    const {
      lambdaLayers,
      baseResource,
      secrets,
      vpc,
      fargateService: server,
      tenoviAuthHeader,
      envType,
      sentryDsn,
    } = ownProps;

    const tenoviAuthLambda = createLambda({
      stack: this,
      name: "TenoviAuth",
      runtime: lambda.Runtime.NODEJS_18_X,
      entry: "tenovi",
      layers: [lambdaLayers.shared],
      envType,
      envVars: {
        API_URL: `http://${server.loadBalancer.loadBalancerDnsName}/webhook/tenovi`,
        TENOVI_AUTH_HEADER: tenoviAuthHeader,
        ...(sentryDsn ? { SENTRY_DSN: sentryDsn } : {}),
      },
      vpc,
    });

    const tenoviAuthHeaderSecretKey = "TENOVI_AUTH_HEADER";
    if (!secrets[tenoviAuthHeaderSecretKey]) {
      throw new Error(`${tenoviAuthHeaderSecretKey} is not defined in config`);
    }

    secrets[tenoviAuthHeaderSecretKey].grantRead(tenoviAuthLambda);

    const tenoviResource = baseResource.addResource("tenovi");
    tenoviResource.addMethod("POST", new apig.LambdaIntegration(tenoviAuthLambda));
  }

  private setupBulkUrlSigningLambda(ownProps: {
    lambdaLayers: LambdaLayers;
    vpc: ec2.IVpc;
    medicalDocumentsBucket: s3.Bucket;
    medicalSeedDocumentsBucket: s3.IBucket | undefined;
    fhirServerUrl: string;
    envType: EnvType;
    sentryDsn: string | undefined;
    alarmAction: SnsAction | undefined;
    searchEndpoint: string;
    searchIndex: string;
    searchUserName: string;
    searchPassword: string;
    apiTaskRole: iam.IRole;
    apiAddress: string;
  }): Lambda {
    const {
      lambdaLayers,
      vpc,
      medicalDocumentsBucket,
      medicalSeedDocumentsBucket,
      fhirServerUrl,
      sentryDsn,
      alarmAction,
      envType,
      searchEndpoint,
      searchIndex,
      searchUserName,
      searchPassword,
      apiTaskRole,
      apiAddress,
    } = ownProps;

    const isSandboxSeed = envType === "sandbox" && medicalSeedDocumentsBucket;

    const bulkUrlSigningLambda = createLambda({
      stack: this,
      name: "BulkUrlSigning",
      runtime: lambda.Runtime.NODEJS_18_X,
      entry: "document-bulk-signer",
      envType,
      envVars: {
        MEDICAL_DOCUMENTS_BUCKET_NAME: isSandboxSeed
          ? medicalSeedDocumentsBucket.bucketName
          : medicalDocumentsBucket.bucketName,
        FHIR_SERVER_URL: fhirServerUrl,
        SEARCH_ENDPOINT: searchEndpoint,
        SEARCH_INDEX: searchIndex,
        SEARCH_USERNAME: searchUserName,
        SEARCH_PASSWORD: searchPassword,
        API_URL: `http://${apiAddress}`,
        ...(sentryDsn ? { SENTRY_DSN: sentryDsn } : {}),
      },
      layers: [lambdaLayers.shared],
      memory: 512,
      timeout: Duration.minutes(5),
      vpc,
      alarmSnsAction: alarmAction,
    });

    isSandboxSeed && medicalSeedDocumentsBucket.grantRead(bulkUrlSigningLambda);
    medicalDocumentsBucket.grantRead(bulkUrlSigningLambda);
    bulkUrlSigningLambda.grantInvoke(apiTaskRole);

    return bulkUrlSigningLambda;
  }

  private setupFhirToMedicalRecordLambda(ownProps: {
    lambdaLayers: LambdaLayers;
    vpc: ec2.IVpc;
    medicalDocumentsBucket: s3.Bucket;
    envType: EnvType;
    dashUrl: string;
    sentryDsn: string | undefined;
    alarmAction: SnsAction | undefined;
    featureFlagsTable: dynamodb.Table;
  }): { fhirToMedicalRecordLambda2: Lambda } {
    const {
      lambdaLayers,
      vpc,
      sentryDsn,
      envType,
      dashUrl,
      alarmAction,
      medicalDocumentsBucket,
      featureFlagsTable,
    } = ownProps;

    const lambdaTimeout = MAXIMUM_LAMBDA_TIMEOUT.minus(Duration.seconds(5));
    const axiosTimeout = lambdaTimeout.minus(Duration.seconds(5));

    const fhirToMedicalRecordLambda2 = createLambda({
      stack: this,
      name: "FhirToMedicalRecord2",
      runtime: lambda.Runtime.NODEJS_18_X,
      entry: "fhir-to-medical-record2",
      envType,
      envVars: {
        AXIOS_TIMEOUT_SECONDS: axiosTimeout.toSeconds().toString(),
        MEDICAL_DOCUMENTS_BUCKET_NAME: medicalDocumentsBucket.bucketName,
        PDF_CONVERT_TIMEOUT_MS: CDA_TO_VIS_TIMEOUT.toMilliseconds().toString(),
        FEATURE_FLAGS_TABLE_NAME: featureFlagsTable.tableName,
        DASH_URL: dashUrl,
        ...(sentryDsn ? { SENTRY_DSN: sentryDsn } : {}),
      },
      layers: [lambdaLayers.shared, lambdaLayers.langchain, lambdaLayers.wkHtmlToPdf],
      memory: 4096,
      timeout: lambdaTimeout,
      isEnableInsights: true,
      vpc,
      alarmSnsAction: alarmAction,
    });

    featureFlagsTable.grantReadData(fhirToMedicalRecordLambda2);

    medicalDocumentsBucket.grantReadWrite(fhirToMedicalRecordLambda2);

    return { fhirToMedicalRecordLambda2 };
  }

  private setupCWDocContribution(ownProps: {
    baseResource: apig.Resource;
    lambdaLayers: LambdaLayers;
    alarmAction: SnsAction | undefined;
    authorizer: apig.IAuthorizer;
    oauthScopes: cognito.OAuthScope[];
    envType: EnvType;
    bucket: s3.Bucket;
  }): Lambda {
    const { baseResource, lambdaLayers, alarmAction, authorizer, oauthScopes, envType, bucket } =
      ownProps;

    const cwLambda = createLambda({
      stack: this,
      name: "CommonWellDocContribution",
      runtime: lambda.Runtime.NODEJS_18_X,
      entry: "cw-doc-contribution",
      layers: [lambdaLayers.shared],
      alarmSnsAction: alarmAction,
      envType,
      envVars: {
        ...(bucket && {
          MEDICAL_DOCUMENTS_BUCKET_NAME: bucket.bucketName,
        }),
      },
    });

    const cwResource = baseResource.addResource("commonwell");
    cwResource.addMethod("GET", new apig.LambdaIntegration(cwLambda), {
      authorizer: authorizer,
      authorizationScopes: oauthScopes.map(s => s.scopeName),
    });

    bucket.grantReadWrite(cwLambda);

    return cwLambda;
  }

  private setupTokenAuthLambda(
    lambdaLayers: LambdaLayers,
    dynamoDBTokenTable: dynamodb.Table,
    alarmAction: SnsAction | undefined,
    envType: EnvType,
    sentryDsn: string | undefined
  ): apig.RequestAuthorizer {
    const tokenAuthLambda = createLambda({
      stack: this,
      name: "TokenAuth",
      runtime: lambda.Runtime.NODEJS_16_X,
      entry: "token-auth",
      layers: [lambdaLayers.shared],
      envType,
      envVars: {
        TOKEN_TABLE_NAME: dynamoDBTokenTable.tableName,
        ...(sentryDsn ? { SENTRY_DSN: sentryDsn } : {}),
      },
      alarmSnsAction: alarmAction,
    });

    const tokenAuth = new apig.RequestAuthorizer(this, "APITokenAuth", {
      handler: tokenAuthLambda,
      identitySources: ["method.request.querystring.state"],
      // todo: instead of removing caching, investigate explicitly listing
      //        the permitted methods in the lambda: "Resource: event.methodArn"
      //
      // see: https://forum.serverless.com/t/rest-api-with-custom-authorizer-how-are-you-dealing-with-authorization-and-policy-cache/3310
      resultsCacheTtl: Duration.minutes(0),
    });
    tokenAuthLambda.role && dynamoDBTokenTable.grantReadData(tokenAuthLambda.role);

    return tokenAuth;
  }

  private setupAPIGWApiTokenResource(
    stackId: string,
    api: apig.RestApi,
    link: apig.VpcLink,
    authorizer: apig.RequestAuthorizer,
    serverAddress: string
  ): apig.Resource {
    const apiTokenResource = api.root.addResource("token");
    const tokenProxy = new apig.ProxyResource(this, `${stackId}/token/Proxy`, {
      parent: apiTokenResource,
      anyMethod: false,
    });
    const integrationToken = new apig.Integration({
      type: apig.IntegrationType.HTTP_PROXY,
      options: {
        connectionType: apig.ConnectionType.VPC_LINK,
        vpcLink: link,
        requestParameters: {
          "integration.request.path.proxy": "method.request.path.proxy",
          "integration.request.header.api-token": "context.authorizer.api-token",
          "integration.request.header.cxId": "context.authorizer.cxId",
          "integration.request.header.userId": "context.authorizer.userId",
        },
      },
      integrationHttpMethod: "ANY",
      uri: `http://${serverAddress}/{proxy}`,
    });
    tokenProxy.addMethod("ANY", integrationToken, {
      requestParameters: {
        "method.request.path.proxy": true,
      },
      authorizer,
    });
    return apiTokenResource;
  }

  private setupOAuthUserPool(config: EnvConfig, dnsZone: r53.IHostedZone): cognito.IUserPool {
    const domainName = `${config.authSubdomain}.${config.domain}`;
    const userPool = new cognito.UserPool(this, "oauth-client-secret-user-pool2", {
      accountRecovery: cognito.AccountRecovery.EMAIL_ONLY,
      removalPolicy: RemovalPolicy.DESTROY,
    });
    const certificate = new cert.DnsValidatedCertificate(this, `UserPoolCertificate`, {
      domainName,
      hostedZone: dnsZone,
      region: "us-east-1", // Required by Cognito for custom certs - https://docs.aws.amazon.com/cognito/latest/developerguide/cognito-user-pools-add-custom-domain.html
    });
    const userPoolDomain = userPool.addDomain("metriport-custom-cognito-domain", {
      customDomain: { domainName, certificate },
    });
    new r53.ARecord(this, "AuthSubdomainRecord", {
      recordName: domainName,
      zone: dnsZone,
      target: r53.RecordTarget.fromAlias(new r53_targets.UserPoolDomainTarget(userPoolDomain)),
    });
    return userPool;
  }

  private enableFHIROnUserPool(userPool: cognito.IUserPool): cognito.OAuthScope[] {
    const scopes = [
      {
        scopeName: "document",
        scopeDescription: "query and retrieve document references",
      },
    ];
    const resourceServerScopes = scopes.map(s => new cognito.ResourceServerScope(s));
    const resourceServer = userPool.addResourceServer("FHIR-resource-server2", {
      identifier: "fhir",
      scopes: resourceServerScopes,
    });
    const oauthScopes = resourceServerScopes.map(s =>
      cognito.OAuthScope.resourceServer(resourceServer, s)
    );
    // Commonwell specific client
    userPool.addClient("commonwell-client2", {
      generateSecret: true,
      supportedIdentityProviders: [cognito.UserPoolClientIdentityProvider.COGNITO],
      oAuth: {
        flows: {
          clientCredentials: true,
        },
        scopes: oauthScopes,
      },
    });
    return oauthScopes;
  }

  private setupOAuthAuthorizer(userPool: cognito.IUserPool): apig.IAuthorizer {
    const cognitoAuthorizer = new apig.CognitoUserPoolsAuthorizer(this, `oauth-authorizer`, {
      cognitoUserPools: [userPool],
      identitySource: "method.request.header.Authorization",
    });
    return cognitoAuthorizer;
  }

  private setupAPIGWOAuthResource(
    stackId: string,
    api: apig.RestApi,
    vpcLink: apig.VpcLink,
    authorizer: apig.IAuthorizer,
    oauthScopes: cognito.OAuthScope[],
    serverAddress: string
  ): apig.Resource {
    const oauthResource = api.root.addResource("oauth", {
      defaultCorsPreflightOptions: { allowOrigins: ["*"] },
    });
    const oauthProxy = new apig.ProxyResource(this, `${stackId}/oauth/Proxy`, {
      parent: oauthResource,
      anyMethod: false,
      defaultCorsPreflightOptions: { allowOrigins: ["*"] },
    });
    const oauthProxyIntegration = new apig.Integration({
      type: apig.IntegrationType.HTTP_PROXY,
      options: {
        connectionType: apig.ConnectionType.VPC_LINK,
        vpcLink,
        requestParameters: {
          "integration.request.path.proxy": "method.request.path.proxy",
        },
      },
      integrationHttpMethod: "ANY",
      uri: `http://${serverAddress}/oauth/{proxy}`,
    });
    oauthProxy.addMethod("ANY", oauthProxyIntegration, {
      requestParameters: {
        "method.request.path.proxy": true,
      },
      authorizer,
      authorizationScopes: oauthScopes.map(s => s.scopeName),
    });
    return oauthResource;
  }

  private addDynamoPerformanceAlarms(
    table: dynamodb.Table,
    dynamoConstructName: string,
    alarmAction?: SnsAction
  ) {
    const readUnitsMetric = table.metricConsumedReadCapacityUnits();
    const readAlarm = readUnitsMetric.createAlarm(
      this,
      `${dynamoConstructName}ConsumedReadCapacityUnitsAlarm`,
      {
        threshold: 10_000, // units per second
        evaluationPeriods: 1,
        treatMissingData: cloudwatch.TreatMissingData.NOT_BREACHING,
      }
    );
    alarmAction && readAlarm.addAlarmAction(alarmAction);
    alarmAction && readAlarm.addOkAction(alarmAction);

    const writeUnitsMetric = table.metricConsumedWriteCapacityUnits();
    const writeAlarm = writeUnitsMetric.createAlarm(
      this,
      `${dynamoConstructName}ConsumedWriteCapacityUnitsAlarm`,
      {
        threshold: 10_000, // units per second
        evaluationPeriods: 1,
        treatMissingData: cloudwatch.TreatMissingData.NOT_BREACHING,
      }
    );
    alarmAction && writeAlarm.addAlarmAction(alarmAction);
    alarmAction && writeAlarm.addOkAction(alarmAction);
  }

  private isProd(props: APIStackProps): boolean {
    return isProd(props.config);
  }
}

function setupSlackNotifSnsTopic(
  stack: Stack,
  config: EnvConfig
): { snsTopic: ITopic; alarmAction: SnsAction } | undefined {
  if (!config.slack) return undefined;

  const slackNotifSnsTopic = new sns.Topic(stack, "SlackSnsTopic", {
    displayName: "Slack SNS Topic",
  });
  AlarmSlackBot.addSlackChannelConfig(stack, {
    configName: `slack-chatbot-configuration-` + config.environmentType,
    workspaceId: config.slack.workspaceId,
    channelId: config.slack.alertsChannelId,
    topics: [slackNotifSnsTopic],
  });
  const alarmAction = new SnsAction(slackNotifSnsTopic);
  return { snsTopic: slackNotifSnsTopic, alarmAction };
}<|MERGE_RESOLUTION|>--- conflicted
+++ resolved
@@ -532,7 +532,7 @@
       fhirServerUrl: props.config.fhirServerUrl,
       fhirConverterQueueUrl: fhirConverterQueue.queueUrl,
       fhirConverterServiceUrl: fhirConverter ? `http://${fhirConverter.address}` : undefined,
-      fhirConverterLambda: fhirConverter ? fhirConverter.lambda : undefined,
+      fhirConverterServiceLambda: fhirConverter ? fhirConverter.lambda : undefined,
       cdaToVisualizationLambda,
       documentDownloaderLambda,
       outboundPatientDiscoveryLambda,
@@ -631,26 +631,6 @@
       resource: apiService.service.taskDefinition.taskRole,
     });
 
-<<<<<<< HEAD
-    const fhirConverterLambda = fhirConverterConnector.createLambda({
-      envType: props.config.environmentType,
-      stack: this,
-      lambdaLayers,
-      vpc: this.vpc,
-      sourceQueue: fhirConverterQueue,
-      dlq: fhirConverterDLQ,
-      fhirConverterBucket,
-      medicalDocumentsBucket,
-      fhirServerUrl: props.config.fhirServerUrl,
-      fhirConverterLambda: fhirConverter ? fhirConverter.lambda : undefined,
-      termServerUrl: props.config.termServerUrl,
-      apiServiceDnsAddress: apiDirectUrl,
-      alarmSnsAction: slackNotification?.alarmAction,
-      featureFlagsTable,
-    });
-
-=======
->>>>>>> 9546a227
     // Add ENV after the API service is created
     const lambdasToGetApiUrl: (lambda.Function | undefined)[] = [
       fhirToMedicalRecordLambda2,
