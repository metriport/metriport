import { Aspects, CfnOutput, Duration, RemovalPolicy, Stack, StackProps } from "aws-cdk-lib";
import * as apig from "aws-cdk-lib/aws-apigateway";
import * as cert from "aws-cdk-lib/aws-certificatemanager";
import * as cloudwatch from "aws-cdk-lib/aws-cloudwatch";
import { SnsAction } from "aws-cdk-lib/aws-cloudwatch-actions";
import * as cognito from "aws-cdk-lib/aws-cognito";
import * as dynamodb from "aws-cdk-lib/aws-dynamodb";
import * as ec2 from "aws-cdk-lib/aws-ec2";
import { InstanceType, Port } from "aws-cdk-lib/aws-ec2";
import * as ecs_patterns from "aws-cdk-lib/aws-ecs-patterns";
import * as lambda from "aws-cdk-lib/aws-lambda";
import { Function as Lambda } from "aws-cdk-lib/aws-lambda";
import * as rds from "aws-cdk-lib/aws-rds";
import * as r53 from "aws-cdk-lib/aws-route53";
import * as r53_targets from "aws-cdk-lib/aws-route53-targets";
import * as s3 from "aws-cdk-lib/aws-s3";
import * as secret from "aws-cdk-lib/aws-secretsmanager";
import * as sns from "aws-cdk-lib/aws-sns";
import { ITopic } from "aws-cdk-lib/aws-sns";
import { Construct } from "constructs";
import { EnvConfig } from "../config/env-config";
import { AlarmSlackBot } from "./api-stack/alarm-slack-chatbot";
import { createAPIService } from "./api-stack/api-service";
import * as ccdaSearch from "./api-stack/ccda-search-connector";
import { createDocQueryChecker } from "./api-stack/doc-query-checker";
import * as fhirConverterConnector from "./api-stack/fhir-converter-connector";
import { createFHIRConverterService } from "./api-stack/fhir-converter-service";
import * as fhirServerConnector from "./api-stack/fhir-server-connector";
import * as sidechainFHIRConverterConnector from "./api-stack/sidechain-fhir-converter-connector";
import { addErrorAlarmToLambdaFunc, createLambda } from "./shared/lambda";
import { Secrets, getSecrets } from "./shared/secrets";
import { provideAccessToQueue } from "./shared/sqs";
import { isProd, isSandbox, mbToBytes } from "./shared/util";
<<<<<<< HEAD
import { S3EventSource } from "aws-cdk-lib/aws-lambda-event-sources/lib/s3";
=======
import { MAXIMUM_LAMBDA_TIMEOUT } from "./shared/lambda";
>>>>>>> 4ad476a3

// TODO Comment to trigger a deploy, remove it when you see this
const FITBIT_LAMBDA_TIMEOUT = Duration.seconds(60);
const CDA_TO_VIS_TIMEOUT = Duration.minutes(15);

interface APIStackProps extends StackProps {
  config: EnvConfig;
  version: string | undefined;
}

export class APIStack extends Stack {
  readonly vpc: ec2.IVpc;

  constructor(scope: Construct, id: string, props: APIStackProps) {
    super(scope, id, props);

    const awsAccount = props.env?.account;
    if (!awsAccount) throw new Error("Missing AWS account");

    //-------------------------------------------
    // Secrets
    //-------------------------------------------
    const secrets = getSecrets(this, props.config);

    const slackNotification = setupSlackNotifSnsTopic(this, props.config);

    //-------------------------------------------
    // VPC + NAT Gateway
    //-------------------------------------------
    const vpcConstructId = "APIVpc";
    this.vpc = new ec2.Vpc(this, vpcConstructId, {
      flowLogs: {
        apiVPCFlowLogs: { trafficType: ec2.FlowLogTrafficType.REJECT },
      },
    });

    const privateZone = new r53.PrivateHostedZone(this, "PrivateZone", {
      vpc: this.vpc,
      zoneName: props.config.host,
    });
    const publicZone = r53.HostedZone.fromLookup(this, "Zone", {
      domainName: props.config.host,
    });
    const dnsZones = { privateZone, publicZone };

    //-------------------------------------------
    // Security Setup
    //-------------------------------------------
    // Create a cert for HTTPS
    const certificate = new cert.DnsValidatedCertificate(this, "APICert", {
      domainName: props.config.domain,
      hostedZone: publicZone,
      subjectAlternativeNames: [`*.${props.config.domain}`],
    });

    // add error alarming to CDK-generated lambdas
    const certificateRequestorLambda = certificate.node.findChild(
      "CertificateRequestorFunction"
    ) as unknown as lambda.SingletonFunction;
    addErrorAlarmToLambdaFunc(
      this,
      certificateRequestorLambda,
      "APICertificateCertificateRequestorFunctionAlarm",
      slackNotification?.alarmAction
    );

    //-------------------------------------------
    // Aurora Database for backend data
    //-------------------------------------------

    // create database credentials
    const dbUsername = props.config.dbUsername;
    const dbName = props.config.dbName;
    const dbClusterName = "api-cluster";
    const dbCredsSecret = new secret.Secret(this, "DBCreds", {
      secretName: `DBCreds`,
      generateSecretString: {
        secretStringTemplate: JSON.stringify({
          username: dbUsername,
        }),
        excludePunctuation: true,
        includeSpace: false,
        generateStringKey: "password",
      },
    });
    const dbCreds = rds.Credentials.fromSecret(dbCredsSecret);
    // aurora serverlessv2 db
    const dbCluster = new rds.DatabaseCluster(this, "APIDB", {
      engine: rds.DatabaseClusterEngine.auroraPostgres({
        version: rds.AuroraPostgresEngineVersion.VER_14_4,
      }),
      instanceProps: { vpc: this.vpc, instanceType: new InstanceType("serverless") },
      credentials: dbCreds,
      defaultDatabaseName: dbName,
      clusterIdentifier: dbClusterName,
      storageEncrypted: true,
    });
    const minDBCap = this.isProd(props) ? 2 : 0.5;
    const maxDBCap = this.isProd(props) ? 16 : 2;
    Aspects.of(dbCluster).add({
      visit(node) {
        if (node instanceof rds.CfnDBCluster) {
          node.serverlessV2ScalingConfiguration = {
            minCapacity: minDBCap,
            maxCapacity: maxDBCap,
          };
        }
      },
    });
    this.addDBClusterPerformanceAlarms(dbCluster, dbClusterName, slackNotification?.alarmAction);

    //----------------------------------------------------------
    // DynamoDB
    //----------------------------------------------------------

    // global table for auth token management
    const dynamoConstructName = "APIUserTokens";
    const dynamoDBTokenTable = new dynamodb.Table(this, dynamoConstructName, {
      partitionKey: { name: "token", type: dynamodb.AttributeType.STRING },
      replicationRegions: this.isProd(props) ? ["us-east-1"] : ["ca-central-1"],
      replicationTimeout: Duration.hours(3),
      encryption: dynamodb.TableEncryption.AWS_MANAGED,
      pointInTimeRecovery: true,
    });
    dynamoDBTokenTable.addGlobalSecondaryIndex({
      indexName: "oauthUserAccessToken_idx",
      partitionKey: {
        name: "oauthUserAccessToken",
        type: dynamodb.AttributeType.STRING,
      },
      projectionType: dynamodb.ProjectionType.ALL,
    });
    this.addDynamoPerformanceAlarms(
      dynamoDBTokenTable,
      dynamoConstructName,
      slackNotification?.alarmAction
    );
    // table for sidechain FHIR converter key management
    const dynamoSidechainKeysConstructName = "SidechainFHIRConverterKeys";
    let dynamoDBSidechainKeysTable: dynamodb.Table | undefined = undefined;
    if (!isSandbox(props.config)) {
      dynamoDBSidechainKeysTable = new dynamodb.Table(this, dynamoSidechainKeysConstructName, {
        partitionKey: { name: "apiKey", type: dynamodb.AttributeType.STRING },
        replicationRegions: this.isProd(props) ? ["us-east-1"] : ["ca-central-1"],
        replicationTimeout: Duration.hours(3),
        encryption: dynamodb.TableEncryption.AWS_MANAGED,
        pointInTimeRecovery: true,
      });
      this.addDynamoPerformanceAlarms(
        dynamoDBSidechainKeysTable,
        dynamoSidechainKeysConstructName,
        slackNotification?.alarmAction
      );
    }

    //-------------------------------------------
    // S3 bucket for Medical Documents
    //-------------------------------------------
    const medicalDocumentsBucket = new s3.Bucket(this, "APIMedicalDocumentsBucket", {
      bucketName: props.config.medicalDocumentsBucketName,
      publicReadAccess: false,
      encryption: s3.BucketEncryption.S3_MANAGED,
    });

    //-------------------------------------------
    // S3 bucket for Medical Document Uploads
    //-------------------------------------------
    const medicalDocumentUploadBucket = new s3.Bucket(this, "APIMedicalDocumentsUploadBucket", {
      // bucketName: props.config.medicalDocumentsUploadBucketName,
      bucketName: "medical-doc-upload-staging",
      publicReadAccess: false,
      encryption: s3.BucketEncryption.S3_MANAGED,
    });

    const devsTestBucket = s3.Bucket.fromBucketName(
      this,
      "APIDevsTestBucket",
      "devs.metriport.com"
    );

    //-------------------------------------------
    // FHIR Converter Service
    //-------------------------------------------
    let fhirConverter: ReturnType<typeof createFHIRConverterService> | undefined;
    if (!isSandbox(props.config)) {
      fhirConverter = createFHIRConverterService(
        this,
        props,
        this.vpc,
        slackNotification?.alarmAction
      );
    }

    const lambdaLayers = setupLambdasLayers(this);

    //-------------------------------------------
    // OPEN SEARCH Domains
    //-------------------------------------------
    const {
      queue: ccdaSearchQueue,
      searchDomain: ccdaSearchDomain,
      searchDomainUserName: ccdaSearchUserName,
      searchDomainSecret: ccdaSearchSecret,
      indexName: ccdaSearchIndexName,
    } = ccdaSearch.setup({
      stack: this,
      vpc: this.vpc,
      awsAccount,
      ccdaS3Bucket: medicalDocumentsBucket,
      lambdaLayers,
      alarmSnsAction: slackNotification?.alarmAction,
    });

    //-------------------------------------------
    // FHIR CONNECTORS, initalize
    //-------------------------------------------
    const {
      queue: fhirConverterQueue,
      dlq: fhirConverterDLQ,
      bucket: fhirConverterBucket,
    } = fhirConverterConnector.createQueueAndBucket({
      stack: this,
      lambdaLayers,
      alarmSnsAction: slackNotification?.alarmAction,
    });

    // sidechain FHIR converter queue
    const {
      queue: sidechainFHIRConverterQueue,
      dlq: sidechainFHIRConverterDLQ,
      bucket: sidechainFHIRConverterBucket,
    } = sidechainFHIRConverterConnector.createQueueAndBucket({
      stack: this,
      lambdaLayers,
      alarmSnsAction: slackNotification?.alarmAction,
    });

    const existingSandboxSeedDataBucket = props.config.sandboxSeedDataBucketName
      ? s3.Bucket.fromBucketName(
          this,
          "APISandboxSeedDataBucket",
          props.config.sandboxSeedDataBucketName
        )
      : undefined;
    const sandboxSeedDataBucket = props.config.sandboxSeedDataBucketName
      ? existingSandboxSeedDataBucket ??
        new s3.Bucket(this, "APISandboxSeedDataBucket", {
          bucketName: props.config.sandboxSeedDataBucketName,
          publicReadAccess: false,
          encryption: s3.BucketEncryption.S3_MANAGED,
        })
      : undefined;

    const fhirServerQueue = fhirServerConnector.createConnector({
      envType: props.config.environmentType,
      stack: this,
      vpc: this.vpc,
      fhirConverterBucket: sandboxSeedDataBucket ?? sidechainFHIRConverterBucket,
      lambdaLayers,
      alarmSnsAction: slackNotification?.alarmAction,
    });

    const cdaToVisualizationLambda = this.setupCdaToVisualization({
      lambdaLayers,
      vpc: this.vpc,
      bucketName: isSandbox(props.config)
        ? props.config.sandboxSeedDataBucketName
        : medicalDocumentsBucket.bucketName,
      envType: props.config.environmentType,
      sentryDsn: props.config.lambdasSentryDSN,
      alarmAction: slackNotification?.alarmAction,
    });

    const documentDownloaderLambda = this.setupDocumentDownloader({
      lambdaLayers,
      vpc: this.vpc,
      secrets,
      cwOrgCertificate: props.config.cwSecretNames.CW_ORG_CERTIFICATE,
      cwOrgPrivateKey: props.config.cwSecretNames.CW_ORG_PRIVATE_KEY,
      bucketName: medicalDocumentsBucket.bucketName,
      envType: props.config.environmentType,
      sentryDsn: props.config.lambdasSentryDSN,
    });

    const fhirToMedicalRecordLambda = this.setupFhirToMedicalRecordLambda({
      lambdaLayers,
      vpc: this.vpc,
      convertDocLambdaName: cdaToVisualizationLambda.functionName,
      dynamoDBSidechainKeysTable,
      converterUrl: props.config.fhirToCDAUrl,
      bucketName: isSandbox(props.config)
        ? props.config.sandboxSeedDataBucketName
        : medicalDocumentsBucket.bucketName,
      envType: props.config.environmentType,
      sentryDsn: props.config.lambdasSentryDSN,
      alarmAction: slackNotification?.alarmAction,
    });

    //-------------------------------------------
    // ECR + ECS + Fargate for Backend Servers
    //-------------------------------------------
    const {
      cluster,
      service: apiService,
      loadBalancerAddress: apiLoadBalancerAddress,
      serverAddress: apiServerUrl,
    } = createAPIService(
      this,
      props,
      secrets,
      this.vpc,
      dbCredsSecret,
      dynamoDBTokenTable,
      slackNotification?.alarmAction,
      dnsZones,
      props.config.fhirServerUrl,
      fhirServerQueue?.queueUrl,
      fhirConverterQueue.queueUrl,
      fhirConverter ? `http://${fhirConverter.address}` : undefined,
      sidechainFHIRConverterQueue,
      sidechainFHIRConverterDLQ,
      cdaToVisualizationLambda,
      documentDownloaderLambda,
      fhirToMedicalRecordLambda,
      ccdaSearchQueue,
      ccdaSearchDomain.domainEndpoint,
      { userName: ccdaSearchUserName, secret: ccdaSearchSecret },
      ccdaSearchIndexName
    );

    // Access grant for Aurora DB
    dbCluster.connections.allowDefaultPortFrom(apiService.service);

    // setup a private link so the API can talk to the NLB
    const link = new apig.VpcLink(this, "link", {
      targets: [apiService.loadBalancer],
    });

    const integration = new apig.Integration({
      type: apig.IntegrationType.HTTP_PROXY,
      options: {
        connectionType: apig.ConnectionType.VPC_LINK,
        vpcLink: link,
        requestParameters: {
          "integration.request.path.proxy": "method.request.path.proxy",
        },
      },
      integrationHttpMethod: "ANY",
      uri: `http://${apiLoadBalancerAddress}/{proxy}`,
    });

    //-------------------------------------------
    // FHIR CONNECTORS - Finish setting it up
    //-------------------------------------------
    provideAccessToQueue({
      accessType: "send",
      queue: fhirConverterQueue,
      resource: apiService.service.taskDefinition.taskRole,
    });
    fhirServerQueue &&
      provideAccessToQueue({
        accessType: "send",
        queue: fhirServerQueue,
        resource: apiService.service.taskDefinition.taskRole,
      });
    const fhirConverterLambda = fhirServerQueue?.queueUrl
      ? fhirConverterConnector.createLambda({
          envType: props.config.environmentType,
          stack: this,
          lambdaLayers,
          vpc: this.vpc,
          sourceQueue: fhirConverterQueue,
          destinationQueue: fhirServerQueue,
          dlq: fhirConverterDLQ,
          fhirConverterBucket,
          conversionResultQueueUrl: fhirServerQueue.queueUrl,
          apiServiceDnsAddress: apiLoadBalancerAddress,
          alarmSnsAction: slackNotification?.alarmAction,
        })
      : undefined;

    // sidechain FHIR converter
    const sidechainFHIRConverterLambda = fhirServerQueue?.queueUrl
      ? sidechainFHIRConverterConnector.createLambda({
          envType: props.config.environmentType,
          stack: this,
          lambdaLayers,
          vpc: this.vpc,
          sourceQueue: sidechainFHIRConverterQueue,
          destinationQueue: fhirServerQueue,
          dlq: sidechainFHIRConverterDLQ,
          fhirConverterBucket: sidechainFHIRConverterBucket,
          apiServiceDnsAddress: apiLoadBalancerAddress,
          alarmSnsAction: slackNotification?.alarmAction,
          dynamoDBSidechainKeysTable,
        })
      : undefined;

    // Access grant for medical documents bucket
    sandboxSeedDataBucket &&
      sandboxSeedDataBucket.grantReadWrite(apiService.taskDefinition.taskRole);
    medicalDocumentsBucket.grantReadWrite(apiService.taskDefinition.taskRole);
    medicalDocumentsBucket.grantReadWrite(cdaToVisualizationLambda);
    medicalDocumentsBucket.grantReadWrite(documentDownloaderLambda);
    medicalDocumentsBucket.grantReadWrite(fhirToMedicalRecordLambda);
    sandboxSeedDataBucket && sandboxSeedDataBucket.grantReadWrite(cdaToVisualizationLambda);
    sandboxSeedDataBucket && sandboxSeedDataBucket.grantReadWrite(fhirToMedicalRecordLambda);
    fhirConverterLambda && medicalDocumentsBucket.grantRead(fhirConverterLambda);
    sidechainFHIRConverterLambda && medicalDocumentsBucket.grantRead(sidechainFHIRConverterLambda);

    createDocQueryChecker({
      lambdaLayers,
      stack: this,
      vpc: this.vpc,
      apiAddress: apiLoadBalancerAddress,
      alarmSnsAction: slackNotification?.alarmAction,
    });

    //-------------------------------------------
    // API Gateway
    //-------------------------------------------

    // Create the API Gateway
    // example from https://bobbyhadz.com/blog/aws-cdk-api-gateway-example
    const api = new apig.RestApi(this, "api", {
      description: "Metriport API Gateway",
      defaultIntegration: integration,
      defaultCorsPreflightOptions: {
        allowOrigins: ["*"],
        allowHeaders: ["*"],
      },
    });

    // add domain cert + record
    api.addDomainName("APIDomain", {
      domainName: apiServerUrl,
      certificate: certificate,
      securityPolicy: apig.SecurityPolicy.TLS_1_2,
    });
    new r53.ARecord(this, "APIDomainRecord", {
      recordName: apiServerUrl,
      zone: publicZone,
      target: r53.RecordTarget.fromAlias(new r53_targets.ApiGateway(api)),
    });

    // add basic usage plan
    const plan = api.addUsagePlan("APIUsagePlan", {
      name: "Base Plan",
      description: "Base Plan for API",
      apiStages: [{ api: api, stage: api.deploymentStage }],
      throttle: {
        burstLimit: 10,
        rateLimit: 50,
      },
      quota: {
        limit: this.isProd(props) ? 10000 : 500,
        period: apig.Period.DAY,
      },
    });

    // create the proxy to the fargate service
    const proxy = new apig.ProxyResource(this, `${id}/Proxy`, {
      parent: api.root,
      anyMethod: false,
    });
    proxy.addMethod("ANY", integration, {
      requestParameters: {
        "method.request.path.proxy": true,
      },
      apiKeyRequired: true,
    });

    this.setupTestLambda(lambdaLayers, props.config.environmentType, props.config.lambdasSentryDSN);

    // token auth for connect sessions
    const tokenAuth = this.setupTokenAuthLambda(
      lambdaLayers,
      dynamoDBTokenTable,
      slackNotification?.alarmAction,
      props.config.environmentType,
      props.config.lambdasSentryDSN
    );

    // setup /token path with token auth
    this.setupAPIGWApiTokenResource(id, api, link, tokenAuth, apiLoadBalancerAddress);

    const userPoolClientSecret = this.setupOAuthUserPool(props.config, publicZone);
    const oauthScopes = this.enableFHIROnUserPool(userPoolClientSecret);
    const oauthAuth = this.setupOAuthAuthorizer(userPoolClientSecret);
    this.setupAPIGWOAuthResource(id, api, link, oauthAuth, oauthScopes, apiLoadBalancerAddress);

    const contributionResource = api.root.addResource("doc-contribution");

    // setup cw doc contribution
    this.setupCWDocContribution({
      baseResource: contributionResource,
      lambdaLayers,
      alarmAction: slackNotification?.alarmAction,
      authorizer: oauthAuth,
      oauthScopes: oauthScopes,
      envType: props.config.environmentType,
      bucket: medicalDocumentsBucket,
    });

    // WEBHOOKS
    const webhookResource = api.root.addResource("webhook");

    this.setupDocumentUpload({
      lambdaLayers,
      vpc: this.vpc,
      fargateService: apiService,
      medicalDocumentUploadBucket,
      devsTestBucket,
      envType: props.config.environmentType,
      sentryDsn: props.config.lambdasSentryDSN,
      // alarmAction: slackNotification?.alarmAction,
    });

    this.setupGarminWebhookAuth({
      lambdaLayers,
      baseResource: webhookResource,
      vpc: this.vpc,
      fargateService: apiService,
      dynamoDBTokenTable,
      envType: props.config.environmentType,
      sentryDsn: props.config.lambdasSentryDSN,
      alarmAction: slackNotification?.alarmAction,
    });

    this.setupWithingsWebhookAuth({
      lambdaLayers,
      baseResource: webhookResource,
      vpc: this.vpc,
      fargateService: apiService,
      envType: props.config.environmentType,
      sentryDsn: props.config.lambdasSentryDSN,
      alarmAction: slackNotification?.alarmAction,
    });

    this.setupFitbitWebhook({
      lambdaLayers,
      baseResource: webhookResource,
      secrets,
      vpc: this.vpc,
      fargateService: apiService,
      fitbitClientSecret: props.config.providerSecretNames.FITBIT_CLIENT_SECRET,
      fitbitSubscriberVerificationCode:
        props.config.providerSecretNames.FITBIT_SUBSCRIBER_VERIFICATION_CODE,
      envType: props.config.environmentType,
      sentryDsn: props.config.lambdasSentryDSN,
      alarmAction: slackNotification?.alarmAction,
    });

    this.setupTenoviWebhookAuth({
      lambdaLayers,
      baseResource: webhookResource,
      secrets,
      vpc: this.vpc,
      fargateService: apiService,
      tenoviAuthHeader: props.config.providerSecretNames.TENOVI_AUTH_HEADER,
      envType: props.config.environmentType,
      sentryDsn: props.config.lambdasSentryDSN,
      alarmAction: slackNotification?.alarmAction,
    });

    // add webhook path for apple health clients
    const appleHealthResource = webhookResource.addResource("apple");
    const integrationApple = new apig.Integration({
      type: apig.IntegrationType.HTTP_PROXY,
      options: {
        connectionType: apig.ConnectionType.VPC_LINK,
        vpcLink: link,
      },
      integrationHttpMethod: "POST",
      uri: `http://${apiLoadBalancerAddress}${appleHealthResource.path}`,
    });
    appleHealthResource.addMethod("POST", integrationApple, {
      apiKeyRequired: true,
    });

    // add another usage plan for Publishable (Client) API keys
    // everything is throttled to 0 - except explicitely permitted routes
    const appleHealthThrottleKey = `${appleHealthResource.path}/POST`;
    const clientPlan = new apig.CfnUsagePlan(this, "APIClientUsagePlan", {
      usagePlanName: "Client Plan",
      description: "Client Plan for API",
      apiStages: [
        {
          apiId: api.restApiId,
          stage: api.deploymentStage.stageName,
          throttle: {
            "*/*": { burstLimit: 0, rateLimit: 0 },
            [appleHealthThrottleKey]: { burstLimit: 10, rateLimit: 50 },
          },
        },
      ],
      throttle: {
        burstLimit: 10,
        rateLimit: 50,
      },
      quota: {
        limit: this.isProd(props) ? 10000 : 500,
        period: apig.Period.DAY,
      },
    });

    //-------------------------------------------
    // Output
    //-------------------------------------------
    new CfnOutput(this, "APIGatewayUrl", {
      description: "API Gateway URL",
      value: api.url,
    });
    new CfnOutput(this, "APIGatewayID", {
      description: "API Gateway ID",
      value: api.restApiId,
    });
    new CfnOutput(this, "APIGatewayRootResourceID", {
      description: "API Gateway Root Resource ID",
      value: api.root.resourceId,
    });
    new CfnOutput(this, "APIGatewayWebhookResourceID", {
      description: "API Gateway Webhook Resource ID",
      value: webhookResource.resourceId,
    });
    new CfnOutput(this, "VPCID", {
      description: "VPC ID",
      value: this.vpc.vpcId,
    });
    new CfnOutput(this, "DBClusterID", {
      description: "DB Cluster ID",
      value: dbCluster.clusterIdentifier,
    });
    new CfnOutput(this, "FargateServiceARN", {
      description: "Fargate Service ARN",
      value: apiService.service.serviceArn,
    });
    new CfnOutput(this, "APIECSClusterARN", {
      description: "API ECS Cluster ARN",
      value: cluster.clusterArn,
    });
    new CfnOutput(this, "APIUsagePlan", {
      description: "API Usage Plan",
      value: plan.usagePlanId,
    });
    new CfnOutput(this, "ClientAPIUsagePlan", {
      description: "Client API Usage Plan",
      value: clientPlan.attrId,
    });
    new CfnOutput(this, "APIDBCluster", {
      description: "API DB Cluster",
      value: `${dbCluster.clusterEndpoint.hostname} ${dbCluster.clusterEndpoint.port} ${dbCluster.clusterEndpoint.socketAddress}`,
    });
    new CfnOutput(this, "ClientSecretUserpoolID", {
      description: "Userpool for client secret based apps",
      value: userPoolClientSecret.userPoolId,
    });
  }

  private setupTestLambda(
    lambdaLayers: lambda.ILayerVersion[],
    envType: string,
    sentryDsn: string | undefined
  ) {
    return createLambda({
      stack: this,
      name: "Tester",
      layers: lambdaLayers,
      vpc: this.vpc,
      subnets: this.vpc.privateSubnets,
      entry: "tester",
      envVars: {
        ENV_TYPE: envType,
        ...(sentryDsn ? { SENTRY_DSN: sentryDsn } : {}),
      },
      architecture: lambda.Architecture.ARM_64,
    });
  }

  private setupDocumentUpload(ownProps: {
    lambdaLayers: lambda.ILayerVersion[];
    vpc: ec2.IVpc;
    fargateService: ecs_patterns.NetworkLoadBalancedFargateService;
    medicalDocumentUploadBucket: s3.Bucket;
    devsTestBucket: s3.IBucket;
    envType: string;
    sentryDsn: string | undefined;
    // alarmAction: SnsAction | undefined;
  }) {
    const {
      lambdaLayers,
      vpc,
      medicalDocumentUploadBucket,
      fargateService: apiService,
      devsTestBucket,
      envType,
      sentryDsn,
    } = ownProps;

    const documentUploadLambda = createLambda({
      stack: this,
      name: "DocumentUpload",
      vpc,
      entry: "document-upload",
      layers: lambdaLayers,
      envVars: {
        ENV_TYPE: envType,
        API_URL: `http://${apiService.loadBalancer.loadBalancerDnsName}/internal/docs/doc-ref`,
        // MEDICAL_DOCUMENTS_UPLOAD_BUCKET_NAME: medicalDocumentUploadBucket.bucketName,
        ...(sentryDsn ? { SENTRY_DSN: sentryDsn } : {}),
      },
    });

    medicalDocumentUploadBucket.grantReadWrite(documentUploadLambda);
    devsTestBucket.grantReadWrite(documentUploadLambda);

    documentUploadLambda.addEventSource(
      new S3EventSource(medicalDocumentUploadBucket, {
        events: [s3.EventType.OBJECT_CREATED],
      })
    );
  }

  private setupGarminWebhookAuth(ownProps: {
    lambdaLayers: lambda.ILayerVersion[];
    baseResource: apig.Resource;
    vpc: ec2.IVpc;
    fargateService: ecs_patterns.NetworkLoadBalancedFargateService;
    dynamoDBTokenTable: dynamodb.Table;
    envType: string;
    sentryDsn: string | undefined;
    alarmAction: SnsAction | undefined;
  }) {
    const {
      lambdaLayers,
      baseResource,
      vpc,
      fargateService: server,
      dynamoDBTokenTable,
      envType,
      sentryDsn,
      alarmAction,
    } = ownProps;

    const garminLambda = createLambda({
      stack: this,
      name: "Garmin",
      runtime: lambda.Runtime.NODEJS_16_X,
      entry: "garmin",
      layers: lambdaLayers,
      envVars: {
        TOKEN_TABLE_NAME: dynamoDBTokenTable.tableName,
        API_URL: `http://${server.loadBalancer.loadBalancerDnsName}/webhook/garmin`,
        ENV_TYPE: envType,
        ...(sentryDsn ? { SENTRY_DSN: sentryDsn } : {}),
      },
      vpc,
      alarmSnsAction: alarmAction,
    });

    // Grant lambda access to the DynamoDB token table
    garminLambda.role && dynamoDBTokenTable.grantReadData(garminLambda.role);

    // Grant lambda access to the api server
    server.service.connections.allowFrom(garminLambda, Port.allTcp());

    // setup $base/garmin path with token auth
    const garminResource = baseResource.addResource("garmin");
    garminResource.addMethod("ANY", new apig.LambdaIntegration(garminLambda));
  }

  private setupWithingsWebhookAuth(ownProps: {
    lambdaLayers: lambda.ILayerVersion[];
    baseResource: apig.Resource;
    vpc: ec2.IVpc;
    fargateService: ecs_patterns.NetworkLoadBalancedFargateService;
    envType: string;
    sentryDsn: string | undefined;
    alarmAction: SnsAction | undefined;
  }) {
    const {
      lambdaLayers,
      baseResource,
      vpc,
      fargateService: server,
      envType,
      sentryDsn,
    } = ownProps;
    const digLayer = new lambda.LayerVersion(this, "dig-layer", {
      compatibleRuntimes: [lambda.Runtime.NODEJS_16_X],
      code: lambda.Code.fromAsset("../lambdas/layers/dig-layer"),
      description: "Adds dig to the lambdas",
    });

    const withingsLambda = createLambda({
      stack: this,
      name: "Withings",
      runtime: lambda.Runtime.NODEJS_16_X,
      entry: "withings",
      layers: [...lambdaLayers, digLayer],
      envVars: {
        API_URL: `http://${server.loadBalancer.loadBalancerDnsName}/webhook/withings`,
        ENV_TYPE: envType,
        ...(sentryDsn ? { SENTRY_DSN: sentryDsn } : {}),
      },
      vpc,
    });

    // Grant lambda access to the api server
    server.service.connections.allowFrom(withingsLambda, Port.allTcp());

    const withingsResource = baseResource.addResource("withings");
    withingsResource.addMethod("ANY", new apig.LambdaIntegration(withingsLambda));
  }

  private setupFitbitWebhook(ownProps: {
    lambdaLayers: lambda.ILayerVersion[];
    baseResource: apig.Resource;
    secrets: Secrets;
    vpc: ec2.IVpc;
    fargateService: ecs_patterns.NetworkLoadBalancedFargateService;
    fitbitClientSecret: string;
    fitbitSubscriberVerificationCode: string;
    envType: string;
    sentryDsn: string | undefined;
    alarmAction: SnsAction | undefined;
  }) {
    const {
      lambdaLayers,
      baseResource,
      secrets,
      vpc,
      fargateService: server,
      fitbitClientSecret,
      fitbitSubscriberVerificationCode,
      envType,
      sentryDsn,
      alarmAction,
    } = ownProps;

    const fitbitAuthLambda = createLambda({
      stack: this,
      name: "FitbitAuth",
      runtime: lambda.Runtime.NODEJS_18_X,
      entry: "fitbit-auth",
      layers: lambdaLayers,
      envVars: {
        API_URL: `http://${server.loadBalancer.loadBalancerDnsName}/webhook/fitbit`,
        ENV_TYPE: envType,
        FITBIT_CLIENT_SECRET: fitbitClientSecret,
        FITBIT_TIMEOUT_MS: FITBIT_LAMBDA_TIMEOUT.toMilliseconds().toString(),
        ...(sentryDsn ? { SENTRY_DSN: sentryDsn } : {}),
      },
      vpc,
      alarmSnsAction: alarmAction,
      timeout: FITBIT_LAMBDA_TIMEOUT,
    });

    const fitbitSubscriberVerificationLambda = createLambda({
      stack: this,
      name: "FitbitSubscriberVerification",
      runtime: lambda.Runtime.NODEJS_18_X,
      entry: "fitbit-subscriber-verification",
      layers: lambdaLayers,
      envVars: {
        ENV_TYPE: envType,
        FITBIT_SUBSCRIBER_VERIFICATION_CODE: fitbitSubscriberVerificationCode,
        ...(sentryDsn ? { SENTRY_DSN: sentryDsn } : {}),
      },
      vpc,
      alarmSnsAction: alarmAction,
    });

    // granting secrets read access to both lambdas
    const fitbitClientSecretKey = "FITBIT_CLIENT_SECRET";
    if (!secrets[fitbitClientSecretKey]) {
      throw new Error(`${fitbitClientSecretKey} is not defined in config`);
    }
    const fitbitSubVerifSecretKey = "FITBIT_SUBSCRIBER_VERIFICATION_CODE";
    secrets[fitbitClientSecretKey].grantRead(fitbitAuthLambda);
    if (!secrets[fitbitSubVerifSecretKey]) {
      throw new Error(`${fitbitSubVerifSecretKey} is not defined in config`);
    }
    secrets[fitbitSubVerifSecretKey].grantRead(fitbitSubscriberVerificationLambda);

    const fitbitResource = baseResource.addResource("fitbit");
    fitbitResource.addMethod("POST", new apig.LambdaIntegration(fitbitAuthLambda));
    fitbitResource.addMethod("GET", new apig.LambdaIntegration(fitbitSubscriberVerificationLambda));
  }

  private setupTenoviWebhookAuth(ownProps: {
    lambdaLayers: lambda.ILayerVersion[];
    baseResource: apig.Resource;
    secrets: Secrets;
    vpc: ec2.IVpc;
    fargateService: ecs_patterns.NetworkLoadBalancedFargateService;
    tenoviAuthHeader: string;
    envType: string;
    sentryDsn: string | undefined;
    alarmAction: SnsAction | undefined;
  }) {
    const {
      lambdaLayers,
      baseResource,
      secrets,
      vpc,
      fargateService: server,
      tenoviAuthHeader,
      envType,
      sentryDsn,
      alarmAction,
    } = ownProps;

    const tenoviAuthLambda = createLambda({
      stack: this,
      name: "TenoviAuth",
      runtime: lambda.Runtime.NODEJS_18_X,
      entry: "tenovi",
      layers: lambdaLayers,
      envVars: {
        API_URL: `http://${server.loadBalancer.loadBalancerDnsName}/webhook/tenovi`,
        ENV_TYPE: envType,
        TENOVI_AUTH_HEADER: tenoviAuthHeader,
        ...(sentryDsn ? { SENTRY_DSN: sentryDsn } : {}),
      },
      vpc,
      alarmSnsAction: alarmAction,
    });

    const tenoviAuthHeaderSecretKey = "TENOVI_AUTH_HEADER";
    if (!secrets[tenoviAuthHeaderSecretKey]) {
      throw new Error(`${tenoviAuthHeaderSecretKey} is not defined in config`);
    }

    secrets[tenoviAuthHeaderSecretKey].grantRead(tenoviAuthLambda);

    const tenoviResource = baseResource.addResource("tenovi");
    tenoviResource.addMethod("POST", new apig.LambdaIntegration(tenoviAuthLambda));
  }

  private setupCdaToVisualization(ownProps: {
    lambdaLayers: lambda.ILayerVersion[];
    vpc: ec2.IVpc;
    bucketName: string | undefined;
    envType: string;
    sentryDsn: string | undefined;
    alarmAction: SnsAction | undefined;
  }): Lambda {
    const { lambdaLayers, vpc, bucketName, sentryDsn, envType, alarmAction } = ownProps;

    const chromiumLayer = new lambda.LayerVersion(this, "chromium-layer", {
      compatibleRuntimes: [lambda.Runtime.NODEJS_16_X],
      code: lambda.Code.fromAsset("../lambdas/layers/chromium"),
      description: "Adds chromium to the lambda",
    });

    const cdaToVisualizationLambda = createLambda({
      stack: this,
      name: "CdaToVisualization",
      runtime: lambda.Runtime.NODEJS_16_X,
      entry: "cda-to-visualization",
      envVars: {
        ENV_TYPE: envType,
        ...(bucketName && {
          MEDICAL_DOCUMENTS_BUCKET_NAME: bucketName,
        }),
        CDA_TO_VIS_TIMEOUT_MS: CDA_TO_VIS_TIMEOUT.toMilliseconds().toString(),
        ...(sentryDsn ? { SENTRY_DSN: sentryDsn } : {}),
      },
      layers: [...lambdaLayers, chromiumLayer],
      memory: 1024,
      timeout: CDA_TO_VIS_TIMEOUT,
      vpc,
      alarmSnsAction: alarmAction,
    });

    return cdaToVisualizationLambda;
  }

  /**
   * We are intentionally not setting an alarm action for this lambda, as many issues
   * may be caused outside of our system. To eliminate noise, we will not alarm on this
   * lambda.
   */
  private setupDocumentDownloader(ownProps: {
    lambdaLayers: lambda.ILayerVersion[];
    vpc: ec2.IVpc;
    secrets: Secrets;
    cwOrgCertificate: string;
    cwOrgPrivateKey: string;
    bucketName: string | undefined;
    envType: string;
    sentryDsn: string | undefined;
  }): Lambda {
    const {
      lambdaLayers,
      vpc,
      secrets,
      cwOrgCertificate,
      cwOrgPrivateKey,
      bucketName,
      sentryDsn,
      envType,
    } = ownProps;

    const documentDownloaderLambda = createLambda({
      stack: this,
      name: "DocumentDownloader",
      runtime: lambda.Runtime.NODEJS_18_X,
      entry: "document-downloader",
      envVars: {
        ENV_TYPE: envType,
        CW_ORG_CERTIFICATE: cwOrgCertificate,
        CW_ORG_PRIVATE_KEY: cwOrgPrivateKey,
        ...(bucketName && {
          MEDICAL_DOCUMENTS_BUCKET_NAME: bucketName,
        }),
        ...(sentryDsn ? { SENTRY_DSN: sentryDsn } : {}),
      },
      layers: lambdaLayers,
      memory: 512,
      timeout: Duration.minutes(5),
      vpc,
    });

    // granting secrets read access to lambda
    const cwOrgCertificateKey = "CW_ORG_CERTIFICATE";
    if (!secrets[cwOrgCertificateKey]) {
      throw new Error(`${cwOrgCertificateKey} is not defined in config`);
    }
    secrets[cwOrgCertificateKey].grantRead(documentDownloaderLambda);

    const cwOrgPrivateKeyKey = "CW_ORG_PRIVATE_KEY";
    if (!secrets[cwOrgPrivateKeyKey]) {
      throw new Error(`${cwOrgPrivateKeyKey} is not defined in config`);
    }
    secrets[cwOrgPrivateKeyKey].grantRead(documentDownloaderLambda);

    return documentDownloaderLambda;
  }

  private setupFhirToMedicalRecordLambda(ownProps: {
    lambdaLayers: lambda.ILayerVersion[];
    vpc: ec2.IVpc;
    convertDocLambdaName: string;
    converterUrl: string;
    dynamoDBSidechainKeysTable: dynamodb.Table | undefined;
    bucketName: string | undefined;
    envType: string;
    sentryDsn: string | undefined;
    alarmAction: SnsAction | undefined;
  }): Lambda {
    const {
      lambdaLayers,
      vpc,
      convertDocLambdaName,
      dynamoDBSidechainKeysTable,
      converterUrl,
      bucketName,
      sentryDsn,
      envType,
      alarmAction,
    } = ownProps;

    const lambdaTimeout = MAXIMUM_LAMBDA_TIMEOUT.minus(Duration.seconds(5));
    const axiosTimeout = lambdaTimeout.minus(Duration.seconds(5));

    const fhirToMedicalRecordLambda = createLambda({
      stack: this,
      name: "FhirToMedicalRecord",
      runtime: lambda.Runtime.NODEJS_18_X,
      entry: "fhir-to-medical-record",
      envVars: {
        ENV_TYPE: envType,
        AXIOS_TIMEOUT_SECONDS: axiosTimeout.toSeconds().toString(),
        CONVERT_DOC_LAMBDA_NAME: convertDocLambdaName,
        FHIR_TO_CDA_CONVERTER_URL: converterUrl,
        SIDECHAIN_FHIR_CONVERTER_KEYS_TABLE_NAME: dynamoDBSidechainKeysTable?.tableName ?? "",
        ...(bucketName ? { MEDICAL_DOCUMENTS_BUCKET_NAME: bucketName } : {}),
        ...(sentryDsn ? { SENTRY_DSN: sentryDsn } : {}),
      },
      layers: lambdaLayers,
      memory: 512,
      timeout: lambdaTimeout,
      vpc,
      alarmSnsAction: alarmAction,
    });

    if (dynamoDBSidechainKeysTable) {
      dynamoDBSidechainKeysTable.grantReadWriteData(fhirToMedicalRecordLambda);
    }

    return fhirToMedicalRecordLambda;
  }

  private setupCWDocContribution(ownProps: {
    baseResource: apig.Resource;
    lambdaLayers: lambda.ILayerVersion[];
    alarmAction: SnsAction | undefined;
    authorizer: apig.IAuthorizer;
    oauthScopes: cognito.OAuthScope[];
    envType: string;
    bucket: s3.Bucket;
  }): Lambda {
    const { baseResource, lambdaLayers, alarmAction, authorizer, oauthScopes, envType, bucket } =
      ownProps;

    const cwLambda = createLambda({
      stack: this,
      name: "CommonWellDocContribution",
      runtime: lambda.Runtime.NODEJS_18_X,
      entry: "cw-doc-contribution",
      layers: lambdaLayers,
      alarmSnsAction: alarmAction,
      envVars: {
        ENV_TYPE: envType,
        ...(bucket && {
          MEDICAL_DOCUMENTS_BUCKET_NAME: bucket.bucketName,
        }),
      },
    });

    const cwResource = baseResource.addResource("commonwell");
    cwResource.addMethod("GET", new apig.LambdaIntegration(cwLambda), {
      authorizer: authorizer,
      authorizationScopes: oauthScopes.map(s => s.scopeName),
    });

    bucket.grantReadWrite(cwLambda);

    return cwLambda;
  }

  private setupTokenAuthLambda(
    lambdaLayers: lambda.ILayerVersion[],
    dynamoDBTokenTable: dynamodb.Table,
    alarmAction: SnsAction | undefined,
    envType: string,
    sentryDsn: string | undefined
  ): apig.RequestAuthorizer {
    const tokenAuthLambda = createLambda({
      stack: this,
      name: "TokenAuth",
      runtime: lambda.Runtime.NODEJS_16_X,
      entry: "token-auth",
      layers: lambdaLayers,
      envVars: {
        TOKEN_TABLE_NAME: dynamoDBTokenTable.tableName,
        ENV_TYPE: envType,
        ...(sentryDsn ? { SENTRY_DSN: sentryDsn } : {}),
      },
      alarmSnsAction: alarmAction,
    });

    const tokenAuth = new apig.RequestAuthorizer(this, "APITokenAuth", {
      handler: tokenAuthLambda,
      identitySources: ["method.request.querystring.state"],
      // todo: instead of removing caching, investigate explicitly listing
      //        the permitted methods in the lambda: "Resource: event.methodArn"
      //
      // see: https://forum.serverless.com/t/rest-api-with-custom-authorizer-how-are-you-dealing-with-authorization-and-policy-cache/3310
      resultsCacheTtl: Duration.minutes(0),
    });
    tokenAuthLambda.role && dynamoDBTokenTable.grantReadData(tokenAuthLambda.role);

    return tokenAuth;
  }

  private setupAPIGWApiTokenResource(
    stackId: string,
    api: apig.RestApi,
    link: apig.VpcLink,
    authorizer: apig.RequestAuthorizer,
    serverAddress: string
  ): apig.Resource {
    const apiTokenResource = api.root.addResource("token");
    const tokenProxy = new apig.ProxyResource(this, `${stackId}/token/Proxy`, {
      parent: apiTokenResource,
      anyMethod: false,
    });
    const integrationToken = new apig.Integration({
      type: apig.IntegrationType.HTTP_PROXY,
      options: {
        connectionType: apig.ConnectionType.VPC_LINK,
        vpcLink: link,
        requestParameters: {
          "integration.request.path.proxy": "method.request.path.proxy",
          "integration.request.header.api-token": "context.authorizer.api-token",
          "integration.request.header.cxId": "context.authorizer.cxId",
          "integration.request.header.userId": "context.authorizer.userId",
        },
      },
      integrationHttpMethod: "ANY",
      uri: `http://${serverAddress}/{proxy}`,
    });
    tokenProxy.addMethod("ANY", integrationToken, {
      requestParameters: {
        "method.request.path.proxy": true,
      },
      authorizer,
    });
    return apiTokenResource;
  }

  private setupOAuthUserPool(config: EnvConfig, dnsZone: r53.IHostedZone): cognito.IUserPool {
    const domainName = `${config.authSubdomain}.${config.domain}`;
    const userPool = new cognito.UserPool(this, "oauth-client-secret-user-pool2", {
      accountRecovery: cognito.AccountRecovery.EMAIL_ONLY,
      removalPolicy: RemovalPolicy.DESTROY,
    });
    const certificate = new cert.DnsValidatedCertificate(this, `UserPoolCertificate`, {
      domainName,
      hostedZone: dnsZone,
      region: "us-east-1", // Required by Cognito for custom certs - https://docs.aws.amazon.com/cognito/latest/developerguide/cognito-user-pools-add-custom-domain.html
    });
    const userPoolDomain = userPool.addDomain("metriport-custom-cognito-domain", {
      customDomain: { domainName, certificate },
    });
    new r53.ARecord(this, "AuthSubdomainRecord", {
      recordName: domainName,
      zone: dnsZone,
      target: r53.RecordTarget.fromAlias(new r53_targets.UserPoolDomainTarget(userPoolDomain)),
    });
    return userPool;
  }

  private enableFHIROnUserPool(userPool: cognito.IUserPool): cognito.OAuthScope[] {
    const scopes = [
      {
        scopeName: "document",
        scopeDescription: "query and retrieve document references",
      },
    ];
    const resourceServerScopes = scopes.map(s => new cognito.ResourceServerScope(s));
    const resourceServer = userPool.addResourceServer("FHIR-resource-server2", {
      identifier: "fhir",
      scopes: resourceServerScopes,
    });
    const oauthScopes = resourceServerScopes.map(s =>
      cognito.OAuthScope.resourceServer(resourceServer, s)
    );
    // Commonwell specific client
    userPool.addClient("commonwell-client2", {
      generateSecret: true,
      supportedIdentityProviders: [cognito.UserPoolClientIdentityProvider.COGNITO],
      oAuth: {
        flows: {
          clientCredentials: true,
        },
        scopes: oauthScopes,
      },
    });
    return oauthScopes;
  }

  private setupOAuthAuthorizer(userPool: cognito.IUserPool): apig.IAuthorizer {
    const cognitoAuthorizer = new apig.CognitoUserPoolsAuthorizer(this, `oauth-authorizer`, {
      cognitoUserPools: [userPool],
      identitySource: "method.request.header.Authorization",
    });
    return cognitoAuthorizer;
  }

  private setupAPIGWOAuthResource(
    stackId: string,
    api: apig.RestApi,
    vpcLink: apig.VpcLink,
    authorizer: apig.IAuthorizer,
    oauthScopes: cognito.OAuthScope[],
    serverAddress: string
  ): apig.Resource {
    const oauthResource = api.root.addResource("oauth", {
      defaultCorsPreflightOptions: { allowOrigins: ["*"] },
    });
    const oauthProxy = new apig.ProxyResource(this, `${stackId}/oauth/Proxy`, {
      parent: oauthResource,
      anyMethod: false,
      defaultCorsPreflightOptions: { allowOrigins: ["*"] },
    });
    const oauthProxyIntegration = new apig.Integration({
      type: apig.IntegrationType.HTTP_PROXY,
      options: {
        connectionType: apig.ConnectionType.VPC_LINK,
        vpcLink,
        requestParameters: {
          "integration.request.path.proxy": "method.request.path.proxy",
        },
      },
      integrationHttpMethod: "ANY",
      uri: `http://${serverAddress}/oauth/{proxy}`,
    });
    oauthProxy.addMethod("ANY", oauthProxyIntegration, {
      requestParameters: {
        "method.request.path.proxy": true,
      },
      authorizer,
      authorizationScopes: oauthScopes.map(s => s.scopeName),
    });
    return oauthResource;
  }

  private addDBClusterPerformanceAlarms(
    dbCluster: rds.DatabaseCluster,
    dbClusterName: string,
    alarmAction?: SnsAction
  ) {
    const memoryMetric = dbCluster.metricFreeableMemory();
    const memoryAlarm = memoryMetric.createAlarm(this, `${dbClusterName}FreeableMemoryAlarm`, {
      threshold: mbToBytes(150),
      evaluationPeriods: 1,
      comparisonOperator: cloudwatch.ComparisonOperator.LESS_THAN_OR_EQUAL_TO_THRESHOLD,
      treatMissingData: cloudwatch.TreatMissingData.NOT_BREACHING,
    });
    alarmAction && memoryAlarm.addAlarmAction(alarmAction);
    alarmAction && memoryAlarm.addOkAction(alarmAction);

    const storageMetric = dbCluster.metricFreeLocalStorage();
    const storageAlarm = storageMetric.createAlarm(this, `${dbClusterName}FreeLocalStorageAlarm`, {
      threshold: mbToBytes(250),
      evaluationPeriods: 1,
      comparisonOperator: cloudwatch.ComparisonOperator.LESS_THAN_OR_EQUAL_TO_THRESHOLD,
      treatMissingData: cloudwatch.TreatMissingData.NOT_BREACHING,
    });
    alarmAction && storageAlarm.addAlarmAction(alarmAction);
    alarmAction && storageAlarm.addOkAction(alarmAction);

    const cpuMetric = dbCluster.metricCPUUtilization();
    const cpuAlarm = cpuMetric.createAlarm(this, `${dbClusterName}CPUUtilizationAlarm`, {
      threshold: 90, // pct
      evaluationPeriods: 1,
      treatMissingData: cloudwatch.TreatMissingData.NOT_BREACHING,
    });
    alarmAction && cpuAlarm.addAlarmAction(alarmAction);
    alarmAction && cpuAlarm.addOkAction(alarmAction);

    const readIOPsMetric = dbCluster.metricVolumeReadIOPs();
    const rIOPSAlarm = readIOPsMetric.createAlarm(this, `${dbClusterName}VolumeReadIOPsAlarm`, {
      threshold: 20_000, // IOPs per second
      evaluationPeriods: 1,
      treatMissingData: cloudwatch.TreatMissingData.NOT_BREACHING,
    });
    alarmAction && rIOPSAlarm.addAlarmAction(alarmAction);
    alarmAction && rIOPSAlarm.addOkAction(alarmAction);

    const writeIOPsMetric = dbCluster.metricVolumeWriteIOPs();
    const wIOPSAlarm = writeIOPsMetric.createAlarm(this, `${dbClusterName}VolumeWriteIOPsAlarm`, {
      threshold: 10_000, // IOPs per second
      evaluationPeriods: 1,
      treatMissingData: cloudwatch.TreatMissingData.NOT_BREACHING,
    });
    alarmAction && wIOPSAlarm.addAlarmAction(alarmAction);
    alarmAction && wIOPSAlarm.addOkAction(alarmAction);
  }

  private addDynamoPerformanceAlarms(
    table: dynamodb.Table,
    dynamoConstructName: string,
    alarmAction?: SnsAction
  ) {
    const readUnitsMetric = table.metricConsumedReadCapacityUnits();
    const readAlarm = readUnitsMetric.createAlarm(
      this,
      `${dynamoConstructName}ConsumedReadCapacityUnitsAlarm`,
      {
        threshold: 10_000, // units per second
        evaluationPeriods: 1,
        treatMissingData: cloudwatch.TreatMissingData.NOT_BREACHING,
      }
    );
    alarmAction && readAlarm.addAlarmAction(alarmAction);
    alarmAction && readAlarm.addOkAction(alarmAction);

    const writeUnitsMetric = table.metricConsumedWriteCapacityUnits();
    const writeAlarm = writeUnitsMetric.createAlarm(
      this,
      `${dynamoConstructName}ConsumedWriteCapacityUnitsAlarm`,
      {
        threshold: 10_000, // units per second
        evaluationPeriods: 1,
        treatMissingData: cloudwatch.TreatMissingData.NOT_BREACHING,
      }
    );
    alarmAction && writeAlarm.addAlarmAction(alarmAction);
    alarmAction && writeAlarm.addOkAction(alarmAction);
  }

  private isProd(props: APIStackProps): boolean {
    return isProd(props.config);
  }
}

function setupSlackNotifSnsTopic(
  stack: Stack,
  config: EnvConfig
): { snsTopic: ITopic; alarmAction: SnsAction } | undefined {
  if (!config.slack) return undefined;

  const slackNotifSnsTopic = new sns.Topic(stack, "SlackSnsTopic", {
    displayName: "Slack SNS Topic",
  });
  AlarmSlackBot.addSlackChannelConfig(stack, {
    configName: `slack-chatbot-configuration-` + config.environmentType,
    workspaceId: config.slack.workspaceId,
    channelId: config.slack.alertsChannelId,
    topics: [slackNotifSnsTopic],
  });
  const alarmAction = new SnsAction(slackNotifSnsTopic);
  return { snsTopic: slackNotifSnsTopic, alarmAction };
}

function setupLambdasLayers(stack: Stack): lambda.ILayerVersion[] {
  return [
    new lambda.LayerVersion(stack, "lambdaNodeModules", {
      code: lambda.Code.fromAsset("../lambdas/layers/shared/shared-layer.zip"),
    }),
  ];
}<|MERGE_RESOLUTION|>--- conflicted
+++ resolved
@@ -31,11 +31,8 @@
 import { Secrets, getSecrets } from "./shared/secrets";
 import { provideAccessToQueue } from "./shared/sqs";
 import { isProd, isSandbox, mbToBytes } from "./shared/util";
-<<<<<<< HEAD
+import { MAXIMUM_LAMBDA_TIMEOUT } from "./shared/lambda";
 import { S3EventSource } from "aws-cdk-lib/aws-lambda-event-sources/lib/s3";
-=======
-import { MAXIMUM_LAMBDA_TIMEOUT } from "./shared/lambda";
->>>>>>> 4ad476a3
 
 // TODO Comment to trigger a deploy, remove it when you see this
 const FITBIT_LAMBDA_TIMEOUT = Duration.seconds(60);
