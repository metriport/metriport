--- conflicted
+++ resolved
@@ -495,20 +495,6 @@
     });
 
     //-------------------------------------------
-<<<<<<< HEAD
-    // Surescripts
-    //-------------------------------------------
-    let surescriptsStack: SurescriptsNestedStack | undefined = undefined;
-    if (props.config.surescripts) {
-      surescriptsStack = new SurescriptsNestedStack(this, "SurescriptsNestedStack", {
-        config: props.config,
-        vpc: this.vpc,
-        alarmAction: slackNotification?.alarmAction,
-        lambdaLayers,
-      });
-    }
-
-    //-------------------------------------------
     // Jobs
     //-------------------------------------------
     const jobsStack = new JobsNestedStack(this, "JobsNestedStack", {
@@ -519,8 +505,6 @@
     });
 
     //-------------------------------------------
-=======
->>>>>>> 7f4b4f7c
     // Rate Limiting
     //-------------------------------------------
     const { rateLimitTable } = new RateLimitingNestedStack(this, "RateLimitingNestedStack", {
