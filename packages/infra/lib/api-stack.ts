--- conflicted
+++ resolved
@@ -348,10 +348,7 @@
       sidechainFHIRConverterDLQ,
       cdaToVisualizationLambda,
       documentDownloaderLambda,
-<<<<<<< HEAD
       medicalDocumentsUploadBucket,
-=======
->>>>>>> 26574aa8
       fhirToMedicalRecordLambda,
       ccdaSearchQueue,
       ccdaSearchDomain.domainEndpoint,
