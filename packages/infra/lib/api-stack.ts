--- conflicted
+++ resolved
@@ -1036,15 +1036,12 @@
     alarmAction: SnsAction | undefined;
   }): Lambda {
     const { lambdaLayers, vpc, sentryDsn, envType, alarmAction, medicalDocumentsBucket } = ownProps;
-<<<<<<< HEAD
-=======
 
     const chromiumLayer = new lambda.LayerVersion(this, "chromium-fhir-to-mr-layer", {
       compatibleRuntimes: [lambda.Runtime.NODEJS_18_X],
       code: lambda.Code.fromAsset("../lambdas/layers/chromium"),
       description: "Adds chromium to the lambda",
     });
->>>>>>> 92f1166d
 
     const lambdaTimeout = MAXIMUM_LAMBDA_TIMEOUT.minus(Duration.seconds(5));
     const axiosTimeout = lambdaTimeout.minus(Duration.seconds(5));
