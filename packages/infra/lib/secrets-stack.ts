--- conflicted
+++ resolved
@@ -36,13 +36,7 @@
         ...options,
       });
 
-<<<<<<< HEAD
-    if (props.config.carequality?.roUsername) {
-      const secretName = props.config.carequality.roUsername;
-      if (secretName === "") throw new Error("RO CQ DB Creds secret name not set");
-=======
     for (const secretName of Object.values(props.config.providerSecretNames)) {
->>>>>>> b25a3eee
       const secret = makeSecret(secretName);
       logSecretInfo(this, secret, secretName);
     }
