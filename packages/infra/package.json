--- conflicted
+++ resolved
@@ -1,10 +1,6 @@
 {
   "name": "infrastructure",
-<<<<<<< HEAD
-  "version": "1.22.15-alpha.0",
-=======
   "version": "1.22.17",
->>>>>>> 1e6c480d
   "private": true,
   "bin": {
     "infrastructure": "bin/infrastructure.js"
