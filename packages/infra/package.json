{
  "name": "infrastructure",
<<<<<<< HEAD
  "version": "1.8.2-alpha.3",
=======
  "version": "1.8.4",
>>>>>>> 425215fc
  "private": true,
  "bin": {
    "infrastructure": "bin/infrastructure.js"
  },
  "scripts": {
    "clean": "rimraf dist && rimraf node_modules",
    "build": "tsc",
    "build:cloud": "npm run build",
    "watch": "tsc -w",
    "typecheck": "tsc --noEmit",
    "lint": "npx eslint bin/**/*.ts lib/**/*.ts",
    "lint-fix": "npm run lint --fix",
    "prettier-fix": "npx prettier '{bin,lib,test}/**/*.ts' --write",
    "test": "jest --passWithNoTests",
    "cdk": "cdk"
  },
  "devDependencies": {
    "@tsconfig/node18": "^1.0.1",
    "@types/jest": "^29.2.0",
    "@types/node": "18.11.7",
    "@types/prettier": "2.7.1",
    "@typescript-eslint/eslint-plugin": "^5.48.2",
    "@typescript-eslint/parser": "^5.48.2",
    "aws-cdk": "^2.87.0",
    "esbuild": "^0.15.12",
    "eslint": "^8.32.0",
    "eslint-config-prettier": "^8.6.0",
    "jest": "^29.2.2",
    "prettier": "^2.8.3",
    "ts-jest": "^29.0.3",
    "ts-node": "^10.9.1",
    "typescript": "~4.9.5"
  },
  "dependencies": {
    "aws-cdk-lib": "^2.87.0",
    "constructs": "^10.2.69",
    "dotenv": "^16.3.1",
    "source-map-support": "^0.5.21"
  }
}<|MERGE_RESOLUTION|>--- conflicted
+++ resolved
@@ -1,10 +1,6 @@
 {
   "name": "infrastructure",
-<<<<<<< HEAD
-  "version": "1.8.2-alpha.3",
-=======
   "version": "1.8.4",
->>>>>>> 425215fc
   "private": true,
   "bin": {
     "infrastructure": "bin/infrastructure.js"
