--- conflicted
+++ resolved
@@ -1,10 +1,6 @@
 {
   "name": "infrastructure",
-<<<<<<< HEAD
-  "version": "1.11.2-alpha.0",
-=======
   "version": "1.11.3",
->>>>>>> d91fc36a
   "private": true,
   "bin": {
     "infrastructure": "bin/infrastructure.js"
