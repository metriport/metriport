--- conflicted
+++ resolved
@@ -1,10 +1,6 @@
 {
   "name": "infrastructure",
-<<<<<<< HEAD
-  "version": "1.8.1-alpha.3",
-=======
   "version": "1.8.2",
->>>>>>> 445ae2a7
   "private": true,
   "bin": {
     "infrastructure": "bin/infrastructure.js"
