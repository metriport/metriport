{
  "name": "infrastructure",
<<<<<<< HEAD
  "version": "1.4.8",
=======
  "version": "1.4.11-alpha.0",
>>>>>>> 25e88139
  "private": true,
  "bin": {
    "infrastructure": "bin/infrastructure.js"
  },
  "scripts": {
    "clean": "rimraf dist && rimraf node_modules",
    "build": "tsc",
    "build:cloud": "npm run build",
    "watch": "tsc -w",
    "typecheck": "tsc --noEmit",
    "lint": "npx eslint bin/**/*.ts lib/**/*.ts",
    "lint-fix": "npm run lint --fix",
    "prettier-fix": "npx prettier '{bin,lib}/**/*.ts' --write",
    "test": "jest --passWithNoTests",
    "cdk": "cdk"
  },
  "devDependencies": {
    "@tsconfig/node18": "^1.0.1",
    "@types/jest": "^29.2.0",
    "@types/node": "18.11.7",
    "@types/prettier": "2.7.1",
    "@typescript-eslint/eslint-plugin": "^5.48.2",
    "@typescript-eslint/parser": "^5.48.2",
    "aws-cdk": "^2.80.0",
    "esbuild": "^0.15.12",
    "eslint": "^8.32.0",
    "eslint-config-prettier": "^8.6.0",
    "jest": "^29.2.2",
    "prettier": "^2.8.3",
    "ts-jest": "^29.0.3",
    "ts-node": "^10.9.1",
    "typescript": "~4.9.5"
  },
  "dependencies": {
    "aws-cdk-lib": "^2.87.0",
    "constructs": "^10.2.69",
    "source-map-support": "^0.5.21"
  }
}<|MERGE_RESOLUTION|>--- conflicted
+++ resolved
@@ -1,10 +1,6 @@
 {
   "name": "infrastructure",
-<<<<<<< HEAD
-  "version": "1.4.8",
-=======
   "version": "1.4.11-alpha.0",
->>>>>>> 25e88139
   "private": true,
   "bin": {
     "infrastructure": "bin/infrastructure.js"
