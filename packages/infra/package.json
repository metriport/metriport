--- conflicted
+++ resolved
@@ -1,10 +1,6 @@
 {
   "name": "infrastructure",
-<<<<<<< HEAD
-  "version": "1.5.0-alpha.0",
-=======
   "version": "1.5.1",
->>>>>>> cade537d
   "private": true,
   "bin": {
     "infrastructure": "bin/infrastructure.js"
