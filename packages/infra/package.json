{
  "name": "infrastructure",
<<<<<<< HEAD
  "version": "1.4.3-alpha.1",
=======
  "version": "1.4.3",
>>>>>>> 25fd4c03
  "private": true,
  "bin": {
    "infrastructure": "bin/infrastructure.js"
  },
  "scripts": {
    "clean": "rimraf dist && rimraf node_modules",
    "build": "tsc",
    "build:cloud": "npm run build",
    "watch": "tsc -w",
    "typecheck": "tsc --noEmit",
    "lint": "npx eslint bin/**/*.ts lib/**/*.ts",
    "lint-fix": "npm run lint --fix",
    "prettier-fix": "npx prettier '{bin,lib}/**/*.ts' --write",
    "test": "jest --passWithNoTests",
    "cdk": "cdk"
  },
  "devDependencies": {
    "@tsconfig/node18": "^1.0.1",
    "@types/jest": "^29.2.0",
    "@types/node": "18.11.7",
    "@types/prettier": "2.7.1",
    "@typescript-eslint/eslint-plugin": "^5.48.2",
    "@typescript-eslint/parser": "^5.48.2",
    "aws-cdk": "^2.80.0",
    "esbuild": "^0.15.12",
    "eslint": "^8.32.0",
    "eslint-config-prettier": "^8.6.0",
    "jest": "^29.2.2",
    "prettier": "^2.8.3",
    "ts-jest": "^29.0.3",
    "ts-node": "^10.9.1",
    "typescript": "~4.9.5"
  },
  "dependencies": {
    "aws-cdk-lib": "^2.87.0",
    "constructs": "^10.2.69",
    "source-map-support": "^0.5.21"
  }
}<|MERGE_RESOLUTION|>--- conflicted
+++ resolved
@@ -1,10 +1,6 @@
 {
   "name": "infrastructure",
-<<<<<<< HEAD
-  "version": "1.4.3-alpha.1",
-=======
   "version": "1.4.3",
->>>>>>> 25fd4c03
   "private": true,
   "bin": {
     "infrastructure": "bin/infrastructure.js"
