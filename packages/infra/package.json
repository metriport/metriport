{
  "name": "infrastructure",
<<<<<<< HEAD
  "version": "1.11.1-alpha.0",
=======
  "version": "1.11.1",
>>>>>>> 07acc732
  "private": true,
  "bin": {
    "infrastructure": "bin/infrastructure.js"
  },
  "scripts": {
    "clean": "rimraf dist && rimraf node_modules",
    "build": "tsc",
    "build:cloud": "npm run build",
    "watch": "tsc -w",
    "typecheck": "tsc --noEmit",
    "lint": "npx eslint bin/**/*.ts lib/**/*.ts",
    "lint-fix": "npm run lint --fix",
    "prettier-fix": "npx prettier '{bin,lib,test}/**/*.ts' --write",
    "test": "jest --passWithNoTests",
    "cdk": "cdk"
  },
  "devDependencies": {
    "@tsconfig/node18": "^1.0.1",
    "@types/jest": "^29.2.0",
    "@types/node": "18.11.7",
    "@types/prettier": "2.7.1",
    "@typescript-eslint/eslint-plugin": "^5.48.2",
    "@typescript-eslint/parser": "^5.48.2",
    "aws-cdk": "^2.122.0",
    "esbuild": "^0.15.12",
    "eslint": "^8.32.0",
    "eslint-config-prettier": "^8.6.0",
    "jest": "^29.2.2",
    "prettier": "^2.8.3",
    "ts-jest": "^29.0.3",
    "ts-node": "^10.9.1",
    "typescript": "~4.9.5"
  },
  "dependencies": {
    "aws-cdk-lib": "^2.122.0",
    "constructs": "^10.2.69",
    "dotenv": "^16.3.1",
    "source-map-support": "^0.5.21"
  }
}<|MERGE_RESOLUTION|>--- conflicted
+++ resolved
@@ -1,10 +1,6 @@
 {
   "name": "infrastructure",
-<<<<<<< HEAD
-  "version": "1.11.1-alpha.0",
-=======
   "version": "1.11.1",
->>>>>>> 07acc732
   "private": true,
   "bin": {
     "infrastructure": "bin/infrastructure.js"
