--- conflicted
+++ resolved
@@ -1,10 +1,6 @@
 {
   "name": "infrastructure",
-<<<<<<< HEAD
-  "version": "1.0.5-alpha.0",
-=======
   "version": "1.0.6",
->>>>>>> 4cd8c903
   "private": true,
   "bin": {
     "infrastructure": "bin/infrastructure.js"
