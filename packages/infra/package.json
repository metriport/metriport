{
  "name": "infrastructure",
<<<<<<< HEAD
  "version": "1.8.9-alpha.0",
=======
  "version": "1.8.9",
>>>>>>> 375f5e7b
  "private": true,
  "bin": {
    "infrastructure": "bin/infrastructure.js"
  },
  "scripts": {
    "clean": "rimraf dist && rimraf node_modules",
    "build": "tsc",
    "build:cloud": "npm run build",
    "watch": "tsc -w",
    "typecheck": "tsc --noEmit",
    "lint": "npx eslint bin/**/*.ts lib/**/*.ts",
    "lint-fix": "npm run lint --fix",
    "prettier-fix": "npx prettier '{bin,lib,test}/**/*.ts' --write",
    "test": "jest --passWithNoTests",
    "cdk": "cdk"
  },
  "devDependencies": {
    "@tsconfig/node18": "^1.0.1",
    "@types/jest": "^29.2.0",
    "@types/node": "18.11.7",
    "@types/prettier": "2.7.1",
    "@typescript-eslint/eslint-plugin": "^5.48.2",
    "@typescript-eslint/parser": "^5.48.2",
    "aws-cdk": "^2.122.0",
    "esbuild": "^0.15.12",
    "eslint": "^8.32.0",
    "eslint-config-prettier": "^8.6.0",
    "jest": "^29.2.2",
    "prettier": "^2.8.3",
    "ts-jest": "^29.0.3",
    "ts-node": "^10.9.1",
    "typescript": "~4.9.5"
  },
  "dependencies": {
    "aws-cdk-lib": "^2.122.0",
    "constructs": "^10.2.69",
    "dotenv": "^16.3.1",
    "source-map-support": "^0.5.21"
  }
}<|MERGE_RESOLUTION|>--- conflicted
+++ resolved
@@ -1,10 +1,6 @@
 {
   "name": "infrastructure",
-<<<<<<< HEAD
-  "version": "1.8.9-alpha.0",
-=======
   "version": "1.8.9",
->>>>>>> 375f5e7b
   "private": true,
   "bin": {
     "infrastructure": "bin/infrastructure.js"
