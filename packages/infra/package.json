--- conflicted
+++ resolved
@@ -1,10 +1,6 @@
 {
   "name": "infrastructure",
-<<<<<<< HEAD
-  "version": "1.15.14-alpha.0",
-=======
   "version": "1.17.0",
->>>>>>> 8766b2a5
   "private": true,
   "bin": {
     "infrastructure": "bin/infrastructure.js"
