--- conflicted
+++ resolved
@@ -7,7 +7,6 @@
 import { IHEStack } from "../lib/ihe-stack";
 import { LocationServicesStack } from "../lib/location-services-stack";
 import { SecretsStack } from "../lib/secrets-stack";
-import { IHEStack } from "../lib/ihe-stack";
 import { initConfig } from "../lib/shared/config";
 import { getEnvVar } from "../lib/shared/util";
 
@@ -48,15 +47,6 @@
   //---------------------------------------------------------------------------------
   // 3. Deploy the IHE stack. Contains Mirth, Lambdas for IHE Inbound, and IHE API Gateway.
   //---------------------------------------------------------------------------------
-<<<<<<< HEAD
-  new IHEStack(app, config.ihe.stackName, {
-    env,
-    config: config,
-    vpc: apiStack.vpc,
-    lambdaLayers: apiStack.sharedLambdaLayers,
-    alarmAction: apiStack.alarmAction,
-  });
-=======
   if (config.iheGateway) {
     new IHEStack(app, "IHEStack", {
       env,
@@ -65,7 +55,6 @@
       alarmAction: apiStack.alarmAction,
     });
   }
->>>>>>> 1856f6c4
   //---------------------------------------------------------------------------------
   // 3. Deploy the Connect widget stack.
   //---------------------------------------------------------------------------------
