{
  "name": "@metriport/shared",
<<<<<<< HEAD
  "version": "0.17.1-alpha.1",
=======
  "version": "0.18.0-alpha.0",
>>>>>>> 83e33de4
  "description": "Common code shared across packages - by Metriport Inc.",
  "author": "Metriport Inc. <contact@metriport.com>",
  "homepage": "https://metriport.com/",
  "license": "MIT",
  "main": "dist/index.js",
  "types": "dist/index.d.ts",
  "publishConfig": {
    "access": "public"
  },
  "files": [
    "dist",
    "README.md",
    "LICENSE",
    "package.json"
  ],
  "exports": {
    ".": "./dist/index.js",
    "./api": "./dist/api/index.js",
    "./common/*": "./dist/common/*.js",
    "./interface/*": "./dist/interface/*.js",
    "./medical": "./dist/medical/index.js"
  },
  "typesVersions": {
    "*": {
      "/": [
        "dist/index.d.ts"
      ],
      "api": [
        "dist/api/index.d.ts"
      ],
      "api/*": [
        "dist/api/*"
      ],
      "common/*": [
        "dist/common/*"
      ],
      "interface": [
        "dist/interface/index.d.ts"
      ],
      "interface/*": [
        "dist/interface/*"
      ],
      "medical": [
        "dist/medical/index.d.ts"
      ]
    }
  },
  "repository": {
    "url": "https://github.com/metriport/metriport.git",
    "type": "git",
    "directory": "packages/shared"
  },
  "bugs": {
    "url": "https://github.com/metriport/metriport/issues"
  },
  "scripts": {
    "clean": "rimraf dist",
    "deepclean": "npm run clean && rimraf node_modules",
    "tsc": "tsc",
    "watch": "tsc --watch",
    "build": "tsc -p .",
    "build:cloud": "npm run build",
    "typecheck": "tsc --noEmit",
    "lint": "npx eslint . --ext .ts",
    "lint-fix": "npm run lint --fix",
    "prettier-fix": "npx prettier '**/*.ts' --write",
    "test": "jest --runInBand --detectOpenHandles --passWithNoTests",
    "test:e2e": "E2E=true jest --runInBand --detectOpenHandles --passWithNoTests"
  },
  "dependencies": {
    "@medplum/core": "^2.2.10",
    "axios": "^1.4.0",
    "dayjs": "^1.11.9",
    "fast-xml-parser": "^4.4.1",
    "http-status": "~1.7.0",
    "lodash": "^4.17.21",
    "zod": "^3.22.1"
  },
  "devDependencies": {
    "@faker-js/faker": "^8.0.2",
    "@medplum/fhirtypes": "^2.2.10",
    "@tsconfig/recommended": "^1.0.2",
    "@types/jest": "29.5.3",
    "@typescript-eslint/eslint-plugin": "^5.48.2",
    "@typescript-eslint/parser": "^5.48.2",
    "eslint": "^8.32.0",
    "eslint-config-prettier": "^8.6.0",
    "prettier": "^2.8.3",
    "ts-essentials": "^9.3.1",
    "ts-jest": "29.1.1",
    "typescript": "^4.9.5"
  }
}<|MERGE_RESOLUTION|>--- conflicted
+++ resolved
@@ -1,10 +1,6 @@
 {
   "name": "@metriport/shared",
-<<<<<<< HEAD
-  "version": "0.17.1-alpha.1",
-=======
   "version": "0.18.0-alpha.0",
->>>>>>> 83e33de4
   "description": "Common code shared across packages - by Metriport Inc.",
   "author": "Metriport Inc. <contact@metriport.com>",
   "homepage": "https://metriport.com/",
