{
  "name": "@metriport/shared",
  "version": "0.12.2",
  "description": "Common code shared across packages - by Metriport Inc.",
  "author": "Metriport Inc. <contact@metriport.com>",
  "homepage": "https://metriport.com/",
  "license": "MIT",
  "main": "dist/index.js",
  "types": "dist/index.d.ts",
  "publishConfig": {
    "access": "public"
  },
  "files": [
    "dist",
    "README.md",
    "LICENSE",
    "package.json"
  ],
  "exports": {
    ".": "./dist/index.js",
    "./common/*": "./dist/common/*.js",
    "./interface/*": "./dist/interface/*.js",
    "./medical": "./dist/medical/index.js"
  },
  "typesVersions": {
    "*": {
      "/": [
        "dist/index.d.ts"
      ],
      "common/*": [
        "dist/common/*"
      ],
<<<<<<< HEAD
=======
      "interface": [
        "dist/interface/index.d.ts"
      ],
>>>>>>> ebe4ca64
      "interface/*": [
        "dist/interface/*"
      ],
      "medical": [
        "dist/medical/index.d.ts"
      ]
    }
  },
  "repository": {
    "url": "https://github.com/metriport/metriport.git",
    "type": "git",
    "directory": "packages/shared"
  },
  "bugs": {
    "url": "https://github.com/metriport/metriport/issues"
  },
  "scripts": {
    "clean": "rimraf dist && rimraf node_modules",
    "tsc": "tsc",
    "watch": "tsc --watch",
    "build": "tsc -p .",
    "build:cloud": "npm run build",
    "typecheck": "tsc --noEmit",
    "lint": "npx eslint . --ext .ts",
    "lint-fix": "npm run lint --fix",
    "prettier-fix": "npx prettier '**/*.ts' --write",
    "test": "jest --runInBand --detectOpenHandles --passWithNoTests",
    "test:e2e": "E2E=true jest --runInBand --detectOpenHandles --passWithNoTests"
  },
  "devDependencies": {
    "@faker-js/faker": "^8.0.2"
  }
}<|MERGE_RESOLUTION|>--- conflicted
+++ resolved
@@ -30,12 +30,9 @@
       "common/*": [
         "dist/common/*"
       ],
-<<<<<<< HEAD
-=======
       "interface": [
         "dist/interface/index.d.ts"
       ],
->>>>>>> ebe4ca64
       "interface/*": [
         "dist/interface/*"
       ],
