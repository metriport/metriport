{
  "name": "@metriport/shared",
<<<<<<< HEAD
  "version": "0.4.2-alpha.3",
=======
  "version": "0.4.2",
>>>>>>> 445ae2a7
  "description": "Common code shared across packages - by Metriport Inc.",
  "author": "Metriport Inc. <contact@metriport.com>",
  "homepage": "https://metriport.com/",
  "license": "MIT",
  "main": "dist/index.js",
  "types": "dist/index.d.ts",
  "publishConfig": {
    "access": "public"
  },
  "files": [
    "dist",
    "README.md",
    "LICENSE",
    "package.json"
  ],
  "exports": {
    ".": "./dist/index.js",
    "./common/*": "./dist/common/*.js"
  },
  "typesVersions": {
    "*": {
      "/": [
        "dist/index.d.ts"
      ],
      "common/*": [
        "dist/common/*"
      ]
    }
  },
  "repository": {
    "url": "https://github.com/metriport/metriport.git",
    "type": "git",
    "directory": "packages/shared"
  },
  "bugs": {
    "url": "https://github.com/metriport/metriport/issues"
  },
  "scripts": {
    "clean": "rimraf dist && rimraf node_modules",
    "tsc": "tsc",
    "watch": "tsc --watch",
    "build": "tsc -p .",
    "build:cloud": "npm run build",
    "typecheck": "tsc --noEmit",
    "lint": "npx eslint . --ext .ts",
    "lint-fix": "npm run lint --fix",
    "prettier-fix": "npx prettier '**/*.ts' --write",
    "test": "jest --runInBand --detectOpenHandles --passWithNoTests",
    "test:e2e": "E2E=true jest --runInBand --detectOpenHandles --passWithNoTests"
  }
}<|MERGE_RESOLUTION|>--- conflicted
+++ resolved
@@ -1,10 +1,6 @@
 {
   "name": "@metriport/shared",
-<<<<<<< HEAD
-  "version": "0.4.2-alpha.3",
-=======
   "version": "0.4.2",
->>>>>>> 445ae2a7
   "description": "Common code shared across packages - by Metriport Inc.",
   "author": "Metriport Inc. <contact@metriport.com>",
   "homepage": "https://metriport.com/",
