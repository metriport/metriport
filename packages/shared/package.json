{
  "name": "@metriport/shared",
<<<<<<< HEAD
  "version": "0.15.1-alpha.2",
=======
  "version": "0.16.0",
>>>>>>> 8766b2a5
  "description": "Common code shared across packages - by Metriport Inc.",
  "author": "Metriport Inc. <contact@metriport.com>",
  "homepage": "https://metriport.com/",
  "license": "MIT",
  "main": "dist/index.js",
  "types": "dist/index.d.ts",
  "publishConfig": {
    "access": "public"
  },
  "files": [
    "dist",
    "README.md",
    "LICENSE",
    "package.json"
  ],
  "exports": {
    ".": "./dist/index.js",
    "./api": "./dist/api/index.js",
    "./common/*": "./dist/common/*.js",
    "./interface/*": "./dist/interface/*.js",
    "./medical": "./dist/medical/index.js"
  },
  "typesVersions": {
    "*": {
      "/": [
        "dist/index.d.ts"
      ],
      "api": [
        "dist/api/index.d.ts"
      ],
      "api/*": [
        "dist/api/*"
      ],
      "common/*": [
        "dist/common/*"
      ],
      "interface": [
        "dist/interface/index.d.ts"
      ],
      "interface/*": [
        "dist/interface/*"
      ],
      "medical": [
        "dist/medical/index.d.ts"
      ]
    }
  },
  "repository": {
    "url": "https://github.com/metriport/metriport.git",
    "type": "git",
    "directory": "packages/shared"
  },
  "bugs": {
    "url": "https://github.com/metriport/metriport/issues"
  },
  "scripts": {
    "clean": "rimraf dist",
    "deepclean": "npm run clean && rimraf node_modules",
    "tsc": "tsc",
    "watch": "tsc --watch",
    "build": "tsc -p .",
    "build:cloud": "npm run build",
    "typecheck": "tsc --noEmit",
    "lint": "npx eslint . --ext .ts",
    "lint-fix": "npm run lint --fix",
    "prettier-fix": "npx prettier '**/*.ts' --write",
    "test": "jest --runInBand --detectOpenHandles --passWithNoTests",
    "test:e2e": "E2E=true jest --runInBand --detectOpenHandles --passWithNoTests"
  },
  "dependencies": {
    "@medplum/core": "^2.2.10",
    "axios": "^1.4.0",
    "dayjs": "^1.11.9",
    "fast-xml-parser": "^4.4.1",
    "http-status": "^1.7.0",
    "lodash": "^4.17.21",
    "zod": "^3.22.1"
  },
  "devDependencies": {
    "@faker-js/faker": "^8.0.2",
    "@medplum/fhirtypes": "^2.2.10",
    "@tsconfig/recommended": "^1.0.2",
    "@types/jest": "29.5.3",
    "@typescript-eslint/eslint-plugin": "^5.48.2",
    "@typescript-eslint/parser": "^5.48.2",
    "eslint": "^8.32.0",
    "eslint-config-prettier": "^8.6.0",
    "prettier": "^2.8.3",
    "ts-essentials": "^9.3.1",
    "ts-jest": "29.1.1",
    "typescript": "^4.9.5"
  }
}<|MERGE_RESOLUTION|>--- conflicted
+++ resolved
@@ -1,10 +1,6 @@
 {
   "name": "@metriport/shared",
-<<<<<<< HEAD
-  "version": "0.15.1-alpha.2",
-=======
   "version": "0.16.0",
->>>>>>> 8766b2a5
   "description": "Common code shared across packages - by Metriport Inc.",
   "author": "Metriport Inc. <contact@metriport.com>",
   "homepage": "https://metriport.com/",
