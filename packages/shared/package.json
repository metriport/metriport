--- conflicted
+++ resolved
@@ -1,10 +1,6 @@
 {
   "name": "@metriport/shared",
-<<<<<<< HEAD
-  "version": "0.7.3-alpha.0",
-=======
   "version": "0.7.4",
->>>>>>> d91fc36a
   "description": "Common code shared across packages - by Metriport Inc.",
   "author": "Metriport Inc. <contact@metriport.com>",
   "homepage": "https://metriport.com/",
