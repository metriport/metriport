--- conflicted
+++ resolved
@@ -1,10 +1,6 @@
 {
   "name": "@metriport/shared",
-<<<<<<< HEAD
-  "version": "0.25.2-alpha.1",
-=======
   "version": "0.26.0",
->>>>>>> 23640cbf
   "description": "Common code shared across packages - by Metriport Inc.",
   "author": "Metriport Inc. <contact@metriport.com>",
   "homepage": "https://metriport.com/",
