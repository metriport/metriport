import { z } from "zod";

export function limitStringLength<T extends string | undefined>(
  value: T,
  max = 255,
  suffix = "..."
): T {
  if (!value) return value;
  return (
    value.length > max && value.length > suffix.length
      ? value.substring(0, max - suffix.length) + suffix
      : value
  ) as T;
}

export function stripNonNumericChars(str: string): string {
  return str.trim().replace(/\D/g, "");
}

<<<<<<< HEAD
export function stripPeriods(str: string): string {
  return str.trim().replace(/\./g, "");
}

export function normalizeString(str: string): string {
  const normalizedString = normalizeStringSafe(str);
=======
export function normalizeNonEmptyString(str: string): string {
  const normalizedString = normalizeNonEmptyStringSafe(str);
>>>>>>> 67120fd3
  if (!normalizedString) throw new Error("Invalid string");
  return normalizedString;
}

<<<<<<< HEAD
export function normalizeStringSafe(str: string): string | undefined {
  const normalizedString = str.trim().toLowerCase();
  if (normalizedString === "") return undefined;
  return normalizedString;
=======
export function normalizeNonEmptyStringSafe(str: string): string | undefined {
  const normalizedString = str.trim();
  if (normalizedString === "") return undefined;
  return normalizedString;
}

export function createNonEmptryStringSchema(param: string): z.ZodSchema {
  return z
    .string()
    .refine(normalizeNonEmptyStringSafe, { message: `Invalid ${param}` })
    .transform(str => normalizeNonEmptyString(str));
>>>>>>> 67120fd3
}<|MERGE_RESOLUTION|>--- conflicted
+++ resolved
@@ -1,4 +1,8 @@
 import { z } from "zod";
+
+export function toLowerCase(str: string): string {
+  return str.toLowerCase();
+}
 
 export function limitStringLength<T extends string | undefined>(
   value: T,
@@ -17,30 +21,25 @@
   return str.trim().replace(/\D/g, "");
 }
 
-<<<<<<< HEAD
 export function stripPeriods(str: string): string {
   return str.trim().replace(/\./g, "");
 }
 
-export function normalizeString(str: string): string {
-  const normalizedString = normalizeStringSafe(str);
-=======
-export function normalizeNonEmptyString(str: string): string {
-  const normalizedString = normalizeNonEmptyStringSafe(str);
->>>>>>> 67120fd3
-  if (!normalizedString) throw new Error("Invalid string");
+export function normalizeNonEmptyStringSafe(
+  str: string,
+  applyCase: (str: string) => string = (str: string) => str
+): string | undefined {
+  const normalizedString = applyCase(str.trim());
+  if (normalizedString === "") return undefined;
   return normalizedString;
 }
 
-<<<<<<< HEAD
-export function normalizeStringSafe(str: string): string | undefined {
-  const normalizedString = str.trim().toLowerCase();
-  if (normalizedString === "") return undefined;
-  return normalizedString;
-=======
-export function normalizeNonEmptyStringSafe(str: string): string | undefined {
-  const normalizedString = str.trim();
-  if (normalizedString === "") return undefined;
+export function normalizeNonEmptyString(
+  str: string,
+  applyCase: (str: string) => string = (str: string) => str
+): string {
+  const normalizedString = normalizeNonEmptyStringSafe(str, applyCase);
+  if (!normalizedString) throw new Error("Invalid string");
   return normalizedString;
 }
 
@@ -49,5 +48,4 @@
     .string()
     .refine(normalizeNonEmptyStringSafe, { message: `Invalid ${param}` })
     .transform(str => normalizeNonEmptyString(str));
->>>>>>> 67120fd3
 }