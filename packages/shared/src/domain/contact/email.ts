--- conflicted
+++ resolved
@@ -25,7 +25,6 @@
   return email;
 }
 
-<<<<<<< HEAD
 export function normalizeEmailSafe(
   email: string,
   normalizeBase: (email: string) => string = noramlizeEmailBase
@@ -40,21 +39,8 @@
   if (!emailOrUndefined) throw new Error("Invalid email.");
   return emailOrUndefined;
 }
-=======
-export function normalizeEmailStrict(email: string): string {
-  const normalEmail = normalizeEmail(email);
-  if (!isEmailValid(normalEmail)) throw new Error("Invalid email.");
-  return normalEmail;
-}
-
-export function normalizeEmailSafe(email: string): string | undefined {
-  const normalEmail = normalizeEmail(email);
-  if (!isEmailValid(normalEmail)) return undefined;
-  return normalEmail;
-}
 
 export const emailSchema = z
   .string()
   .refine(normalizeEmailSafe, { message: "Invalid email" })
-  .transform(email => normalizeEmailStrict(email));
->>>>>>> 67120fd3
+  .transform(email => normalizeEmail(email));