import { z } from "zod";
<<<<<<< HEAD
import { normalizeStringSafe } from "../../common/string";
import { normalizeDateSafe } from "../dob";
import { normalizeGenderSafe } from "../gender";
import { normalizeUSStateForAddressSafe } from "../address";
import { normalizeZipCodeSafe } from "../address/zip";
import { normalizeEmailSafe } from "../contact/email";
import { normalizePhoneSafe } from "../contact/phone";

export const patientImportPatientSchema = z.object({
  dob: z.string().refine(normalizeDateSafe, { message: "Invalid dob" }),
  gender: z.string().refine(normalizeGenderSafe, { message: "Invalid gender" }),
  firstname: z
    .string()
    .min(1, { message: "First name must be defined" })
    .refine(normalizeStringSafe, { message: "Invalid first name" }),
  lastname: z
    .string()
    .min(1, { message: "Last name must be defined" })
    .refine(normalizeStringSafe, { message: "Invalid last name" }),
  addressline1: z
    .string()
    .min(1, { message: "Address line must be defined" })
    .refine(normalizeStringSafe, { message: "Invalid adderess line" }),
  addressline2: z.string().optional(),
  city: z
    .string()
    .min(1, { message: "City must be defined" })
    .refine(normalizeStringSafe, { message: "Invalid city" }),
  state: z
    .string()
    .refine(normalizeUSStateForAddressSafe, { message: "Invalid state or territory" }),
  zip: z.string().refine(normalizeZipCodeSafe, { message: "Invalid zip" }),
  phone1: z.string().refine(normalizePhoneSafe, { message: "Invalid phone" }).optional(),
  phone2: z.string().refine(normalizePhoneSafe, { message: "Invalid phone" }).optional(),
  email1: z.string().refine(normalizeEmailSafe, { message: "Invalid email" }).optional(),
  email2: z.string().refine(normalizeEmailSafe, { message: "Invalid email" }).optional(),
  externalid: z.string().optional(),
=======
import { createNonEmptryStringSchema } from "../../common/string";
import { dobSchema } from "../dob";
import { genderAtBirthSchema } from "../gender";
import { zipSchema } from "../address/zip";
import { usStateForAddressSchema } from "../address";
import { phoneSchema } from "../contact/phone";
import { emailSchema } from "../contact/email";

export const patientImportPatientSchema = z.object({
  dob: dobSchema,
  gender: genderAtBirthSchema,
  firstname: createNonEmptryStringSchema("firstname"),
  lastname: createNonEmptryStringSchema("lastname"),
  addressline1: createNonEmptryStringSchema("addressline1"),
  addressline2: createNonEmptryStringSchema("addressline2").optional(),
  city: createNonEmptryStringSchema("city"),
  state: usStateForAddressSchema,
  zip: zipSchema,
  phone1: phoneSchema.optional(),
  phone2: phoneSchema.optional(),
  email1: emailSchema.optional(),
  email2: emailSchema.optional(),
  externalid: createNonEmptryStringSchema("externId").optional(),
>>>>>>> 67120fd3
});
export type PatientImportPatient = z.infer<typeof patientImportPatientSchema>;

export const patientImportSchema = z.object({
  patients: patientImportPatientSchema.array(),
});<|MERGE_RESOLUTION|>--- conflicted
+++ resolved
@@ -1,43 +1,4 @@
 import { z } from "zod";
-<<<<<<< HEAD
-import { normalizeStringSafe } from "../../common/string";
-import { normalizeDateSafe } from "../dob";
-import { normalizeGenderSafe } from "../gender";
-import { normalizeUSStateForAddressSafe } from "../address";
-import { normalizeZipCodeSafe } from "../address/zip";
-import { normalizeEmailSafe } from "../contact/email";
-import { normalizePhoneSafe } from "../contact/phone";
-
-export const patientImportPatientSchema = z.object({
-  dob: z.string().refine(normalizeDateSafe, { message: "Invalid dob" }),
-  gender: z.string().refine(normalizeGenderSafe, { message: "Invalid gender" }),
-  firstname: z
-    .string()
-    .min(1, { message: "First name must be defined" })
-    .refine(normalizeStringSafe, { message: "Invalid first name" }),
-  lastname: z
-    .string()
-    .min(1, { message: "Last name must be defined" })
-    .refine(normalizeStringSafe, { message: "Invalid last name" }),
-  addressline1: z
-    .string()
-    .min(1, { message: "Address line must be defined" })
-    .refine(normalizeStringSafe, { message: "Invalid adderess line" }),
-  addressline2: z.string().optional(),
-  city: z
-    .string()
-    .min(1, { message: "City must be defined" })
-    .refine(normalizeStringSafe, { message: "Invalid city" }),
-  state: z
-    .string()
-    .refine(normalizeUSStateForAddressSafe, { message: "Invalid state or territory" }),
-  zip: z.string().refine(normalizeZipCodeSafe, { message: "Invalid zip" }),
-  phone1: z.string().refine(normalizePhoneSafe, { message: "Invalid phone" }).optional(),
-  phone2: z.string().refine(normalizePhoneSafe, { message: "Invalid phone" }).optional(),
-  email1: z.string().refine(normalizeEmailSafe, { message: "Invalid email" }).optional(),
-  email2: z.string().refine(normalizeEmailSafe, { message: "Invalid email" }).optional(),
-  externalid: z.string().optional(),
-=======
 import { createNonEmptryStringSchema } from "../../common/string";
 import { dobSchema } from "../dob";
 import { genderAtBirthSchema } from "../gender";
@@ -61,7 +22,6 @@
   email1: emailSchema.optional(),
   email2: emailSchema.optional(),
   externalid: createNonEmptryStringSchema("externId").optional(),
->>>>>>> 67120fd3
 });
 export type PatientImportPatient = z.infer<typeof patientImportPatientSchema>;
 
