--- conflicted
+++ resolved
@@ -10,10 +10,7 @@
   requestId?: string;
   status: JobStatus;
   statusReason: string | undefined;
-<<<<<<< HEAD
-=======
   runUrl: string | undefined;
->>>>>>> f4ce4573
   scheduledAt: Date | undefined;
   startedAt: Date | undefined;
   finishedAt: Date | undefined;
@@ -42,10 +39,7 @@
   requestId: "request_id",
   status: "status",
   statusReason: "status_reason",
-<<<<<<< HEAD
-=======
   runUrl: "run_url",
->>>>>>> f4ce4573
   scheduledAt: "scheduled_at",
   startedAt: "started_at",
   finishedAt: "finished_at",
