import { z } from "zod";

export type GenderAtBirth = "F" | "M" | "O" | "U";

<<<<<<< HEAD
function noramlizeGenderBase(gender: string): string {
  return gender.toLowerCase().trim();
}

export function normalizeGenderSafe(
  gender: string,
  normalizeBase: (gender: string) => string = noramlizeGenderBase
): "F" | "M" | "O" | "U" | undefined {
  const baseGender = normalizeBase(gender);
  if (baseGender === "male" || baseGender === "m") {
=======
export function normalizeGenderSafe(gender: string): GenderAtBirth | undefined {
  const lowerGender = gender.toLowerCase().trim();
  if (lowerGender === "male" || lowerGender === "m") {
>>>>>>> 67120fd3
    return "M";
  } else if (baseGender === "female" || baseGender === "f") {
    return "F";
  } else if (baseGender === "other" || baseGender === "un" || baseGender === "o") {
    return "O";
  } else if (baseGender === "unknown" || baseGender === "unk" || baseGender === "u") {
    return "U";
  }
  return undefined;
}

export function normalizeGender(gender: string): GenderAtBirth {
  const genderOrUndefined = normalizeGenderSafe(gender);
  if (!genderOrUndefined) throw new Error("Invalid gender");
  return genderOrUndefined;
}

export const genderAtBirthSchema = z
  .string()
  .refine(normalizeGenderSafe, { message: "Invalid gender" })
  .transform(gender => normalizeGender(gender));<|MERGE_RESOLUTION|>--- conflicted
+++ resolved
@@ -2,7 +2,6 @@
 
 export type GenderAtBirth = "F" | "M" | "O" | "U";
 
-<<<<<<< HEAD
 function noramlizeGenderBase(gender: string): string {
   return gender.toLowerCase().trim();
 }
@@ -10,14 +9,9 @@
 export function normalizeGenderSafe(
   gender: string,
   normalizeBase: (gender: string) => string = noramlizeGenderBase
-): "F" | "M" | "O" | "U" | undefined {
+): GenderAtBirth | undefined {
   const baseGender = normalizeBase(gender);
   if (baseGender === "male" || baseGender === "m") {
-=======
-export function normalizeGenderSafe(gender: string): GenderAtBirth | undefined {
-  const lowerGender = gender.toLowerCase().trim();
-  if (lowerGender === "male" || lowerGender === "m") {
->>>>>>> 67120fd3
     return "M";
   } else if (baseGender === "female" || baseGender === "f") {
     return "F";
