<<<<<<< HEAD
import { ISO_DATE, buildDayjs } from "../common/date";
=======
>>>>>>> 67120fd3
import dayjs from "dayjs";
import { z } from "zod";
import { ISO_DATE, isValidISODate, validateIsPastOrPresentSafe } from "../common/date";

function noramlizeDateBase(date: string): string {
  return date.trim();
}

export function normalizeDateSafe(
  date: string,
  normalizeBase: (date: string) => string = noramlizeDateBase,
  afterDate?: dayjs.Dayjs
): string | undefined {
  const baseDate = normalizeBase(date);
  const parsedDate = buildDayjs(baseDate);
  if (!parsedDate.isValid()) return undefined;
<<<<<<< HEAD
  if (afterDate && parsedDate < afterDate) return undefined;
=======
>>>>>>> 67120fd3
  return parsedDate.format(ISO_DATE);
}

export function normalizeDate(date: string): string {
  const dateOrUndefined = normalizeDateSafe(date);
  if (!dateOrUndefined) throw new Error("Invalid date.");
  return dateOrUndefined;
}

export const dobSchema = z
  .string()
  .refine(isValidISODate, { message: "Invalid date of birth" })
  .refine(validateIsPastOrPresentSafe, { message: "Date of birth can't be in the future" });<|MERGE_RESOLUTION|>--- conflicted
+++ resolved
@@ -1,10 +1,5 @@
-<<<<<<< HEAD
-import { ISO_DATE, buildDayjs } from "../common/date";
-=======
->>>>>>> 67120fd3
-import dayjs from "dayjs";
 import { z } from "zod";
-import { ISO_DATE, isValidISODate, validateIsPastOrPresentSafe } from "../common/date";
+import { buildDayjs, ISO_DATE, validateIsPastOrPresentSafe } from "../common/date";
 
 function noramlizeDateBase(date: string): string {
   return date.trim();
@@ -13,25 +8,29 @@
 export function normalizeDateSafe(
   date: string,
   normalizeBase: (date: string) => string = noramlizeDateBase,
-  afterDate?: dayjs.Dayjs
+  validateIsPastOrPresentSafe: ((date: string) => boolean) | undefined = undefined
 ): string | undefined {
   const baseDate = normalizeBase(date);
   const parsedDate = buildDayjs(baseDate);
   if (!parsedDate.isValid()) return undefined;
-<<<<<<< HEAD
-  if (afterDate && parsedDate < afterDate) return undefined;
-=======
->>>>>>> 67120fd3
+  if (validateIsPastOrPresentSafe) {
+    if (!validateIsPastOrPresentSafe(date)) return undefined;
+  }
   return parsedDate.format(ISO_DATE);
 }
 
-export function normalizeDate(date: string): string {
-  const dateOrUndefined = normalizeDateSafe(date);
+export function normalizeDate(
+  date: string,
+  normalizeBase: (date: string) => string = noramlizeDateBase,
+  validateIsPastOrPresentSafe: ((date: string) => boolean) | undefined = undefined
+): string {
+  const dateOrUndefined = normalizeDateSafe(date, normalizeBase, validateIsPastOrPresentSafe);
   if (!dateOrUndefined) throw new Error("Invalid date.");
   return dateOrUndefined;
 }
 
-export const dobSchema = z
+export const dobSchema = z.coerce
   .string()
-  .refine(isValidISODate, { message: "Invalid date of birth" })
+  .refine(normalizeDateSafe, { message: "Invalid date of birth" })
+  .transform(dob => normalizeDate(dob))
   .refine(validateIsPastOrPresentSafe, { message: "Date of birth can't be in the future" });