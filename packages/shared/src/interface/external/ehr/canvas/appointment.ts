--- conflicted
+++ resolved
@@ -5,7 +5,7 @@
 });
 export type SlimBookedAppointment = z.infer<typeof slimBookedAppointmentSchema>;
 
-export const bookedAppointmentSchema = z.object({
+export const appointmentSchema = z.object({
   resourceType: z.literal("Appointment"),
   participant: z
     .object({
@@ -17,17 +17,9 @@
     .array(),
   status: z.literal("booked"),
 });
-<<<<<<< HEAD
 export type Appointment = z.infer<typeof appointmentSchema>;
 export const appointmentListResponseSchema = z.object({
   entry: z.object({ resource: appointmentSchema }).array().optional(),
   link: z.object({ relation: z.string(), url: z.string() }).array().optional(),
 });
-export type AppointmentListResponse = z.infer<typeof appointmentListResponseSchema>;
-=======
-export type BookedAppointment = z.infer<typeof bookedAppointmentSchema>;
-export const bookedAppointmentsSchema = z.object({
-  entry: z.object({ resource: bookedAppointmentSchema }).array(),
-});
-export type BookedAppointments = z.infer<typeof bookedAppointmentsSchema>;
->>>>>>> 2bc2852a
+export type AppointmentListResponse = z.infer<typeof appointmentListResponseSchema>;