--- conflicted
+++ resolved
@@ -1,10 +1,6 @@
 {
   "name": "@metriport/commonwell-jwt-maker",
-<<<<<<< HEAD
   "version": "1.25.1-alpha.0",
-=======
-  "version": "1.24.22",
->>>>>>> 1e6c480d
   "description": "CLI to create a JWT for use in CommonWell queries - by Metriport Inc.",
   "author": "Metriport Inc. <contact@metriport.com>",
   "homepage": "https://metriport.com/",
