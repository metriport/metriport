import { Command } from "commander";
import { out } from "@metriport/core/util/log";
import { SurescriptsSftpClient } from "@metriport/core/external/surescripts/client";
import { SurescriptsDataMapper } from "@metriport/core/external/surescripts/data-mapper";

import { writeSurescriptsIdentifiersFile } from "./shared";
import { SurescriptsPatientRequestData } from "@metriport/core/external/surescripts/types";
import { executeAsynchronously } from "@metriport/core/util/concurrency";

/**
<<<<<<< HEAD
 * Sends a request to Surescripts for all patients of the facility. Uses the client's
 * batching method to send all patients in a single SFTP connection, which is what originally
 * created the need for this command (to upload large rosters quickly).
 *
 * Usage:
 * npm run surescripts -- facility-request \
 *  --cx-id <cx-id> \
 * --facility-id <facility-id> \
 * --csv-output <csv-output>
 *
 * cx-id: The CX ID of the requester
 * facility-id: The facility ID of the requester
 * csv-output: The file to write a CSV containing transmission IDs and patient IDs
 *
 * Note: The headers of the CSV file are "transmission_id","patient_id", which are used in scripts
 * like `convert-customer-responses` to convert the responses from Surescripts into FHIR resources.
=======
 * This script is used to send a request to Surescripts to retrieve all patients for a particular customer and facility.
 * It must be run from within the corresponding VPC (staging or production), otherwise you will generate a valid request
 * file but it will not be received by Surescripts since only a very specific IP set is whitelisted for requests. See 1PW.
 *
 * Usage:
 * npm run surescripts -- facility-request --cx-id <cx-id> --facility-id <facility-id> --csv-output <csv-output>
 *
 * The CSV output file will contain the transmission IDs and patient IDs for the requests that were sent. This output
 * file is required for running the corresponding script to retrieve the responses from Surescripts, which can vary in
 * duration based on their processing periods.
>>>>>>> 1e6c480d
 */
const program = new Command();

program
  .name("facility-request")
  .requiredOption("--cx-id <cx>", "The CX ID of the requester")
  .requiredOption("--facility-id <facility>", "The facility ID of the requester")
  .requiredOption("--csv-output <csvOutput>", "The file to write CSV IDs to")
  .description("Generate a patient load file and place into the outgoing replica directory")
  .showHelpAfterError()
  .version("1.0.0")
  .action(
    async ({
      cxId,
      facilityId,
      csvOutput,
    }: {
      cxId: string;
      facilityId: string;
      csvOutput: string;
    }) => {
      const client = new SurescriptsSftpClient({
        logLevel: "info",
      });
      const dataMapper = new SurescriptsDataMapper();
      const { log } = out(`Surescripts sendFacilityRequest - cxId ${cxId}`);

      const patientIds = await dataMapper.getPatientIdsForFacility({ cxId, facilityId });
      log(`Found ${patientIds.length} patients`);

      const requests: SurescriptsPatientRequestData[] = [];
      await executeAsynchronously(
        patientIds,
        async patientId => {
          const requestData = await dataMapper.getPatientRequestData({
            cxId,
            facilityId,
            patientId,
          });
          requests.push(requestData);
        },
        {
          numberOfParallelExecutions: 10,
        }
      );

      log("Sending " + requests.length + " requests");
      const identifiers = await client.sendBatchPatientRequest(requests);
      log("Done writing facility requests");
      writeSurescriptsIdentifiersFile(csvOutput, identifiers);
      log(`Wrote ${identifiers.length} identifiers to ${csvOutput}.csv`);
    }
  );

export default program;<|MERGE_RESOLUTION|>--- conflicted
+++ resolved
@@ -8,7 +8,6 @@
 import { executeAsynchronously } from "@metriport/core/util/concurrency";
 
 /**
-<<<<<<< HEAD
  * Sends a request to Surescripts for all patients of the facility. Uses the client's
  * batching method to send all patients in a single SFTP connection, which is what originally
  * created the need for this command (to upload large rosters quickly).
@@ -25,18 +24,6 @@
  *
  * Note: The headers of the CSV file are "transmission_id","patient_id", which are used in scripts
  * like `convert-customer-responses` to convert the responses from Surescripts into FHIR resources.
-=======
- * This script is used to send a request to Surescripts to retrieve all patients for a particular customer and facility.
- * It must be run from within the corresponding VPC (staging or production), otherwise you will generate a valid request
- * file but it will not be received by Surescripts since only a very specific IP set is whitelisted for requests. See 1PW.
- *
- * Usage:
- * npm run surescripts -- facility-request --cx-id <cx-id> --facility-id <facility-id> --csv-output <csv-output>
- *
- * The CSV output file will contain the transmission IDs and patient IDs for the requests that were sent. This output
- * file is required for running the corresponding script to retrieve the responses from Surescripts, which can vary in
- * duration based on their processing periods.
->>>>>>> 1e6c480d
  */
 const program = new Command();
 
