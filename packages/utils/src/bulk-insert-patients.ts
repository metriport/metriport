--- conflicted
+++ resolved
@@ -1,7 +1,6 @@
 import * as dotenv from "dotenv";
 dotenv.config();
 // keep that ^ on top
-<<<<<<< HEAD
 import { MetriportMedicalApi, PatientCreate } from "@metriport/api-sdk";
 import {
   normalizeExternalId,
@@ -15,10 +14,6 @@
   normalizeState,
   toTitleCase,
 } from "@metriport/shared";
-=======
-import { MetriportMedicalApi, PatientCreate, USState } from "@metriport/api-sdk";
-import { GenderAtBirth } from "@metriport/core/domain/patient";
->>>>>>> ebe4ca64
 import { getEnvVarOrFail } from "@metriport/core/util/env-var";
 import { errorToString } from "@metriport/core/util/error/shared";
 import { sleep } from "@metriport/core/util/sleep";
