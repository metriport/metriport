--- conflicted
+++ resolved
@@ -1,16 +1,7 @@
 import * as dotenv from "dotenv";
 dotenv.config();
 // keep that ^ on top
-<<<<<<< HEAD
-import {
-  MetriportMedicalApi,
-  PatientCreate,
-  USState,
-  PatientDTO,
-  Address,
-} from "@metriport/api-sdk";
-=======
-import { MetriportMedicalApi, PatientCreate } from "@metriport/api-sdk";
+import { MetriportMedicalApi, PatientCreate, PatientDTO, Address } from "@metriport/api-sdk";
 import {
   normalizeExternalId,
   normalizeEmail,
@@ -23,7 +14,6 @@
   normalizeState,
   toTitleCase,
 } from "@metriport/shared";
->>>>>>> fb3973f9
 import { getEnvVarOrFail } from "@metriport/core/util/env-var";
 import { errorToString } from "@metriport/core/util/error/shared";
 import { sleep } from "@metriport/core/util/sleep";
@@ -130,44 +120,46 @@
 
   for (const [i, patient] of results.entries()) {
     try {
-<<<<<<< HEAD
       await sleep(delayTime);
-      const exitingPatient = await metriportAPI.matchPatient(patient);
+      const existingPatient = await metriportAPI.matchPatient(patient);
       let updatedPatient: PatientDTO;
-      if (exitingPatient) {
+      if (existingPatient) {
         console.log(
-          `Patient ${exitingPatient.firstName} ${exitingPatient.lastName} exists with Id ${exitingPatient.id}`
+          `Patient ${existingPatient.firstName} ${existingPatient.lastName} exists with Id ${existingPatient.id}`
         );
         const updatePatient = {
-          id: exitingPatient.id,
-          dob: exitingPatient.dob,
-          genderAtBirth: exitingPatient.genderAtBirth,
-          firstName: exitingPatient.firstName,
-          lastName: exitingPatient.lastName,
-          address: (Array.isArray(exitingPatient.address)
-            ? exitingPatient.address
-            : [exitingPatient.address]) as [Address, ...Address[]],
-          ...(exitingPatient.contact
+          id: existingPatient.id,
+          dob: existingPatient.dob,
+          genderAtBirth: existingPatient.genderAtBirth,
+          firstName: existingPatient.firstName,
+          lastName: existingPatient.lastName,
+          address: (Array.isArray(existingPatient.address)
+            ? existingPatient.address
+            : [existingPatient.address]) as [Address, ...Address[]],
+          ...(existingPatient.contact
             ? {
-                contact: Array.isArray(exitingPatient.contact)
-                  ? exitingPatient.contact
-                  : [exitingPatient.contact],
+                contact: Array.isArray(existingPatient.contact)
+                  ? existingPatient.contact
+                  : [existingPatient.contact],
               }
             : undefined),
-          ...(exitingPatient.personalIdentifiers
-            ? { personalIdentifiers: exitingPatient.personalIdentifiers }
+          ...(existingPatient.personalIdentifiers
+            ? { personalIdentifiers: existingPatient.personalIdentifiers }
             : undefined),
-          ...(exitingPatient.externalId ? { externalId: exitingPatient.externalId } : undefined),
+          ...(existingPatient.externalId ? { externalId: existingPatient.externalId } : undefined),
         };
-        updatedPatient = await metriportAPI.updatePatient(updatePatient, localFacilityId, true);
+        updatedPatient = await metriportAPI.updatePatient(updatePatient, localFacilityId, {
+          rerunPdOnNewDemographics: true,
+        });
       } else {
         console.log(`Patient ${patient.firstName} ${patient.lastName} does not exist`);
-        updatedPatient = await metriportAPI.createPatient(patient, localFacilityId, true);
+        updatedPatient = await metriportAPI.createPatient(patient, localFacilityId, {
+          rerunPdOnNewDemographics: true,
+        });
       }
       successfulCount++;
       console.log(i + 1, updatedPatient);
       storePatientId(updatedPatient.id, outputFileName);
-=======
       const createdPatient = await metriportAPI.createPatient(patient, localFacilityId, {
         rerunPdOnNewDemographics: true,
       });
@@ -175,7 +167,6 @@
       console.log(i + 1, createdPatient);
       storePatientId(createdPatient.id, outputFileName);
       if (i < results.length - 1) await sleep(delayTime);
->>>>>>> fb3973f9
     } catch (error) {
       errors.push({
         firstName: patient.firstName,
@@ -290,44 +281,6 @@
     externalId,
     firstName: normalizeName(csvPatient.firstname, "firstname"),
     lastName: normalizeName(csvPatient.lastname, "lastname"),
-<<<<<<< HEAD
-    dob: normalizeDate(csvPatient.dob),
-    genderAtBirth: normalizeGender(csvPatient.gender),
-    address: [
-      {
-        addressLine1: normalizeAddressLine(
-          csvPatient.address1 ?? csvPatient.addressLine1,
-          "address1 | addressLine1"
-        ),
-        addressLine2: normalizeAddressLine(
-          csvPatient.address2 ?? csvPatient.addressLine2,
-          "address2 | addressLine2"
-        ),
-        city: normalizeCity(csvPatient.city),
-        state: normalizeState(csvPatient.state),
-        zip: normalizeZip(csvPatient.zip),
-        country: "USA",
-      },
-      ...(csvPatient.address2AddressLine1
-        ? [
-            {
-              addressLine1: normalizeAddressLine(
-                csvPatient.address2AddressLine1,
-                "address2AddressLine1"
-              ),
-              addressLine2: normalizeAddressLine(
-                csvPatient.address2AddressLine2,
-                "address2AddressLine2"
-              ),
-              city: normalizeCity(csvPatient.address2City),
-              state: normalizeState(csvPatient.address2State),
-              zip: normalizeZip(csvPatient.address2Zip),
-              country: "USA" as const,
-            },
-          ]
-        : []),
-    ],
-=======
     dob: normalizeDate(csvPatient.dob ?? ""),
     genderAtBirth: normalizeGender(csvPatient.gender ?? ""),
     address: {
@@ -344,7 +297,6 @@
       zip: normalizeZipCode(csvPatient.zip ?? ""),
       country: "USA",
     },
->>>>>>> fb3973f9
     contact,
   };
 };
