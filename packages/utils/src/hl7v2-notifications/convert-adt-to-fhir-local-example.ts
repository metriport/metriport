/* eslint-disable no-useless-escape */
import * as dotenv from "dotenv";
dotenv.config();
// keep that ^ on top
import { Hl7Message } from "@medplum/core";
import { convertHl7v2MessageToFhir } from "@metriport/core/command/hl7v2-subscriptions/hl7v2-to-fhir-conversion/index";
import { getOrCreateMessageDatetime } from "@metriport/core/command/hl7v2-subscriptions/hl7v2-to-fhir-conversion/msh";
import { getCxIdAndPatientIdOrFail } from "@metriport/core/command/hl7v2-subscriptions/hl7v2-to-fhir-conversion/shared";
import { errorToString } from "@metriport/shared";
import fs from "fs";
import { buildGetDirPathInside, initRunsFolder } from "../shared/folder";
import { getFileNames } from "@metriport/core/util/fs";

/**
 * Converts HL7v2 ADT messages to FHIR Bundle and saves them to a file.
 *
 * Input:
 * - Expects a file containing HL7v2 ADT messages in the format:
 *   - Each message starts with "MSH|"
 *   - Messages can be separated by newlines
 *   - The file should be placed in the input folder
 *
 * Output:
 * - Creates a "converted" folder with individual JSON files for each converted message
 * - Creates an "errors" folder with a JSON file containing any conversion errors
 * - Both folders are created under the runs/hl7v2-conversion directory
 *
 * Usage:
 * 1. Place your HL7v2 ADT messages file in the input folder
 * 2. Run the script with ts-node src/hl7v2-notifications/convert-adt-to-fhir-local-example.ts
 */

const filePath = "";
const getDirPath = buildGetDirPathInside("hl7v2-conversion");

async function convertAdtToFhir() {
  initRunsFolder("hl7v2-conversion");
  const outputFolder = getDirPath("converted");
  const errorsFolder = getDirPath("errors");

  const hl7FileNames = getFileNames({
    folder: filePath,
    recursive: true,
    extension: "hl7",
  });
  // .filter(n => n.includes("many_diagnoses.hl7"));

  const errors: unknown[] = [];
<<<<<<< HEAD

  let fileIndex = 0;
  for (const fileName of hl7FileNames) {
    fileIndex++;
    const hl7Text = fs.readFileSync(fileName, "utf-8");
    const chunks = hl7Text.split(/(?=^MSH\|)/m);

    chunks.forEach((msg, index) => {
      const hl7Message = Hl7Message.parse(msg);
      const timestamp = getOrCreateMessageDatetime(hl7Message);
      const messageId = getMessageUniqueIdentifier(hl7Message);

      try {
        const { cxId, patientId } = getCxIdAndPatientIdOrFail(hl7Message);
        const bundle = convertHl7v2MessageToFhir({
          hl7Message,
          cxId,
          patientId,
          messageId,
          timestampString: timestamp,
        });
=======
  chunks.forEach((msg, index) => {
    const message = Hl7Message.parse(msg);

    console.log(
      new Date().toISOString().split(".")[0].replace(/-/g, "").replace("T", "").replace(/:/g, "")
    );
    const timestamp = getOrCreateMessageDatetime(message);

    try {
      const { cxId, patientId } = getCxIdAndPatientIdOrFail(message);
      const bundle = convertHl7v2MessageToFhir({
        cxId,
        patientId,
        message,
        timestampString: timestamp,
      });
>>>>>>> c61f8c69

        if (!fs.existsSync(outputFolder)) {
          fs.mkdirSync(outputFolder, { recursive: true });
        }
        fs.writeFileSync(
          `${outputFolder}/${fileIndex}_${index}.json`,
          JSON.stringify(bundle, null, 2)
        );
      } catch (err) {
        console.log("ERROR IS", errorToString(err));
        errors.push({
          err,
          msg: errorToString(err),
        });
      }
    });
  }

  if (!fs.existsSync(errorsFolder)) {
    fs.mkdirSync(errorsFolder, { recursive: true });
  }
  fs.writeFileSync(`${errorsFolder}/errors.json`, JSON.stringify(errors, null, 2));
}

convertAdtToFhir();<|MERGE_RESOLUTION|>--- conflicted
+++ resolved
@@ -6,10 +6,10 @@
 import { convertHl7v2MessageToFhir } from "@metriport/core/command/hl7v2-subscriptions/hl7v2-to-fhir-conversion/index";
 import { getOrCreateMessageDatetime } from "@metriport/core/command/hl7v2-subscriptions/hl7v2-to-fhir-conversion/msh";
 import { getCxIdAndPatientIdOrFail } from "@metriport/core/command/hl7v2-subscriptions/hl7v2-to-fhir-conversion/shared";
+import { getFileNames } from "@metriport/core/util/fs";
 import { errorToString } from "@metriport/shared";
 import fs from "fs";
 import { buildGetDirPathInside, initRunsFolder } from "../shared/folder";
-import { getFileNames } from "@metriport/core/util/fs";
 
 /**
  * Converts HL7v2 ADT messages to FHIR Bundle and saves them to a file.
@@ -46,7 +46,6 @@
   // .filter(n => n.includes("many_diagnoses.hl7"));
 
   const errors: unknown[] = [];
-<<<<<<< HEAD
 
   let fileIndex = 0;
   for (const fileName of hl7FileNames) {
@@ -57,35 +56,15 @@
     chunks.forEach((msg, index) => {
       const hl7Message = Hl7Message.parse(msg);
       const timestamp = getOrCreateMessageDatetime(hl7Message);
-      const messageId = getMessageUniqueIdentifier(hl7Message);
 
       try {
         const { cxId, patientId } = getCxIdAndPatientIdOrFail(hl7Message);
         const bundle = convertHl7v2MessageToFhir({
-          hl7Message,
+          message: hl7Message,
           cxId,
           patientId,
-          messageId,
           timestampString: timestamp,
         });
-=======
-  chunks.forEach((msg, index) => {
-    const message = Hl7Message.parse(msg);
-
-    console.log(
-      new Date().toISOString().split(".")[0].replace(/-/g, "").replace("T", "").replace(/:/g, "")
-    );
-    const timestamp = getOrCreateMessageDatetime(message);
-
-    try {
-      const { cxId, patientId } = getCxIdAndPatientIdOrFail(message);
-      const bundle = convertHl7v2MessageToFhir({
-        cxId,
-        patientId,
-        message,
-        timestampString: timestamp,
-      });
->>>>>>> c61f8c69
 
         if (!fs.existsSync(outputFolder)) {
           fs.mkdirSync(outputFolder, { recursive: true });
