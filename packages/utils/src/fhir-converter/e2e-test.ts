import * as dotenv from "dotenv";
dotenv.config();
// keep that ^ on top
import { Bundle, Resource } from "@medplum/fhirtypes";
import {
  generalResources,
  resourcesSearchableByPatient,
  resourcesSearchableBySubject,
  ResourceTypeForConsolidation,
} from "@metriport/api-sdk";
import { makeFhirAdminApi, makeFhirApi } from "@metriport/core/external/fhir/api/api-factory";
import { executeAsynchronously } from "@metriport/core/util/concurrency";
import { sleep } from "@metriport/shared";
import { errorToString } from "@metriport/shared/common/error";
import { randomInt } from "@metriport/shared/common/numbers";
import Axios from "axios";
import { Command } from "commander";
import dayjs from "dayjs";
import duration from "dayjs/plugin/duration";
import {
  getFileContents,
  getFileNames,
  makeDir,
  makeDirIfNeeded,
  writeFileContents,
} from "../shared/fs";
import { uuidv7 } from "../shared/uuid-v7";
import { convertCDAsToFHIR } from "./convert";
import { countResourcesPerDirectory } from "./shared";

dayjs.extend(duration);

/**
 * End-to-end test for the FHIR Converter. Requires a folder with C-CDA XML files. It can contain subfolders.
 *
 * IMPORTANT: This script will remove all partitions from the FHIR server if used with the `--use-fhir-server`
 * option! Create a backup before running it!
 * See: https://smilecdr.com/docs/fhir_repository/deleting_data.html#drop-all-data
 * Could not make it be partition/tenant aware.
 *
 * It will:
 * - convert those XMLs by calling the FHIR converter;
 * - store the conversion result as JSON files in the original folder, with a timestamp in the name;
 * - if `--use-fhir-server` is set, it will:
 *   - create a tenant on the FHIR server;
 *   - load the JSON files resulting from the conversion into the FHIR server;
 * - otherwise, it will:
 *   - count the resources in the JSON files resulting from the conversion;
 * - display statistics (count total and by resource);
 * - stats and logs are stored in a folder with a timestamp in the name (under ./runs/fhir-converter-e2e/).
 *
 * Set:
 * - cdaLocation: the folder with the XML files;
 * - converterBaseUrl: the URL of the FHIR converter;
 * - fhirBaseUrl: the URL of the FHIR server;
 */

const cdaLocation = ``;
const converterBaseUrl = "http://localhost:8777";
const fhirBaseUrl = "http://localhost:8888";
const parallelConversions = 10;
// Execute 1 batch at a time to avoid concurrency when upserting resources (resulting in 409/Conflict), which
// lead to inconsistent results in resource creation/count.
const parallelUpsertsIntoFHIRServer = 1;

const tenantId = uuidv7();
const organizationNumber = randomInt(6);
const converterApi = Axios.create({ baseURL: converterBaseUrl });
const adminFhirApi = makeFhirAdminApi(fhirBaseUrl);
const fhirApi = makeFhirApi(tenantId, fhirBaseUrl);
const fhirApiRaw = Axios.create({ baseURL: fhirBaseUrl });

let startedAt = Date.now();
const timestamp = dayjs().toISOString();
const fhirExtension = `.json`;
const logsFolderName = `runs/fhir-converter-e2e/${timestamp}`;
const outputFolderName = `${logsFolderName}/output`;
const totalResourceCountStatsLocation = `${logsFolderName}/total-resource-counts.json`;
const totalResourceCountPostHAPIStatsLocation = `${logsFolderName}/total-resource-counts-post-hapi.json`;

type Params = {
  cleanup?: boolean;
  useFhirServer?: boolean;
};
const program = new Command();
program
  .name("e2e-test")
  .description("End-to-end test for the FHIR Converter")
  .option(`--use-fhir-server`, "Insert the result of the conversion on the FHIR server")
  .option(
    `--cleanup`,
    "Cleanup the FHIR server at the end. WARNING: THIS WILL REMOVE ALL PARTITIONS! Backup your data first!"
  )
  .parse()
  .showHelpAfterError();

export async function main() {
  await sleep(100);
  startedAt = Date.now();
  const { cleanup, useFhirServer } = program.opts<Params>();

  console.log(
    `Running End-to-End tests for the FHIR Converter (useFhirServer: ${useFhirServer}, cleanup: ${cleanup}) - started at ${new Date().toISOString()}`
  );
  console.log(`Log folder: ${logsFolderName}`);
  makeDir(logsFolderName);
  makeDir(outputFolderName);

  // Get XML files
  const ccdaFileNames = getFileNames({
    folder: cdaLocation,
    recursive: true,
    extension: "xml",
  });
  console.log(`Found ${ccdaFileNames.length} XML files.`);

  const relativeFileNames = ccdaFileNames.map(f => f.replace(cdaLocation, ""));

  // Convert them into JSON files
  const { nonXMLBodyCount } = await convertCDAsToFHIR(
    cdaLocation,
    relativeFileNames,
    parallelConversions,
    startedAt,
    converterApi,
    fhirExtension,
    outputFolderName
  );
  if (nonXMLBodyCount > 0) {
    console.log(`>>> ${nonXMLBodyCount} files were skipped because they have nonXMLBody`);
  }

<<<<<<< HEAD
  const totalResourceCountStats = await countResourcesPerDirectory(outputFolderName, fhirExtension);
  storeStats(totalResourceCountStats, totalResourceCountStatsLocation);
  console.log(`Resources: ${JSON.stringify(totalResourceCountStats.countPerType, null, 2)}`);
  console.log(`Total: ${totalResourceCountStats.total}`);
=======
  if (!useFhirServer) {
    const stats = await countResourcesPerDirectory(cdaLocation, fhirExtension);
    console.log(`Resources: ${JSON.stringify(stats.countPerType, null, 2)}`);
    console.log(`Total: ${stats.total}`);
    storeStats(stats);
    return;
  }
>>>>>>> c343a2c2

  if (cleanup) await removeAllPartitionsFromFHIRServer();
  if (useFhirServer) {
    // Create tenant at FHIR server
    await createTenant();

    const fhirFileNames = getFileNames({
      folder: outputFolderName,
      recursive: true,
      extension: fhirExtension,
    });
    console.log(`Found ${fhirFileNames.length} JSON files.`);

    const relativeJSONFileNames = fhirFileNames.map(f => f.replace(outputFolderName, ""));

    // Insert JSON files into FHIR server
    await insertBundlesIntoFHIRServer(relativeJSONFileNames);

    // Get stats from FHIR Server
    const stats = await getStatusFromFHIRServer();
    console.log(`Resources: `, stats.resources);
    console.log(`Total resources: ${stats.total}`);
    storeStats(stats, totalResourceCountPostHAPIStatsLocation);

    const duration = Date.now() - startedAt;
    const durationMin = dayjs.duration(duration).asMinutes();
    console.log(`Total time: ${duration} ms / ${durationMin} min`);
  }
  // IMPORTANT leave this here since scripts greps this line to get location for diffing stats
  console.log(`File1 Location: ${totalResourceCountStatsLocation}`);
  return;
}

//eslint-disable-next-line @typescript-eslint/no-explicit-any
function storeStats(stats: any, statsLocation: string) {
  writeFileContents(
    statsLocation,
    JSON.stringify(
      {
        cdaLocation: cdaLocation,
        ...stats,
      },
      null,
      2
    )
  );
}

async function createTenant() {
  const config = { cxId: tenantId, organizationNumber };
  console.log(`Creating tenant @ FHIRServer w/ ${JSON.stringify(config)}`);
  await adminFhirApi.createTenant(config);
}

async function removeAllPartitionsFromFHIRServer() {
  console.log(`Removing all partitions from the FHIR Server...`);
  const payload = {
    resourceType: "Parameters",
    parameter: [
      {
        name: "expungeEverything",
        valueBoolean: true,
      },
    ],
  };
  await fhirApiRaw.post(`${fhirBaseUrl}/fhir/DEFAULT/$expunge`, payload);
}

async function insertBundlesIntoFHIRServer(fileNames: string[]) {
  console.log(`Inserting ${fileNames.length} files, ${parallelUpsertsIntoFHIRServer} at a time...`);
  let errCount = 0;
  await executeAsynchronously(
    fileNames,
    async fileName => {
      try {
        await insertSingleBundle(outputFolderName + fileName);
        // eslint-disable-next-line @typescript-eslint/no-explicit-any
      } catch (error: any) {
        console.log(`Error inserting ${fileName}: ${error.message}`);
        errCount++;
      }
    },
    { numberOfParallelExecutions: parallelUpsertsIntoFHIRServer, keepExecutingOnError: true }
  );
  const reportFailure = errCount > 0 ? ` [${errCount} errors]` : "";
  const insertDuration = Date.now() - startedAt;
  // Fhir Bundles are processed partially, so don't subtract the errors from the total
  console.log(`Inserted ${fileNames.length} files in ${insertDuration} ms.${reportFailure}`);
}

async function insertSingleBundle(fileName: string) {
  const fileContents = getFileContents(fileName);
  const payload = JSON.parse(fileContents ?? "");
  let response;
  try {
    response = await fhirApi.executeBatch(payload);

    const responseFileName = `${fileName}.response`;
    try {
      makeDirIfNeeded(responseFileName);
      writeFileContents(responseFileName, JSON.stringify(response));
    } catch (error) {
      console.log(`>>> Error writing results to ${responseFileName}: `, error);
    }
    const errors = getErrorsFromReponse(response);
    if (errors.length > 0) {
      console.log(`>>> Errors: `, JSON.stringify(errors));
      throw new Error(`Got ${errors.length} errors from FHIR`);
    }
    //eslint-disable-next-line @typescript-eslint/no-explicit-any
  } catch (error: any) {
    const errAsString = errorToString(error);
    console.log(`Error inserting ${fileName}: ${errAsString}`);
    const errorFileName = `${fileName}.error`;
    try {
      makeDirIfNeeded(errorFileName);
      writeFileContents(errorFileName, errAsString);
    } catch (error) {
      console.log(`>>> Error writing results to ${errorFileName}: `, error);
    }
    throw error;
  }
}

function getErrorsFromReponse(response?: Bundle<Resource>) {
  const entries = response?.entry ? response.entry : [];
  const errors = entries.filter(e => !e.response?.status?.startsWith("2"));
  return errors;
}

async function getStatusFromFHIRServer() {
  const result = await getResourceCount();
  const succeeded = result.flatMap(r => (r.status === "fulfilled" ? r.value : []));
  const failed = result.flatMap(r => (r.status === "rejected" ? r.reason : []));

  let total = 0;
  const countPerResource = succeeded.reduce((acc, curr) => {
    const resourceType = curr.resourceType;
    const count = curr.count ?? 0;
    total += count;
    if (count === 0) return acc;
    return { ...acc, [resourceType]: count };
  }, {} as Record<ResourceTypeForConsolidation, number>);

  if (failed.length) {
    console.log(
      `>>> Amount of resources that failed to count: ${failed.length} (${succeeded.length} succeeded)`
    );
  }
  return {
    total,
    resources: countPerResource,
  };
}

async function getResourceCount() {
  const { resourcesByPatient, resourcesBySubject } = getResourcesFilter();
  const summaryCount = "&_summary=count";

  const result = await Promise.allSettled([
    ...[...resourcesByPatient, ...resourcesBySubject].map(async resource => {
      const res = await fhirApi.search(resource, summaryCount);
      return { resourceType: resource, count: res.total ?? 0 };
    }),
  ]);

  return result;
}

function getResourcesFilter() {
  const resourcesByPatient = resourcesSearchableByPatient;
  const resourcesBySubject = resourcesSearchableBySubject;
  const generalResourcesNoFilter = generalResources;
  return {
    resourcesByPatient,
    resourcesBySubject,
    generalResourcesNoFilter,
  };
}

main().then(() => {
  // for some reason it was hanging when updating this script, this fixes it
  process.exit(0);
});<|MERGE_RESOLUTION|>--- conflicted
+++ resolved
@@ -130,20 +130,10 @@
     console.log(`>>> ${nonXMLBodyCount} files were skipped because they have nonXMLBody`);
   }
 
-<<<<<<< HEAD
   const totalResourceCountStats = await countResourcesPerDirectory(outputFolderName, fhirExtension);
   storeStats(totalResourceCountStats, totalResourceCountStatsLocation);
   console.log(`Resources: ${JSON.stringify(totalResourceCountStats.countPerType, null, 2)}`);
   console.log(`Total: ${totalResourceCountStats.total}`);
-=======
-  if (!useFhirServer) {
-    const stats = await countResourcesPerDirectory(cdaLocation, fhirExtension);
-    console.log(`Resources: ${JSON.stringify(stats.countPerType, null, 2)}`);
-    console.log(`Total: ${stats.total}`);
-    storeStats(stats);
-    return;
-  }
->>>>>>> c343a2c2
 
   if (cleanup) await removeAllPartitionsFromFHIRServer();
   if (useFhirServer) {
