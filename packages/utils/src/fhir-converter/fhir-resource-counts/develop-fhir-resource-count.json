{
<<<<<<< HEAD
  "total": 391456,
  "countPerType": {
    "Communication": 790,
    "Composition": 9444,
    "Condition": 14979,
    "Device": 9206,
    "DiagnosticReport": 27547,
    "Encounter": 19382,
    "Location": 8261,
    "Observation": 165044,
    "Organization": 14763,
    "Patient": 9444,
    "Practitioner": 52057,
    "Procedure": 9603,
    "RelatedPerson": 12257,
    "Medication": 12383,
    "MedicationAdministration": 5386,
    "MedicationRequest": 7163,
=======
  "total": 435947,
  "countPerType": {
    "Communication": 790,
    "Composition": 9444,
    "Condition": 17830,
    "Device": 9206,
    "DiagnosticReport": 27627,
    "Encounter": 19382,
    "Location": 17859,
    "Observation": 165044,
    "Organization": 32167,
    "Patient": 9444,
    "Practitioner": 65455,
    "Procedure": 9603,
    "RelatedPerson": 12257,
    "Medication": 12390,
    "MedicationAdministration": 5386,
    "MedicationRequest": 8022,
>>>>>>> 1af4642c
    "MedicationStatement": 8354,
    "AllergyIntolerance": 819,
    "Coverage": 744,
    "Consent": 347,
    "FamilyMemberHistory": 774,
    "Immunization": 2456,
    "Goal": 547
  }
}<|MERGE_RESOLUTION|>--- conflicted
+++ resolved
@@ -1,24 +1,4 @@
 {
-<<<<<<< HEAD
-  "total": 391456,
-  "countPerType": {
-    "Communication": 790,
-    "Composition": 9444,
-    "Condition": 14979,
-    "Device": 9206,
-    "DiagnosticReport": 27547,
-    "Encounter": 19382,
-    "Location": 8261,
-    "Observation": 165044,
-    "Organization": 14763,
-    "Patient": 9444,
-    "Practitioner": 52057,
-    "Procedure": 9603,
-    "RelatedPerson": 12257,
-    "Medication": 12383,
-    "MedicationAdministration": 5386,
-    "MedicationRequest": 7163,
-=======
   "total": 435947,
   "countPerType": {
     "Communication": 790,
@@ -37,7 +17,6 @@
     "Medication": 12390,
     "MedicationAdministration": 5386,
     "MedicationRequest": 8022,
->>>>>>> 1af4642c
     "MedicationStatement": 8354,
     "AllergyIntolerance": 819,
     "Coverage": 744,
