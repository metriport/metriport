{
<<<<<<< HEAD
  "total": 374048,
=======
  "total": 369685,
>>>>>>> 6e436b25
  "countPerType": {
    "AllergyIntolerance": 819,
    "Composition": 9445,
    "Condition": 15229,
    "Consent": 347,
    "Coverage": 744,
    "Device": 9207,
    "FamilyMemberHistory": 774,
    "Medication": 12384,
    "MedicationStatement": 8354,
    "Observation": 160685,
    "Organization": 14764,
    "Practitioner": 52418,
    "RelatedPerson": 12260,
    "DiagnosticReport": 27627,
    "Encounter": 10420,
    "Location": 8262,
    "MedicationRequest": 7163,
    "Procedure": 9603,
    "Immunization": 2456,
    "MedicationAdministration": 5387,
    "Communication": 790,
    "Goal": 547
  }
}<|MERGE_RESOLUTION|>--- conflicted
+++ resolved
@@ -1,9 +1,5 @@
 {
-<<<<<<< HEAD
-  "total": 374048,
-=======
   "total": 369685,
->>>>>>> 6e436b25
   "countPerType": {
     "AllergyIntolerance": 819,
     "Composition": 9445,
