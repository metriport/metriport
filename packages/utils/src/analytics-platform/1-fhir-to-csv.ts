--- conflicted
+++ resolved
@@ -47,10 +47,7 @@
 const patientIds: string[] = [];
 
 const numberOfParallelExecutions = 30;
-<<<<<<< HEAD
-=======
-
->>>>>>> d943cf27
+
 const fhirToCsvJobId = "F2C_" + buildDayjs().toISOString().slice(0, 19).replace(/[:.]/g, "-");
 
 const cxId = getEnvVarOrFail("CX_ID");
