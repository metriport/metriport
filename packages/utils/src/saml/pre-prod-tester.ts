import * as dotenv from "dotenv";
dotenv.config();
<<<<<<< HEAD
import { v4 as uuidv4 } from "uuid";
=======
// keep that ^ on top
>>>>>>> ed1249d7
import { initDbPool } from "@metriport/core/util/sequelize";
import { QueryTypes } from "sequelize";
import { getEnvVarOrFail } from "@metriport/core/util/env-var";
import {
  OutboundDocumentQueryResp,
  OutboundDocumentQueryReq,
  OutboundDocumentRetrievalReq,
  OutboundDocumentRetrievalResp,
} from "@metriport/ihe-gateway-sdk";
import { createAndSignBulkDQRequests } from "@metriport/core/external/carequality/ihe-gateway-v2/outbound/xca/create/iti38-envelope";
import { sendSignedDQRequests } from "@metriport/core/external/carequality/ihe-gateway-v2/outbound/xca/send/dq-requests";
import { processDQResponse } from "@metriport/core/external/carequality/ihe-gateway-v2/outbound/xca/process/dq-response";
import { createAndSignBulkDRRequests } from "@metriport/core/external/carequality/ihe-gateway-v2/outbound/xca/create/iti39-envelope";
import { sendSignedDRRequests } from "@metriport/core/external/carequality/ihe-gateway-v2/outbound/xca/send/dr-requests";
import {
  processDrResponse,
  setS3UtilsInstance,
} from "@metriport/core/external/carequality/ihe-gateway-v2/outbound/xca/process/dr-response";
import { Config } from "@metriport/core/util/config";
import { MockS3Utils } from "./mock-s3";
/** 
This script is a test script that queries the database for DQs and DRs, sends them to the Carequality gateway, and processes the responses.
It is being used to test that DQs and DRs do not have runtime errors, and to test that the responses are returning similar responses to those in 
the db.
*/

const samlAttributes = {
  subjectId: "System User",
  subjectRole: {
    code: "106331006",
    display: "Administrative AND/OR managerial worker",
  },
  organization: "Metriport",
  organizationId: "2.16.840.1.113883.3.9621",
  homeCommunityId: "2.16.840.1.113883.3.9621",
  purposeOfUse: "TREATMENT",
};

type QueryResult = {
  url_dr: string;
};

async function queryDatabaseForDQs() {
  const sqlDBCreds = getEnvVarOrFail("DB_CREDS");
  const sequelize = initDbPool(sqlDBCreds);
  const query = `
    SELECT dqr.data
    FROM document_query_result dqr
    WHERE dqr.status = 'success'
    ORDER BY RANDOM()
    LIMIT 100;
  `;

  try {
    const results = await sequelize.query(query, {
      type: QueryTypes.SELECT,
    });
    sequelize.close();
    return results;
  } catch (error) {
    console.error("Error executing SQL query:", error);
    sequelize.close();
    throw error;
  }
}

async function getDrUrl(id: string): Promise<string> {
  const sqlDBCreds = getEnvVarOrFail("DB_CREDS");
  const sequelize = initDbPool(sqlDBCreds);
  const query = `
    SELECT cde.url_dr
    FROM cq_directory_entry cde
    WHERE cde.id = :id;
  `;
  try {
    const results = await sequelize.query<QueryResult>(query, {
      replacements: { id },
      type: QueryTypes.SELECT,
    });
    sequelize.close();
    return results[0].url_dr;
  } catch (error) {
    console.error("Error executing SQL query:", error);
    sequelize.close();
    throw error;
  }
}

async function DQIntegrationTest() {
  let successCount = 0;
  let failureCount = 0;
  let runTimeErrorCount = 0;

  const results = await queryDatabaseForDQs();
  const promises = results.map(async result => {
    //eslint-disable-next-line @typescript-eslint/no-explicit-any
    const dqResult = (result as any).data as OutboundDocumentQueryResp;
    if (!dqResult.cxId || !dqResult.patientId || !dqResult.externalGatewayPatient) {
      console.log("Skipping: ", dqResult.id);
      return undefined;
    }
    const dqRequest: OutboundDocumentQueryReq = {
      id: dqResult.id,
      cxId: dqResult.cxId,
      gateway: dqResult.gateway,
      timestamp: dqResult.timestamp,
      patientId: dqResult.patientId,
      samlAttributes: samlAttributes,
      externalGatewayPatient: dqResult.externalGatewayPatient,
    };
    try {
      const dqResponse = await queryDQ(dqRequest);
      return { dqResult, dqResponse };
    } catch (error) {
      console.error("Runtime error:", error);
      throw error;
    }
  });

  const responses = await Promise.allSettled(promises);
  responses.forEach(response => {
    if (response.status === "fulfilled" && response.value) {
      const { dqResult, dqResponse } = response.value;
      const responseDocumentReferences = new Set(
        dqResponse?.documentReference?.map(doc => `${doc.repositoryUniqueId}-${doc.docUniqueId}`)
      );

      if (responseDocumentReferences.size > 0) {
        successCount++;
      } else {
        console.log("FAILURE");
        console.log("dq response", JSON.stringify(dqResponse, null, 2));
        console.log("dq request", JSON.stringify(dqResult, null, 2));
        failureCount++;
      }
    } else if (response.status === "rejected") {
      runTimeErrorCount++;
    }
  });

  if (runTimeErrorCount > 0) {
    console.log(`TEST FAILED: ${runTimeErrorCount} run-time errors occurred`);
  } else {
    console.log("TEST PASSED");
  }
  console.log(`DQ Success Count: ${successCount}`);
  console.log(`DQ Failure Count: ${failureCount}`);
}

async function DRIntegrationTest() {
  let successCount = 0;
  let failureCount = 0;
  let runTimeErrorCount = 0;

  console.log("Querrying DB for DQs...");
  const results = await queryDatabaseForDQs();
  console.log("Sending DQs and DRs...");
  const promises = results.map(async result => {
    //eslint-disable-next-line @typescript-eslint/no-explicit-any
    const dqResult = (result as any).data as OutboundDocumentQueryResp;
    if (
      !dqResult.cxId ||
      !dqResult.patientId ||
      !dqResult.documentReference ||
      !dqResult.externalGatewayPatient
    ) {
      console.log("Skipping: ", dqResult.id);
      return undefined;
    }

    const dqRequest: OutboundDocumentQueryReq = {
      id: dqResult.id,
      cxId: dqResult.cxId,
      gateway: dqResult.gateway,
      timestamp: dqResult.timestamp,
      patientId: dqResult.patientId,
      samlAttributes: samlAttributes,
      externalGatewayPatient: dqResult.externalGatewayPatient,
    };
    const dqResponse = await queryDQ(dqRequest);
    if (!dqResponse.documentReference) {
      console.log("No document references found for DQ: ", dqRequest.id);
      return undefined;
    }

    const drUrl = await getDrUrl(dqResult.gateway.homeCommunityId);

    const drRequest: OutboundDocumentRetrievalReq = {
      id: dqResult.id,
      cxId: dqResult.cxId,
      timestamp: dqResult.timestamp,
      gateway: {
        url: drUrl,
        homeCommunityId: dqResult.gateway.homeCommunityId,
      },
      patientId: dqResult.patientId,
      samlAttributes: samlAttributes,
      documentReference: dqResponse.documentReference.map(doc => ({
        ...doc,
        metriportId: uuidv4(),
      })),
    };
    try {
      const drResponse = await queryDR(drRequest);
      return { drRequest, drResponse };
    } catch (error) {
      console.error("Runtime error:", error);
      throw error;
    }
  });

  console.log("Processing DRs...");
  const responses = await Promise.allSettled(promises);
  responses.forEach(response => {
    if (response.status === "fulfilled" && response.value) {
      const { drRequest, drResponse } = response.value;
      const responseDocumentReferences = new Set(
        drResponse?.documentReference?.map(doc => `${doc.repositoryUniqueId}-${doc.docUniqueId}`)
      );

      if (responseDocumentReferences.size > 0) {
        successCount++;
      } else {
        failureCount++;
        console.log("dr response", JSON.stringify(drResponse, null, 2));
        console.log("dr request", JSON.stringify(drRequest, null, 2));
      }
    } else if (response.status === "rejected") {
      runTimeErrorCount++;
    }
  });

  if (runTimeErrorCount > 0) {
    console.log(`TEST FAILED: ${runTimeErrorCount} run-time errors occurred`);
  } else {
    console.log("TEST PASSED");
  }
  console.log(`DQ Success Count: ${successCount}`);
  console.log(`DQ Failure Count: ${failureCount}`);
}

async function queryDQ(dqRequest: OutboundDocumentQueryReq): Promise<OutboundDocumentQueryResp> {
  try {
    const samlCertsAndKeys = {
      publicCert: getEnvVarOrFail("CQ_ORG_CERTIFICATE_PRODUCTION"),
      privateKey: getEnvVarOrFail("CQ_ORG_PRIVATE_KEY_PRODUCTION"),
      privateKeyPassword: getEnvVarOrFail("CQ_ORG_PRIVATE_KEY_PASSWORD_PRODUCTION"),
      certChain: getEnvVarOrFail("CQ_ORG_CERTIFICATE_INTERMEDIATE_PRODUCTION"),
    };

    const xmlResponses = createAndSignBulkDQRequests({
      bulkBodyData: [dqRequest],
      samlCertsAndKeys,
    });

    const response = await sendSignedDQRequests({
      signedRequests: xmlResponses,
      samlCertsAndKeys,
      patientId: dqRequest.patientId,
      cxId: dqRequest.cxId,
    });

    return processDQResponse({
      dqResponse: response[0],
    });
  } catch (error) {
    console.log("Erroring dqRequest", dqRequest);
    throw error;
  }
}

async function queryDR(
  drRequest: OutboundDocumentRetrievalReq
): Promise<OutboundDocumentRetrievalResp> {
  try {
    const samlCertsAndKeys = {
      publicCert: getEnvVarOrFail("CQ_ORG_CERTIFICATE_PRODUCTION"),
      privateKey: getEnvVarOrFail("CQ_ORG_PRIVATE_KEY_PRODUCTION"),
      privateKeyPassword: getEnvVarOrFail("CQ_ORG_PRIVATE_KEY_PASSWORD_PRODUCTION"),
      certChain: getEnvVarOrFail("CQ_ORG_CERTIFICATE_INTERMEDIATE_PRODUCTION"),
    };

    const xmlResponses = createAndSignBulkDRRequests({
      bulkBodyData: [drRequest],
      samlCertsAndKeys,
    });

    const response = await sendSignedDRRequests({
      signedRequests: xmlResponses,
      samlCertsAndKeys,
      patientId: drRequest.patientId,
      cxId: drRequest.cxId,
    });

    const s3utils = new MockS3Utils(Config.getAWSRegion());
    setS3UtilsInstance(s3utils);
    return processDrResponse({
      drResponse: response[0],
    });
  } catch (error) {
    console.log("Erroring drRequest", drRequest);
    throw error;
  }
}

export async function main() {
  await DQIntegrationTest();
  await DRIntegrationTest();
}

main();<|MERGE_RESOLUTION|>--- conflicted
+++ resolved
@@ -1,10 +1,6 @@
 import * as dotenv from "dotenv";
 dotenv.config();
-<<<<<<< HEAD
 import { v4 as uuidv4 } from "uuid";
-=======
-// keep that ^ on top
->>>>>>> ed1249d7
 import { initDbPool } from "@metriport/core/util/sequelize";
 import { QueryTypes } from "sequelize";
 import { getEnvVarOrFail } from "@metriport/core/util/env-var";
