--- conflicted
+++ resolved
@@ -58,11 +58,7 @@
 const MIN_JITTER_BETWEEN_BATCHES = dayjs.duration(2, "seconds");
 
 const fileName = "";
-<<<<<<< HEAD
 const dateFrom = ""; // YYYY-MM-DD, with optional timestamp, e.g. 2025-07-10 12:00
-=======
-const dateFrom = "2025-06-01"; // YYYY-MM-DD, with optional timestamp, e.g. 2025-07-10 12:00
->>>>>>> c22635cb
 const dateTo = ""; // YYYY-MM-DD, with optional timestamp, e.g. 2025-07-11 12:00
 
 async function main() {
