--- conflicted
+++ resolved
@@ -6,12 +6,8 @@
   buildConsolidatedBundle,
   merge,
 } from "@metriport/core/command/consolidated/consolidated-create";
-<<<<<<< HEAD
 import { dangerouslyDeduplicate } from "@metriport/core/external/fhir/consolidated/deduplicate";
-=======
-import { deduplicate } from "@metriport/core/external/fhir/consolidated/deduplicate";
 import { normalize } from "@metriport/core/external/fhir/consolidated/normalize";
->>>>>>> 95faa3b7
 import { executeAsynchronously } from "@metriport/core/util/concurrency";
 import { getFileContents } from "@metriport/core/util/fs";
 import { sleep } from "@metriport/shared";
@@ -89,31 +85,22 @@
     `${outputFolderName}/consolidated_with_dups.json`,
     JSON.stringify(bundle, null, 2)
   );
+
+  const initialResourceCount = countResources(bundle);
+
   /* eslint-disable @typescript-eslint/no-non-null-assertion */
-<<<<<<< HEAD
   await dangerouslyDeduplicate({ cxId, patientId: patient.id!, bundle });
-=======
-  const deduped = await deduplicate({ cxId, patientId: patient.id!, bundle: withDups });
-  const normalized = await normalize({ cxId, patientId: patient.id!, bundle: deduped });
->>>>>>> 95faa3b7
+  const normalized = await normalize({ cxId, patientId: patient.id!, bundle });
 
   const duration = Date.now() - startedAt;
   const durationMin = dayjs.duration(duration).asMinutes();
   console.log(`Total time: ${duration} ms / ${durationMin} min`);
   console.log(`File Location: ${outputFolderName}`);
 
-<<<<<<< HEAD
-  fs.writeFileSync(`${outputFolderName}/consolidated.json`, JSON.stringify(bundle, null, 2));
-=======
-  fs.writeFileSync(
-    `${outputFolderName}/consolidated_with_dups.json`,
-    JSON.stringify(withDups, null, 2)
-  );
   fs.writeFileSync(`${outputFolderName}/consolidated.json`, JSON.stringify(normalized, null, 2));
 
-  console.log("countResources before", countResources(withDups));
+  console.log("countResources before", initialResourceCount);
   console.log("countResources after", countResources(normalized));
->>>>>>> 95faa3b7
   return;
 }
 
