--- conflicted
+++ resolved
@@ -1,10 +1,6 @@
 {
   "name": "@metriport/api-sdk",
-<<<<<<< HEAD
   "version": "18.0.0-alpha.3",
-=======
-  "version": "17.2.1",
->>>>>>> 0f069f6c
   "description": "Metriport helps you access and manage health and medical data, through a single open source API.",
   "author": "Metriport Inc. <contact@metriport.com>",
   "homepage": "https://metriport.com/",
@@ -62,12 +58,7 @@
   },
   "dependencies": {
     "@medplum/fhirtypes": "^2.0.32",
-<<<<<<< HEAD
     "@metriport/shared": "^1.0.0-alpha.1",
-=======
-    "@metriport/commonwell-sdk": "^5.9.20",
-    "@metriport/shared": "^0.24.9",
->>>>>>> 0f069f6c
     "axios": "^1.8.2",
     "dayjs": "^1.11.7",
     "dotenv": "^16.3.1",
