{
  "name": "@metriport/api-sdk",
  "version": "7.7.5",
  "description": "Metriport helps you access and manage health and medical data, through a single open source API.",
  "author": "Metriport Inc. <contact@metriport.com>",
  "homepage": "https://metriport.com/",
  "license": "MIT",
  "main": "dist/index.js",
  "types": "dist/index.d.ts",
  "publishConfig": {
    "access": "public"
  },
  "files": [
    "dist",
    "README.md",
    "LICENSE",
    "package.json"
  ],
  "exports": {
    ".": "./dist/index.js",
    "./devices/*": "./dist/devices/*.js",
    "./medical/*": "./dist/medical/*.js"
  },
  "typesVersions": {
    "*": {
      "/": [
        "dist/index.d.ts"
      ],
      "devices/*": [
        "dist/devices/*"
      ],
      "medical/*": [
        "dist/medical/*"
      ]
    }
  },
  "scripts": {
    "clean": "rimraf dist && rimraf node_modules",
    "tsc": "tsc",
    "watch": "tsc --watch",
    "build": "tsc -p .",
    "build:cloud": "npm run build",
    "typecheck": "tsc --noEmit",
    "lint": "npx eslint . --ext .ts",
    "lint-fix": "npm run lint --fix",
    "prettier-fix": "npx prettier '**/*.ts' --write",
    "test": "jest --runInBand --detectOpenHandles --passWithNoTests",
    "test:e2e": "E2E=true jest --runInBand --detectOpenHandles"
  },
  "repository": {
    "url": "https://github.com/metriport/metriport.git",
    "type": "git",
    "directory": "packages/api-sdk"
  },
  "bugs": {
    "url": "https://github.com/metriport/metriport/issues"
  },
  "dependencies": {
<<<<<<< HEAD
    "@metriport/commonwell-sdk": "^4.10.0-alpha.0",
    "@metriport/shared": "^0.1.4",
=======
    "@metriport/commonwell-sdk": "^4.9.5",
    "@metriport/shared": "^0.1.5",
>>>>>>> 64411bc5
    "axios": "^1.3.4",
    "dayjs": "^1.11.7",
    "dotenv": "^16.3.1",
    "zod": "^3.22.1"
  },
  "devDependencies": {
    "@tsconfig/recommended": "^1.0.2",
    "@types/jest": "29.5.3",
    "@typescript-eslint/eslint-plugin": "^5.48.2",
    "@typescript-eslint/parser": "^5.48.2",
    "eslint": "^8.32.0",
    "eslint-config-prettier": "^8.6.0",
    "prettier": "^2.8.3",
    "ts-essentials": "^9.3.1",
    "ts-jest": "29.1.1",
    "typescript": "^4.9.5"
  }
}<|MERGE_RESOLUTION|>--- conflicted
+++ resolved
@@ -56,13 +56,8 @@
     "url": "https://github.com/metriport/metriport/issues"
   },
   "dependencies": {
-<<<<<<< HEAD
-    "@metriport/commonwell-sdk": "^4.10.0-alpha.0",
-    "@metriport/shared": "^0.1.4",
-=======
     "@metriport/commonwell-sdk": "^4.9.5",
     "@metriport/shared": "^0.1.5",
->>>>>>> 64411bc5
     "axios": "^1.3.4",
     "dayjs": "^1.11.7",
     "dotenv": "^16.3.1",
