import { Bundle, DocumentReference as FHIRDocumentReference, Resource } from "@medplum/fhirtypes";
import axios, { AxiosInstance, AxiosStatic, CreateAxiosDefaults } from "axios";
import {
  API_KEY_HEADER,
  BASE_ADDRESS,
  BASE_ADDRESS_SANDBOX,
  DEFAULT_AXIOS_TIMEOUT_MILLIS,
  optionalDateToISOString,
} from "../../shared";
import { getETagHeader } from "../models/common/base-update";
import {
  DocumentQuery,
  DocumentReference,
  ListDocumentFilters,
  ListDocumentResult,
  UploadDocumentResult,
  documentListSchema,
  documentQuerySchema,
} from "../models/document";
import { Facility, FacilityCreate, facilityListSchema, facilitySchema } from "../models/facility";
import { ConsolidatedCountResponse, ResourceTypeForConsolidation } from "../models/fhir";
import { Organization, OrganizationCreate, organizationSchema } from "../models/organization";
import { PatientCreate, PatientUpdate, QueryStatus } from "../models/patient";
import { PatientDTO } from "../models/patientDTO";
import crypto from "crypto";

const NO_DATA_MESSAGE = "No data returned from API";
const BASE_PATH = "/medical/v1";
const ORGANIZATION_URL = `/organization`;
const FACILITY_URL = `/facility`;
const PATIENT_URL = `/patient`;
const DOCUMENT_URL = `/document`;

export type Options = {
  axios?: AxiosStatic; // Set axios if it fails to load
  timeout?: number;
  additionalHeaders?: Record<string, string>;
} & (
  | {
      sandbox?: boolean;
      baseAddress?: never;
    }
  | {
      sandbox?: never;
      baseAddress?: string;
    }
);

export class MetriportMedicalApi {
  readonly api: AxiosInstance;

  static readonly headers = {
    clientApp: "x-metriport-client",
  };

  /**
   * Creates a new instance of the Metriport Medical API client.
   *
   * @param apiKey Your Metriport API key.
   * @param options - Optional parameters
   * @param options.additionalHeaders - HTTP headers to be used in all requests.
   * @param options.axios - Axios instance, default, useful when the dependency is not being imported
   *          properly by NPM.
   * @param options.sandbox - Indicates whether to connect to the sandbox, default false.
   * @param options.timeout - Connection timeout in milliseconds, default 20 seconds.
   */
  constructor(apiKey: string, options: Options = {}) {
    const headers = { [API_KEY_HEADER]: apiKey, ...options.additionalHeaders };
    const { sandbox, timeout } = options;

    const baseURL =
      (options.baseAddress || (sandbox ? BASE_ADDRESS_SANDBOX : BASE_ADDRESS)) + BASE_PATH;
    const axiosConfig: CreateAxiosDefaults = {
      timeout: timeout ?? DEFAULT_AXIOS_TIMEOUT_MILLIS,
      baseURL,
      headers,
    };

    if (axios) {
      this.api = axios.create(axiosConfig);
    } else if (options.axios) {
      this.api = options.axios.create(axiosConfig);
    } else {
      throw new Error(`Failed to initialize Axios`);
    }
  }

  /**
   * Creates a new organization.
   *
   * @param data The data to be used to create a new organization.
   * @returns The created organization.
   */
  async createOrganization(data: OrganizationCreate): Promise<Organization> {
    const resp = await this.api.post(ORGANIZATION_URL, data);
    if (!resp.data) throw new Error(NO_DATA_MESSAGE);
    return organizationSchema.parse(resp.data);
  }

  /**
   * Updates an organization.
   *
   * @param organization The organization data to be updated.
   * @return The updated organization.
   */
  async updateOrganization(organization: Organization): Promise<Organization> {
    type FieldsToOmit = "id";
    const payload: Omit<Organization, FieldsToOmit> & Record<FieldsToOmit, undefined> = {
      ...organization,
      id: undefined,
    };
    const resp = await this.api.put(`${ORGANIZATION_URL}/${organization.id}`, payload, {
      headers: { ...getETagHeader(organization) },
    });
    if (!resp.data) throw new Error(NO_DATA_MESSAGE);
    return organizationSchema.parse(resp.data);
  }

  /**
   * Retrieve an organization representing this account.
   *
   * @returns The organization, or undefined if no organization has been created.
   */
  async getOrganization(): Promise<Organization | undefined> {
    const resp = await this.api.get(ORGANIZATION_URL);
    if (!resp.data) return undefined;
    return organizationSchema.parse(resp.data);
  }

  /**
   * Creates a new facility.
   *
   * @param data The data to be used to create a new facility.
   * @return The newly created facility.
   */
  async createFacility(data: FacilityCreate): Promise<Facility> {
    const resp = await this.api.post(`${FACILITY_URL}`, data);
    if (!resp.data) throw new Error(NO_DATA_MESSAGE);
    return facilitySchema.parse(resp.data);
  }

  /**
   * Returns a facility.
   *
   * @param id The ID of the facility to be returned.
   * @return The facilities.
   */
  async getFacility(id: string): Promise<Facility> {
    const resp = await this.api.get(`${FACILITY_URL}/${id}`);
    if (!resp.data) throw new Error(NO_DATA_MESSAGE);
    return facilitySchema.parse(resp.data);
  }

  /**
   * Updates a facility.
   *
   * @param facility The facility data to be updated.
   * @return The updated facility.
   */
  async updateFacility(facility: Facility): Promise<Facility> {
    type FieldsToOmit = "id";
    const payload: Omit<Facility, FieldsToOmit> & Record<FieldsToOmit, undefined> = {
      ...facility,
      id: undefined,
    };
    const resp = await this.api.put(`${FACILITY_URL}/${facility.id}`, payload, {
      headers: { ...getETagHeader(facility) },
    });
    if (!resp.data) throw new Error(NO_DATA_MESSAGE);
    return facilitySchema.parse(resp.data);
  }

  /**
   * Returns the facilities associated with this account.
   *
   * @return The list of facilities.
   */
  async listFacilities(): Promise<Facility[]> {
    const resp = await this.api.get(`${FACILITY_URL}`);
    if (!resp.data) [];
    return facilityListSchema.parse(resp.data).facilities;
  }

  /**
   * Creates a new patient at Metriport and HIEs.
   *
   * @param data The data to be used to create a new patient.
   * @param facilityId The facility providing the NPI to support this operation.
   * @return The newly created patient.
   */
  async createPatient(data: PatientCreate, facilityId: string): Promise<PatientDTO> {
    const resp = await this.api.post(`${PATIENT_URL}`, data, {
      params: { facilityId },
    });
    if (!resp.data) throw new Error(NO_DATA_MESSAGE);
    return resp.data as PatientDTO;
  }

  /**
   * Returns a patient.
   *
   * @param id The ID of the patient to be returned.
   * @return The patients.
   */
  async getPatient(id: string): Promise<PatientDTO> {
    const resp = await this.api.get(`${PATIENT_URL}/${id}`);
    if (!resp.data) throw new Error(NO_DATA_MESSAGE);
    return resp.data as PatientDTO;
  }

  /**
   * Updates a patient at Metriport and at HIEs the patient is linked to.
   *
   * @param patient The patient data to be updated.
   * @param facilityId The facility providing the NPI to support this operation.
   * @return The updated patient.
   */
  async updatePatient(patient: PatientUpdate, facilityId: string): Promise<PatientDTO> {
    type FieldsToOmit = "id";
    const payload: Omit<PatientUpdate, FieldsToOmit> & Record<FieldsToOmit, undefined> = {
      ...patient,
      id: undefined,
    };
    const resp = await this.api.put(`${PATIENT_URL}/${patient.id}`, payload, {
      params: { facilityId },
      headers: { ...getETagHeader(patient) },
    });
    if (!resp.data) throw new Error(NO_DATA_MESSAGE);
    return resp.data as PatientDTO;
  }

  // TODO #870 remove this
  /** ---------------------------------------------------------------------------
   * Returns a patient's consolidated data.
   * @deprecated Use startConsolidatedQuery() and getConsolidatedQueryStatus() instead.
   *
   * Note if only patientId is provided the endpoint may take long to respond as its
   * fetching all the resources for the patient.
   *
   * @param patientId The ID of the patient whose data is to be returned.
   * @param resources Optional array of resources to be returned.
   * @param dateFrom Optional start date that resources will be filtered by (inclusive). Format is YYYY-MM-DD.
   * @param dateTo Optional end date that resources will be filtered by (inclusive). Format is YYYY-MM-DD.
   * @return Patient's consolidated data.
   */
  async getPatientConsolidated(
    patientId: string,
    resources?: string[],
    dateFrom?: string,
    dateTo?: string
  ): Promise<Bundle<Resource>> {
    const resp = await this.api.get(`${PATIENT_URL}/${patientId}/consolidated`, {
      params: { resources: resources && resources.join(","), dateFrom, dateTo },
    });
    return resp.data;
  }

  /** ---------------------------------------------------------------------------
   * Start a query for the patient's consolidated data (FHIR resources).
   * The results are sent through Webhook (see https://docs.metriport.com/medical-api/more-info/webhooks).
   * Only one query per given patient can be executed at a time.
   *
   * @param patientId The ID of the patient whose data is to be returned.
   * @param resources Optional array of resources to be returned.
   * @param dateFrom Optional start date that resources will be filtered by (inclusive). Format is YYYY-MM-DD.
   * @param dateTo Optional end date that resources will be filtered by (inclusive). Format is YYYY-MM-DD.
   * @param conversionType Optional to indicate how the medical record should be rendered.
   * @param metadata Optional metadata to be sent along the webhook request as response of this query.
   * @return The consolidated data query status.
   */
  async startConsolidatedQuery(
    patientId: string,
    resources?: readonly ResourceTypeForConsolidation[],
    dateFrom?: string,
    dateTo?: string,
    conversionType?: string,
    metadata?: Record<string, string>
  ): Promise<QueryStatus> {
    const whMetadata = { metadata: metadata };
    const resp = await this.api.post(`${PATIENT_URL}/${patientId}/consolidated/query`, whMetadata, {
      params: { resources: resources && resources.join(","), dateFrom, dateTo, conversionType },
    });
    return resp.data;
  }

  /** ---------------------------------------------------------------------------
   * Get the consolidated data query status for a given patient.
   * The results to the query are sent through Webhook (see
   * startConsolidatedQuery() and https://docs.metriport.com/medical-api/more-info/webhooks).
   *
   * @param patientId The ID of the patient whose data is to be returned.
   * @return The consolidated data query status.
   */
  async getConsolidatedQueryStatus(patientId: string): Promise<QueryStatus> {
    const resp = await this.api.get(`${PATIENT_URL}/${patientId}/consolidated/query`);
    return resp.data;
  }

  /** ---------------------------------------------------------------------------
   * Add patient data as FHIR resources. Those can later be queried with startConsolidatedQuery(),
   * and will be made available to HIEs.
   *
   * Note: each call to this function is limited to 50 resources and 1Mb of data. You can make multiple
   * calls to this function to add more data.
   *
   * @param patientId The ID of the patient to associate resources to.
   * @param payload The FHIR Bundle to create resources.
   * @return FHIR Bundle with operation outcome.
   */
  async createPatientConsolidated(patientId: string, payload: Bundle): Promise<Bundle<Resource>> {
    const resp = await this.api.put(`${PATIENT_URL}/${patientId}/consolidated`, payload);

    return resp.data;
  }

  /** ---------------------------------------------------------------------------
   * Returns the amount of resources available for a given patient, per resource type.
   *
   * @param patientId The ID of the patient whose data is to be returned.
   * @param resources Optional array of resources to be considered.
   * @param dateFrom Optional start date that resources will be filtered by (inclusive). Format is YYYY-MM-DD.
   * @param dateTo Optional end date that resources will be filtered by (inclusive). Format is YYYY-MM-DD.
   * @return the amount of resources available per resource type for the given Patient.
   */
  async countPatientConsolidated(
    patientId: string,
    resources?: readonly ResourceTypeForConsolidation[],
    dateFrom?: string,
    dateTo?: string
  ): Promise<ConsolidatedCountResponse> {
    const resp = await this.api.get(`${PATIENT_URL}/${patientId}/consolidated/count`, {
      params: { resources: resources && resources.join(","), dateFrom, dateTo },
    });
    return resp.data;
  }

  /**
   * Removes a patient at Metriport and at HIEs the patient is linked to.
   *
   * @param patientId The ID of the patient data to be deleted.
   * @param facilityId The facility providing the NPI to support this operation.
   */
  async deletePatient(patientId: string, facilityId: string, eTag?: string): Promise<void> {
    await this.api.delete(`${PATIENT_URL}/${patientId}`, {
      params: { facilityId },
      headers: { ...getETagHeader({ eTag }) },
    });
  }

  /**
   * Returns the patients associated with given facility.
   *
   * @param facilityId The ID of the facility.
   * @return The list of patients.
   */
  async listPatients(facilityId: string): Promise<PatientDTO[]> {
    const resp = await this.api.get(`${PATIENT_URL}`, {
      params: { facilityId },
    });
    if (!resp.data) return [];
    return resp.data.patients as PatientDTO[];
  }

  /**
   * Returns document references for the given patient across HIEs.
   *
   * @param patientId Patient ID for which to retrieve document metadata.
   * @param filters.dateFrom Optional start date that docs will be filtered by (inclusive).
   *    If the type is Date, its assumed UTC. If the type is string, its assumed to be ISO 8601 (Date only).
   * @param filters.dateTo Optional end date that docs will be filtered by (inclusive).
   *    If the type is Date, its assumed UTC. If the type is string, its assumed to be ISO 8601 (Date only).
   * @param filters.content Optional value to search on the document reference
   *    (partial match and case insentitive, minimum 3 chars).
   * @return The list of document references.
   */
  async listDocuments(
    patientId: string,
    { dateFrom, dateTo, content }: ListDocumentFilters = {}
  ): Promise<ListDocumentResult> {
    const parsedDateFrom = optionalDateToISOString(dateFrom);
    const parsedDateTo = optionalDateToISOString(dateTo);

    const resp = await this.api.get(`${DOCUMENT_URL}`, {
      params: {
        patientId,
        dateFrom: parsedDateFrom,
        dateTo: parsedDateTo,
        content,
      },
    });
    if (!resp.data) return { documents: [] };
    return resp.data;
  }

  /**
   * @deprecated Use listDocuments() instead.
   *
   * Returns document references for the given patient across HIEs, in the DTO format.
   *
   * @param patientId Patient ID for which to retrieve document metadata.
   * @param filters.dateFrom Optional start date that docs will be filtered by (inclusive).
   *    If the type is Date, its assumed UTC. If the type is string, its assumed to be ISO 8601 (Date only).
   * @param filters.dateTo Optional end date that docs will be filtered by (inclusive).
   *    If the type is Date, its assumed UTC. If the type is string, its assumed to be ISO 8601 (Date only).
   * @param filters.content Optional value to search on the document reference
   *    (partial match and case insentitive, minimum 3 chars).
   * @return The list of document references.
   */
  async listDocumentsAsDTO(
    patientId: string,
    { dateFrom, dateTo, content }: ListDocumentFilters = {}
  ): Promise<DocumentReference[]> {
    const parsedDateFrom = optionalDateToISOString(dateFrom);
    const parsedDateTo = optionalDateToISOString(dateTo);

    const resp = await this.api.get(`${DOCUMENT_URL}`, {
      params: {
        patientId,
        dateFrom: parsedDateFrom,
        dateTo: parsedDateTo,
        content,
        output: "dto",
      },
    });
    if (!resp.data) return [];
    return documentListSchema.parse(resp.data).documents;
  }

  /**
   * Start a document query for the given patient across HIEs.
   *
   * @param patientId Patient ID for which to retrieve document metadata.
   * @param facilityId The facility providing the NPI to support this operation (optional).
   *        If not provided and the patient has only one facility, that one will be used.
   *        If not provided and the patient has multiple facilities, an error will be thrown.
   * @param metadata Optional metadata to be sent along the webhook request as response of this query.
   * @return The document query request ID, progress & status indicating whether its being executed or not.
   */
  async startDocumentQuery(
    patientId: string,
    facilityId?: string,
    metadata?: Record<string, string>
  ): Promise<DocumentQuery> {
    const whMetadata = { metadata: metadata };
    const resp = await this.api.post(`${DOCUMENT_URL}/query`, whMetadata, {
      params: {
        patientId,
        facilityId,
      },
    });
    if (!resp.data) throw new Error(NO_DATA_MESSAGE);
    return documentQuerySchema.parse(resp.data);
  }

  /**
   * Returns the document query status for the specified patient.
   *
   * @param patientId Patient ID for which to retrieve document query status.
   * @return The document query request ID, progress & status indicating whether its being executed or not.
   */
  async getDocumentQueryStatus(patientId: string): Promise<DocumentQuery> {
    const resp = await this.api.get(`${DOCUMENT_URL}/query`, {
      params: { patientId },
    });
    if (!resp.data) throw new Error(NO_DATA_MESSAGE);
    return documentQuerySchema.parse(resp.data);
  }

  /**
   * Returns a URL that can be used to download the document.
   *
   * @param req.query.fileName The file name of the document in s3.
   * @param req.query.conversionType The doc type to convert to. Valid values are "html" and "pdf".
   * @return presigned url
   */
  //eslint-disable-next-line @typescript-eslint/no-explicit-any
  async getDocumentUrl(
    fileName: string,
    conversionType?: "html" | "pdf"
  ): Promise<{ url: string }> {
    const resp = await this.api.get(`${DOCUMENT_URL}/downloadUrl`, {
      params: {
        fileName,
        conversionType,
      },
    });

    return resp.data;
  }

  /**
   * @deprecated - Use createDocumentReference() instead.
   * Returns a URL to upload a file to Metriport and make the document available to other HIEs.
   * To upload your file contents, execute a PUT request using this URL with the file contents as the request body.
   * Refer to Metriport documentation for more details:
   * https://docs.metriport.com/medical-api/api-reference/document/post-upload-url
   *
   * @param patientId - the ID of the patient.
   * @param docRef - a FHIR Document Reference for this file upload. Mandatory fields include DocumentReference.description, DocumentReference.type, and DocumentReference.context. Besides that, try to include as much metadata on the document as possible. Note that you DO NOT need to fill in the Organization or Patient fields under the author or contained fields - Metriport will fill this in and overwrite whatever you put in.
   * Refer to Metriport's documentation for more details: https://docs.metriport.com/medical-api/fhir/resources/documentreference.
   *
   * @returns A URL string to be used for subsequent file upload.
   */
  async getDocumentUploadUrl(
    patientId: string,
    docRef: Partial<FHIRDocumentReference>
  ): Promise<string> {
    const url = `${DOCUMENT_URL}/upload-url/?patientId=${patientId}`;
    const resp = await this.api.post(url, docRef);
    return resp.data;
  }

  /**
   * Creates a DocumentReference and returns its ID along with a URL to upload the respective Document file to Metriport and make this document available to other HIEs.
   * To upload your file contents, execute a PUT request using the returned uploadUrl with the file contents as the request body.
   * Refer to Metriport Documentation for more details:
   * https://docs.metriport.com/medical-api/api-reference/document/post-upload-url
   *
   * @param patientId - the ID of the patient.
   * @param docRef - a FHIR Document Reference for this file upload. Mandatory fields include DocumentReference.description, DocumentReference.type, and DocumentReference.context. Besides that, try to include as much metadata on the document as possible. Note that you DO NOT need to fill in the Organization or Patient fields under the author or contained fields - Metriport will fill this in and overwrite whatever you put in.
   * Refer to Metriport's documentation for more details: https://docs.metriport.com/medical-api/fhir/resources/documentreference.
   *
   * @returns The DocumentReference ID, and the URL to be used for subsequent file upload.
   */
  async createDocumentReference(
    patientId: string,
    docRef: Partial<FHIRDocumentReference>
  ): Promise<UploadDocumentResult> {
    const url = `${DOCUMENT_URL}/upload/?patientId=${patientId}`;
    const resp = await this.api.post(url, docRef);
    return resp.data;
  }

  /**
   * Verifies the signature of a webhook request.
   * Refer to Metriport's documentation for more details: https://docs.metriport.com/medical-api/more-info/webhooks.
   *
<<<<<<< HEAD
   * @param wh_key - your webhook key
   * @param req.body - the body of the webhook request
   * @param signature - the signature obtained from the webhook request header.
   *
   * @returns True if the signature is verified, false otherwise
=======
   * @param wh_key - your webhook key.
   * @param cxId - your cxID.
   * @param req.body - the body of the webhook request.
   * @param signature - the signature obtained from the webhook request header.
   *
   * @returns True if the signature is verified, false otherwise.
>>>>>>> cade537d
   */
  verifyWebhookSignature = (wh_key: string, reqBody: string, signature: string): boolean => {
    const signatureAsString = String(signature);
    const receivedHash = crypto
      .createHmac("sha256", wh_key)
      .update(JSON.stringify(reqBody))
      .digest("hex");
    return receivedHash === signatureAsString;
  };
}<|MERGE_RESOLUTION|>--- conflicted
+++ resolved
@@ -535,20 +535,11 @@
    * Verifies the signature of a webhook request.
    * Refer to Metriport's documentation for more details: https://docs.metriport.com/medical-api/more-info/webhooks.
    *
-<<<<<<< HEAD
    * @param wh_key - your webhook key
    * @param req.body - the body of the webhook request
    * @param signature - the signature obtained from the webhook request header.
    *
    * @returns True if the signature is verified, false otherwise
-=======
-   * @param wh_key - your webhook key.
-   * @param cxId - your cxID.
-   * @param req.body - the body of the webhook request.
-   * @param signature - the signature obtained from the webhook request header.
-   *
-   * @returns True if the signature is verified, false otherwise.
->>>>>>> cade537d
    */
   verifyWebhookSignature = (wh_key: string, reqBody: string, signature: string): boolean => {
     const signatureAsString = String(signature);
