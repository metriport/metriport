import { Bundle, DocumentReference as FHIRDocumentReference, Resource } from "@medplum/fhirtypes";
import axios, { AxiosInstance, AxiosStatic, CreateAxiosDefaults } from "axios";
import crypto from "crypto";
import {
  API_KEY_HEADER,
  BASE_ADDRESS,
  BASE_ADDRESS_SANDBOX,
  DEFAULT_AXIOS_TIMEOUT_MILLIS,
  optionalDateToISOString,
} from "../../shared";
import { getETagHeader } from "../models/common/base-update";
import {
  DocumentQuery,
  BulkGetDocumentUrlQuery,
  DocumentReference,
  ListDocumentFilters,
  ListDocumentResult,
  UploadDocumentResult,
  documentListSchema,
  documentQuerySchema,
  bulkGetDocumentUrlQuerySchema,
} from "../models/document";
import { Facility, FacilityCreate, facilityListSchema, facilitySchema } from "../models/facility";
import { ConsolidatedCountResponse, ResourceTypeForConsolidation } from "../models/fhir";
import { Organization, OrganizationCreate, organizationSchema } from "../models/organization";
import { PatientCreate, PatientUpdate, QueryProgress } from "../models/patient";
import { PatientDTO } from "../models/patientDTO";

const NO_DATA_MESSAGE = "No data returned from API";
const BASE_PATH = "/medical/v1";
const ORGANIZATION_URL = `/organization`;
const FACILITY_URL = `/facility`;
const PATIENT_URL = `/patient`;
const DOCUMENT_URL = `/document`;

export type Options = {
  axios?: AxiosStatic; // Set axios if it fails to load
  timeout?: number;
  additionalHeaders?: Record<string, string>;
} & (
  | {
      sandbox?: boolean;
      baseAddress?: never;
    }
  | {
      sandbox?: never;
      baseAddress?: string;
    }
);

export class MetriportMedicalApi {
  readonly api: AxiosInstance;

  static readonly headers = {
    clientApp: "x-metriport-client",
  };

  /**
   * Creates a new instance of the Metriport Medical API client.
   *
   * @param apiKey Your Metriport API key.
   * @param options - Optional parameters
   * @param options.additionalHeaders - HTTP headers to be used in all requests.
   * @param options.axios - Axios instance, default, useful when the dependency is not being imported
   *          properly by NPM.
   * @param options.sandbox - Indicates whether to connect to the sandbox, default false.
   * @param options.timeout - Connection timeout in milliseconds, default 20 seconds.
   */
  constructor(apiKey: string, options: Options = {}) {
    const headers = { [API_KEY_HEADER]: apiKey, ...options.additionalHeaders };
    const { sandbox, timeout } = options;

    const baseURL =
      (options.baseAddress || (sandbox ? BASE_ADDRESS_SANDBOX : BASE_ADDRESS)) + BASE_PATH;
    const axiosConfig: CreateAxiosDefaults = {
      timeout: timeout ?? DEFAULT_AXIOS_TIMEOUT_MILLIS,
      baseURL,
      headers,
    };

    if (axios) {
      this.api = axios.create(axiosConfig);
    } else if (options.axios) {
      this.api = options.axios.create(axiosConfig);
    } else {
      throw new Error(`Failed to initialize Axios`);
    }
  }

  /**
   * Creates a new organization.
   *
   * @param data The data to be used to create a new organization.
   * @returns The created organization.
   */
  async createOrganization(data: OrganizationCreate): Promise<Organization> {
    const resp = await this.api.post(ORGANIZATION_URL, data);
    if (!resp.data) throw new Error(NO_DATA_MESSAGE);
    return organizationSchema.parse(resp.data);
  }

  /**
   * Updates an organization.
   *
   * @param organization The organization data to be updated.
   * @return The updated organization.
   */
  async updateOrganization(organization: Organization): Promise<Organization> {
    type FieldsToOmit = "id";
    const payload: Omit<Organization, FieldsToOmit> & Record<FieldsToOmit, undefined> = {
      ...organization,
      id: undefined,
    };
    const resp = await this.api.put(`${ORGANIZATION_URL}/${organization.id}`, payload, {
      headers: { ...getETagHeader(organization) },
    });
    if (!resp.data) throw new Error(NO_DATA_MESSAGE);
    return organizationSchema.parse(resp.data);
  }

  /**
   * Retrieve an organization representing this account.
   *
   * @returns The organization, or undefined if no organization has been created.
   */
  async getOrganization(): Promise<Organization | undefined> {
    const resp = await this.api.get(ORGANIZATION_URL);
    if (!resp.data) return undefined;
    return organizationSchema.parse(resp.data);
  }

  /**
   * Creates a new facility.
   *
   * @param data The data to be used to create a new facility.
   * @return The newly created facility.
   */
  async createFacility(data: FacilityCreate): Promise<Facility> {
    const resp = await this.api.post(`${FACILITY_URL}`, data);
    if (!resp.data) throw new Error(NO_DATA_MESSAGE);
    return facilitySchema.parse(resp.data);
  }

  /**
   * Returns a facility.
   *
   * @param id The ID of the facility to be returned.
   * @return The facilities.
   */
  async getFacility(id: string): Promise<Facility> {
    const resp = await this.api.get(`${FACILITY_URL}/${id}`);
    if (!resp.data) throw new Error(NO_DATA_MESSAGE);
    return facilitySchema.parse(resp.data);
  }

  /**
   * Updates a facility.
   *
   * @param facility The facility data to be updated.
   * @return The updated facility.
   */
  async updateFacility(facility: Facility): Promise<Facility> {
    type FieldsToOmit = "id";
    const payload: Omit<Facility, FieldsToOmit> & Record<FieldsToOmit, undefined> = {
      ...facility,
      id: undefined,
    };
    const resp = await this.api.put(`${FACILITY_URL}/${facility.id}`, payload, {
      headers: { ...getETagHeader(facility) },
    });
    if (!resp.data) throw new Error(NO_DATA_MESSAGE);
    return facilitySchema.parse(resp.data);
  }

  /**
   * Returns the facilities associated with this account.
   *
   * @return The list of facilities.
   */
  async listFacilities(): Promise<Facility[]> {
    const resp = await this.api.get(`${FACILITY_URL}`);
    if (!resp.data) return [];
    return facilityListSchema.parse(resp.data).facilities;
  }

  /**
   * Creates a new patient at Metriport and HIEs.
   *
   * @param data The data to be used to create a new patient.
   * @param facilityId The facility providing the NPI to support this operation.
   * @return The newly created patient.
   */
  async createPatient(data: PatientCreate, facilityId: string): Promise<PatientDTO> {
    const resp = await this.api.post(`${PATIENT_URL}`, data, {
      params: { facilityId },
    });
    if (!resp.data) throw new Error(NO_DATA_MESSAGE);
    return resp.data as PatientDTO;
  }

  /**
   * Returns a patient.
   *
   * @param id The ID of the patient to be returned.
   * @return The patients.
   */
  async getPatient(id: string): Promise<PatientDTO> {
    const resp = await this.api.get(`${PATIENT_URL}/${id}`);
    if (!resp.data) throw new Error(NO_DATA_MESSAGE);
    return resp.data as PatientDTO;
  }

  /**
   * Updates a patient at Metriport and at HIEs the patient is linked to.
   *
   * @param patient The patient data to be updated.
   * @param facilityId The facility providing the NPI to support this operation.
   * @return The updated patient.
   */
  async updatePatient(patient: PatientUpdate, facilityId: string): Promise<PatientDTO> {
    type FieldsToOmit = "id";
    const payload: Omit<PatientUpdate, FieldsToOmit> & Record<FieldsToOmit, undefined> = {
      ...patient,
      id: undefined,
    };
    const resp = await this.api.put(`${PATIENT_URL}/${patient.id}`, payload, {
      params: { facilityId },
      headers: { ...getETagHeader(patient) },
    });
    if (!resp.data) throw new Error(NO_DATA_MESSAGE);
    return resp.data as PatientDTO;
  }

  // TODO #870 remove this
  /** ---------------------------------------------------------------------------
   * Returns a patient's consolidated data.
   * @deprecated Use startConsolidatedQuery() and getConsolidatedQueryStatus() instead.
   *
   * Note if only patientId is provided the endpoint may take long to respond as its
   * fetching all the resources for the patient.
   *
   * @param patientId The ID of the patient whose data is to be returned.
   * @param resources Optional array of resources to be returned.
   * @param dateFrom Optional start date that resources will be filtered by (inclusive). Format is YYYY-MM-DD.
   * @param dateTo Optional end date that resources will be filtered by (inclusive). Format is YYYY-MM-DD.
   * @return Patient's consolidated data.
   */
  async getPatientConsolidated(
    patientId: string,
    resources?: string[],
    dateFrom?: string,
    dateTo?: string
  ): Promise<Bundle<Resource>> {
    const resp = await this.api.get(`${PATIENT_URL}/${patientId}/consolidated`, {
      params: { resources: resources && resources.join(","), dateFrom, dateTo },
    });
    return resp.data;
  }

  /** ---------------------------------------------------------------------------
   * Start a query for the patient's consolidated data (FHIR resources).
   * The results are sent through Webhook (see https://docs.metriport.com/medical-api/more-info/webhooks).
   * Only one query per given patient can be executed at a time.
   *
   * @param patientId The ID of the patient whose data is to be returned.
   * @param resources Optional array of resources to be returned.
   * @param dateFrom Optional start date that resources will be filtered by (inclusive). Format is YYYY-MM-DD.
   * @param dateTo Optional end date that resources will be filtered by (inclusive). Format is YYYY-MM-DD.
   * @param conversionType Optional to indicate how the medical record should be rendered.
   * @param metadata Optional metadata to be sent along the webhook request as response of this query.
   * @return The consolidated data query status.
   */
  async startConsolidatedQuery(
    patientId: string,
    resources?: readonly ResourceTypeForConsolidation[],
    dateFrom?: string,
    dateTo?: string,
    conversionType?: string,
    metadata?: Record<string, string>
  ): Promise<QueryProgress> {
    const whMetadata = { metadata: metadata };
    const resp = await this.api.post(`${PATIENT_URL}/${patientId}/consolidated/query`, whMetadata, {
      params: { resources: resources && resources.join(","), dateFrom, dateTo, conversionType },
    });
    return resp.data;
  }

  /** ---------------------------------------------------------------------------
   * Get the consolidated data query status for a given patient.
   * The results to the query are sent through Webhook (see
   * startConsolidatedQuery() and https://docs.metriport.com/medical-api/more-info/webhooks).
   *
   * @param patientId The ID of the patient whose data is to be returned.
   * @return The consolidated data query status.
   */
  async getConsolidatedQueryStatus(patientId: string): Promise<QueryProgress> {
    const resp = await this.api.get(`${PATIENT_URL}/${patientId}/consolidated/query`);
    return resp.data;
  }

  /** ---------------------------------------------------------------------------
   * Add patient data as FHIR resources. Those can later be queried with startConsolidatedQuery(),
   * and will be made available to HIEs.
   *
   * Note: each call to this function is limited to 50 resources and 1Mb of data. You can make multiple
   * calls to this function to add more data.
   *
   * @param patientId The ID of the patient to associate resources to.
   * @param payload The FHIR Bundle to create resources.
   * @return FHIR Bundle with operation outcome.
   */
  async createPatientConsolidated(patientId: string, payload: Bundle): Promise<Bundle<Resource>> {
    const resp = await this.api.put(`${PATIENT_URL}/${patientId}/consolidated`, payload);

    return resp.data;
  }

  /** ---------------------------------------------------------------------------
   * Returns the amount of resources available for a given patient, per resource type.
   *
   * @param patientId The ID of the patient whose data is to be returned.
   * @param resources Optional array of resources to be considered.
   * @param dateFrom Optional start date that resources will be filtered by (inclusive). Format is YYYY-MM-DD.
   * @param dateTo Optional end date that resources will be filtered by (inclusive). Format is YYYY-MM-DD.
   * @return the amount of resources available per resource type for the given Patient.
   */
  async countPatientConsolidated(
    patientId: string,
    resources?: readonly ResourceTypeForConsolidation[],
    dateFrom?: string,
    dateTo?: string
  ): Promise<ConsolidatedCountResponse> {
    const resp = await this.api.get(`${PATIENT_URL}/${patientId}/consolidated/count`, {
      params: { resources: resources && resources.join(","), dateFrom, dateTo },
    });
    return resp.data;
  }

  /**
   * Removes a patient at Metriport and at HIEs the patient is linked to.
   *
   * @param patientId The ID of the patient data to be deleted.
   * @param facilityId The facility providing the NPI to support this operation.
   */
  async deletePatient(patientId: string, facilityId: string, eTag?: string): Promise<void> {
    await this.api.delete(`${PATIENT_URL}/${patientId}`, {
      params: { facilityId },
      headers: { ...getETagHeader({ eTag }) },
    });
  }

  /**
   * Returns the patients associated with given facility.
   *
   * @param facilityId The ID of the facility.
   * @return The list of patients.
   */
  async listPatients(facilityId: string): Promise<PatientDTO[]> {
    const resp = await this.api.get(`${PATIENT_URL}`, {
      params: { facilityId },
    });
    if (!resp.data) return [];
    return resp.data.patients as PatientDTO[];
  }

  /**
   * Returns document references for the given patient across HIEs.
   *
   * @param patientId Patient ID for which to retrieve document metadata.
   * @param filters.dateFrom Optional start date that docs will be filtered by (inclusive).
   *    If the type is Date, its assumed UTC. If the type is string, its assumed to be ISO 8601 (Date only).
   * @param filters.dateTo Optional end date that docs will be filtered by (inclusive).
   *    If the type is Date, its assumed UTC. If the type is string, its assumed to be ISO 8601 (Date only).
   * @param filters.content Optional value to search on the document reference
   *    (partial match and case insentitive, minimum 3 chars).
   * @return The list of document references.
   */
  async listDocuments(
    patientId: string,
    { dateFrom, dateTo, content }: ListDocumentFilters = {}
  ): Promise<ListDocumentResult> {
    const parsedDateFrom = optionalDateToISOString(dateFrom);
    const parsedDateTo = optionalDateToISOString(dateTo);

    const resp = await this.api.get(`${DOCUMENT_URL}`, {
      params: {
        patientId,
        dateFrom: parsedDateFrom,
        dateTo: parsedDateTo,
        content,
      },
    });
    if (!resp.data) return { documents: [] };
    return resp.data;
  }

  /**
   * @deprecated Use listDocuments() instead.
   *
   * Returns document references for the given patient across HIEs, in the DTO format.
   *
   * @param patientId Patient ID for which to retrieve document metadata.
   * @param filters.dateFrom Optional start date that docs will be filtered by (inclusive).
   *    If the type is Date, its assumed UTC. If the type is string, its assumed to be ISO 8601 (Date only).
   * @param filters.dateTo Optional end date that docs will be filtered by (inclusive).
   *    If the type is Date, its assumed UTC. If the type is string, its assumed to be ISO 8601 (Date only).
   * @param filters.content Optional value to search on the document reference
   *    (partial match and case insentitive, minimum 3 chars).
   * @return The list of document references.
   */
  async listDocumentsAsDTO(
    patientId: string,
    { dateFrom, dateTo, content }: ListDocumentFilters = {}
  ): Promise<DocumentReference[]> {
    const parsedDateFrom = optionalDateToISOString(dateFrom);
    const parsedDateTo = optionalDateToISOString(dateTo);

    const resp = await this.api.get(`${DOCUMENT_URL}`, {
      params: {
        patientId,
        dateFrom: parsedDateFrom,
        dateTo: parsedDateTo,
        content,
        output: "dto",
      },
    });
    if (!resp.data) return [];
    return documentListSchema.parse(resp.data).documents;
  }

  /**
   * Start a document query for the given patient across HIEs.
   *
   * @param patientId Patient ID for which to retrieve document metadata.
   * @param facilityId The facility providing the NPI to support this operation (optional).
   *        If not provided and the patient has only one facility, that one will be used.
   *        If not provided and the patient has multiple facilities, an error will be thrown.
   * @param metadata Optional metadata to be sent along the webhook request as response of this query.
   * @return The document query request ID, progress & status indicating whether its being executed or not.
   */
  async startDocumentQuery(
    patientId: string,
    facilityId?: string,
    metadata?: Record<string, string>
  ): Promise<DocumentQuery> {
    const whMetadata = { metadata: metadata };
    const resp = await this.api.post(`${DOCUMENT_URL}/query`, whMetadata, {
      params: {
        patientId,
        facilityId,
      },
    });
    if (!resp.data) throw new Error(NO_DATA_MESSAGE);
    return documentQuerySchema.parse(resp.data);
  }

  /**
   * Start a bulk document download for a given patient, with the payload returned to the webhook.
   *
   * @param patientId Patient ID for which to retrieve document URLs.
   * @return The document query request ID, progress, and status indicating whether it's being executed or not.
   */
  async startBulkGetDocumentUrl(patientId: string): Promise<BulkGetDocumentUrlQuery> {
    const resp = await this.api.post(
      `${DOCUMENT_URL}/download-url/bulk`,
      {},
      {
        params: {
          patientId,
        },
      }
    );
    if (!resp.data) throw new Error(NO_DATA_MESSAGE);
    return bulkGetDocumentUrlQuerySchema.parse(resp.data);
  }

  /**
   * Returns the document query status for the specified patient.
   *
   * @param patientId Patient ID for which to retrieve document query status.
   * @return The document query request ID, progress & status indicating whether its being executed or not.
   */
  async getDocumentQueryStatus(patientId: string): Promise<DocumentQuery> {
    const resp = await this.api.get(`${DOCUMENT_URL}/query`, {
      params: { patientId },
    });
    if (!resp.data) throw new Error(NO_DATA_MESSAGE);
    return documentQuerySchema.parse(resp.data);
  }

  /**
   * Returns a URL that can be used to download the document.
   *
   * @param req.query.fileName The file name of the document in s3.
   * @param req.query.conversionType The doc type to convert to. Valid values are "html" and "pdf".
   * @return presigned url
   */
  //eslint-disable-next-line @typescript-eslint/no-explicit-any
  async getDocumentUrl(
    fileName: string,
    conversionType?: "html" | "pdf"
  ): Promise<{ url: string }> {
    const resp = await this.api.get(`${DOCUMENT_URL}/download-url`, {
      params: {
        fileName,
        conversionType,
      },
    });

    return resp.data;
  }

  /**
   * @deprecated - Use createDocumentReference() instead.
   * Returns a URL to upload a file to Metriport and make the document available to other HIEs.
   * To upload your file contents, execute a PUT request using this URL with the file contents as the request body.
   * Refer to Metriport documentation for more details:
   * https://docs.metriport.com/medical-api/api-reference/document/post-upload-url
   *
   * @param patientId - the ID of the patient.
   * @param docRef - a FHIR Document Reference for this file upload. Mandatory fields include DocumentReference.description, DocumentReference.type, and DocumentReference.context. Besides that, try to include as much metadata on the document as possible. Note that you DO NOT need to fill in the Organization or Patient fields under the author or contained fields - Metriport will fill this in and overwrite whatever you put in.
   * Refer to Metriport's documentation for more details: https://docs.metriport.com/medical-api/fhir/resources/documentreference.
   *
   * @returns A URL string to be used for subsequent file upload.
   */
  async getDocumentUploadUrl(
    patientId: string,
    docRef: Partial<FHIRDocumentReference>
  ): Promise<string> {
    const url = `${DOCUMENT_URL}/upload-url/?patientId=${patientId}`;
    const resp = await this.api.post(url, docRef);
    return resp.data;
  }

  /**
   * Creates a DocumentReference and returns its ID along with a URL to upload the respective Document file to Metriport and make this document available to other HIEs.
   * To upload your file contents, execute a PUT request using the returned uploadUrl with the file contents as the request body.
   * Refer to Metriport Documentation for more details:
   * https://docs.metriport.com/medical-api/api-reference/document/post-upload-url
   *
   * @param patientId - the ID of the patient.
   * @param docRef - a FHIR Document Reference for this file upload. Mandatory fields include DocumentReference.description, DocumentReference.type, and DocumentReference.context. Besides that, try to include as much metadata on the document as possible. Note that you DO NOT need to fill in the Organization or Patient fields under the author or contained fields - Metriport will fill this in and overwrite whatever you put in.
   * Refer to Metriport's documentation for more details: https://docs.metriport.com/medical-api/fhir/resources/documentreference.
   *
   * @returns The DocumentReference ID, and the URL to be used for subsequent file upload.
   */
  async createDocumentReference(
    patientId: string,
    docRef: Partial<FHIRDocumentReference>
  ): Promise<UploadDocumentResult> {
    const url = `${DOCUMENT_URL}/upload/?patientId=${patientId}`;
    const resp = await this.api.post(url, docRef);
    return resp.data;
  }

  /**
   * Verifies the signature of a webhook request.
   * Refer to Metriport's documentation for more details: https://docs.metriport.com/medical-api/more-info/webhooks.
   *
<<<<<<< HEAD
   * @param wh_key - your webhook key
   * @param req.body - the body of the webhook request
=======
   * @param wh_key - your webhook key.
   * @param req.body - the body of the webhook request.
>>>>>>> 74daea9a
   * @param signature - the signature obtained from the webhook request header.
   *
   * @returns True if the signature is verified, false otherwise
   */
  verifyWebhookSignature = (wh_key: string, reqBody: string, signature: string): boolean => {
    const signatureAsString = String(signature);
    const receivedHash = crypto
      .createHmac("sha256", wh_key)
      .update(JSON.stringify(reqBody))
      .digest("hex");
    return receivedHash === signatureAsString;
  };
}<|MERGE_RESOLUTION|>--- conflicted
+++ resolved
@@ -557,13 +557,8 @@
    * Verifies the signature of a webhook request.
    * Refer to Metriport's documentation for more details: https://docs.metriport.com/medical-api/more-info/webhooks.
    *
-<<<<<<< HEAD
-   * @param wh_key - your webhook key
-   * @param req.body - the body of the webhook request
-=======
    * @param wh_key - your webhook key.
    * @param req.body - the body of the webhook request.
->>>>>>> 74daea9a
    * @param signature - the signature obtained from the webhook request header.
    *
    * @returns True if the signature is verified, false otherwise
