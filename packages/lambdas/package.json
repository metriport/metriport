--- conflicted
+++ resolved
@@ -24,11 +24,7 @@
     "@aws-sdk/client-secrets-manager": "^3.348.0",
     "@medplum/core": "^2.0.32",
     "@medplum/fhirtypes": "^2.0.32",
-<<<<<<< HEAD
-    "@metriport/core": "^1.1.0-alpha.0",
-=======
     "@metriport/core": "^1.1.0",
->>>>>>> 25fd4c03
     "@metriport/commonwell-sdk": "^4.8.0",
     "@opensearch-project/opensearch": "^2.3.1",
     "@sentry/serverless": "^7.46.0",
