--- conflicted
+++ resolved
@@ -22,14 +22,9 @@
   "dependencies": {
     "@aws-lambda-powertools/parameters": "^1.8.0-beta",
     "@aws-sdk/client-secrets-manager": "^3.348.0",
-<<<<<<< HEAD
-    "@medplum/core": "^2.0.24",
-    "@medplum/fhirtypes": "^2.0.24",
-    "@metriport/commonwell-sdk": "^4.7.2",
-=======
     "@medplum/core": "^2.0.32",
     "@medplum/fhirtypes": "^2.0.32",
->>>>>>> aa4f0968
+    "@metriport/commonwell-sdk": "^4.7.2",
     "@sentry/serverless": "^7.46.0",
     "aws-sdk": "^2.1248.0",
     "axios": "^1.4.0",
