<<<<<<< HEAD
import { Input, Output } from "@metriport/core/domain/conversion/fhir-to-medical-record";
import { bundleToHtml } from "@metriport/core/external/aws/lambda-logic/bundle-to-html";
=======
import puppeteer from "puppeteer-core";
import fs from "fs";
import { getFeatureFlagValue } from "@metriport/core/external/aws/appConfig";
import { Input, Output } from "@metriport/core/domain/conversion/fhir-to-medical-record";
import { bundleToHtml } from "@metriport/core/external/aws/lambda-logic/bundle-to-html";
import { getEnvType } from "@metriport/core/util/env-var";
import { bundleToHtmlADHD } from "@metriport/core/external/aws/lambda-logic/bundle-to-html-adhd";
import chromium from "@sparticuz/chromium";
import * as uuid from "uuid";
>>>>>>> 62baacb4
import { getSignedUrl as coreGetSignedUrl, makeS3Client } from "@metriport/core/external/aws/s3";
import { createMRSummaryFileName } from "@metriport/core/domain/medical-record-summary";
import { out } from "@metriport/core/util/log";
import * as Sentry from "@sentry/serverless";
import chromium from "@sparticuz/chromium";
import dayjs from "dayjs";
import duration from "dayjs/plugin/duration";
import fs from "fs";
import puppeteer from "puppeteer-core";
import * as uuid from "uuid";
import { capture } from "./shared/capture";
import { getEnvOrFail } from "./shared/env";
import { sleep } from "./shared/sleep";

// Keep this as early on the file as possible
capture.init();
dayjs.extend(duration);

// Automatically set by AWS
const lambdaName = getEnvOrFail("AWS_LAMBDA_FUNCTION_NAME");
const region = getEnvOrFail("AWS_REGION");
// Set by us
const bucketName = getEnvOrFail("MEDICAL_DOCUMENTS_BUCKET_NAME");
// converter config
<<<<<<< HEAD
const pdfConvertTimeout = getEnvOrFail("PDF_CONVERT_TIMEOUT_MS");
const GRACEFUL_SHUTDOWN_ALLOWANCE = dayjs.duration({ seconds: 3 });
const PDF_CONTENT_LOAD_ALLOWANCE = dayjs.duration({ seconds: 2.5 });
=======
const PDFConvertTimeout = getEnvOrFail("PDF_CONVERT_TIMEOUT_MS");
const appConfigAppID = getEnvOrFail("APPCONFIG_APPLICATION_ID");
const appConfigConfigID = getEnvOrFail("APPCONFIG_CONFIGURATION_ID");
const GRACEFUL_SHUTDOWN_ALLOWANCE_MS = 3_000;
>>>>>>> 62baacb4
const s3Client = makeS3Client(region);

export const handler = Sentry.AWSLambda.wrapHandler(
  async ({
    fileName: fhirFileName,
    patientId,
    cxId,
    dateFrom,
    dateTo,
    conversionType,
  }: Input): Promise<Output> => {
    const { log } = out(`cx ${cxId}, patient ${patientId}`);
    log(
      `Running with conversionType: ${conversionType}, dateFrom: ${dateFrom}, ` +
        `dateTo: ${dateTo}, fileName: ${fhirFileName}, bucket: ${bucketName}}`
    );

    try {
      const cxsWithADHDFeatureFlagValue = await getCxsWithADHDFeatureFlagValue();
      const isADHDFeatureFlagEnabled = cxsWithADHDFeatureFlagValue.includes(cxId);
      const bundle = await getBundleFromS3(fhirFileName);

<<<<<<< HEAD
      const html = bundleToHtml(bundle);
      const htmlFileName = createMRSummaryFileName(cxId, patientId, "html");
=======
      const html = isADHDFeatureFlagEnabled ? bundleToHtmlADHD(bundle) : bundleToHtml(bundle);
      const htmlFileName = getHTMLFileName(fhirFileName);
>>>>>>> 62baacb4

      await s3Client
        .putObject({
          Bucket: bucketName,
          Key: htmlFileName,
          Body: html,
          ContentType: "application/html",
        })
        .promise();

      let url: string;

      if (conversionType === "pdf") {
        const pdfFileName = createMRSummaryFileName(cxId, patientId, "pdf");
        url = await convertStoreAndReturnPdfUrl({ fileName: pdfFileName, html, bucketName });
      } else {
        url = await getSignedUrl(htmlFileName);
      }

      return { url };
      //eslint-disable-next-line @typescript-eslint/no-explicit-any
    } catch (error: any) {
      log(`Error processing bundle: ${error.message}`);
      capture.error(error, {
        extra: {
          error,
          patientId,
          dateFrom,
          dateTo,
          context: lambdaName,
        },
      });
      throw error;
    }
  }
);

async function getSignedUrl(fileName: string) {
  return coreGetSignedUrl({ fileName, bucketName, awsRegion: region });
}

async function getBundleFromS3(fileName: string) {
  const getResponse = await s3Client
    .getObject({
      Bucket: bucketName,
      Key: fileName,
    })
    .promise();
  const objectBody = getResponse.Body;
  if (!objectBody) throw new Error(`No body found for ${fileName}`);
  return JSON.parse(objectBody.toString());
}

const convertStoreAndReturnPdfUrl = async ({
  fileName,
  html,
  bucketName,
}: {
  fileName: string;
  html: string;
  bucketName: string;
}) => {
  const tmpFileName = uuid.v4();

  const htmlFilepath = `/tmp/${tmpFileName}`;

  fs.writeFileSync(htmlFilepath, html);

  // Defines filename + path for downloaded HTML file
  const tmpPDFFileName = tmpFileName.concat(".pdf");
  const pdfFilepath = `/tmp/${tmpPDFFileName}`;

  // Define
  let browser: puppeteer.Browser | null = null;

  try {
    const puppeteerTimeoutInMillis =
      parseInt(pdfConvertTimeout) - GRACEFUL_SHUTDOWN_ALLOWANCE.asMilliseconds();
    // Defines browser
    browser = await puppeteer.launch({
      pipe: true,
      args: chromium.args,
      defaultViewport: chromium.defaultViewport,
      executablePath: await chromium.executablePath,
      headless: chromium.headless,
      timeout: puppeteerTimeoutInMillis,
    });

    // Defines page
    const page = await browser.newPage();

    page.setDefaultNavigationTimeout(puppeteerTimeoutInMillis);
    await page.setContent(html);
    await sleep(PDF_CONTENT_LOAD_ALLOWANCE.asMilliseconds());

    // Generate PDF from page in puppeteer
    await page.pdf({
      path: pdfFilepath,
      printBackground: true,
      format: "A4",
      timeout: puppeteerTimeoutInMillis,
      margin: {
        top: "20px",
        left: "20px",
        right: "20px",
        bottom: "20px",
      },
    });

    // Upload generated PDF to S3 bucket
    await s3Client
      .putObject({
        Bucket: bucketName,
        Key: fileName,
        Body: fs.readFileSync(pdfFilepath),
        ContentType: "application/pdf",
      })
      .promise();
  } catch (error) {
    console.log(`Error while converting to pdf: `, error);

    capture.error(error, {
      extra: { context: "convertStoreAndReturnPdfDocUrl", lambdaName, error },
    });
    throw error;
  } finally {
    // Close the puppeteer browser
    if (browser !== null) {
      await browser.close();
    }
  }

  // Logs "shutdown" statement
  console.log("generate-pdf -> shutdown");
  const urlPdf = await getSignedUrl(fileName);

  return urlPdf;
};

async function getCxsWithADHDFeatureFlagValue(): Promise<string[]> {
  const featureFlag = await getFeatureFlagValue(
    region,
    appConfigAppID,
    appConfigConfigID,
    getEnvType(),
    "cxsWithADHDMRFeatureFlag"
  );

  if (featureFlag?.enabled && featureFlag?.cxIds) return featureFlag.cxIds;
  else return [];
}<|MERGE_RESOLUTION|>--- conflicted
+++ resolved
@@ -1,19 +1,10 @@
-<<<<<<< HEAD
 import { Input, Output } from "@metriport/core/domain/conversion/fhir-to-medical-record";
+import { createMRSummaryFileName } from "@metriport/core/domain/medical-record-summary";
+import { getFeatureFlagValue } from "@metriport/core/external/aws/appConfig";
 import { bundleToHtml } from "@metriport/core/external/aws/lambda-logic/bundle-to-html";
-=======
-import puppeteer from "puppeteer-core";
-import fs from "fs";
-import { getFeatureFlagValue } from "@metriport/core/external/aws/appConfig";
-import { Input, Output } from "@metriport/core/domain/conversion/fhir-to-medical-record";
-import { bundleToHtml } from "@metriport/core/external/aws/lambda-logic/bundle-to-html";
+import { bundleToHtmlADHD } from "@metriport/core/external/aws/lambda-logic/bundle-to-html-adhd";
+import { getSignedUrl as coreGetSignedUrl, makeS3Client } from "@metriport/core/external/aws/s3";
 import { getEnvType } from "@metriport/core/util/env-var";
-import { bundleToHtmlADHD } from "@metriport/core/external/aws/lambda-logic/bundle-to-html-adhd";
-import chromium from "@sparticuz/chromium";
-import * as uuid from "uuid";
->>>>>>> 62baacb4
-import { getSignedUrl as coreGetSignedUrl, makeS3Client } from "@metriport/core/external/aws/s3";
-import { createMRSummaryFileName } from "@metriport/core/domain/medical-record-summary";
 import { out } from "@metriport/core/util/log";
 import * as Sentry from "@sentry/serverless";
 import chromium from "@sparticuz/chromium";
@@ -36,16 +27,11 @@
 // Set by us
 const bucketName = getEnvOrFail("MEDICAL_DOCUMENTS_BUCKET_NAME");
 // converter config
-<<<<<<< HEAD
 const pdfConvertTimeout = getEnvOrFail("PDF_CONVERT_TIMEOUT_MS");
+const appConfigAppID = getEnvOrFail("APPCONFIG_APPLICATION_ID");
+const appConfigConfigID = getEnvOrFail("APPCONFIG_CONFIGURATION_ID");
 const GRACEFUL_SHUTDOWN_ALLOWANCE = dayjs.duration({ seconds: 3 });
 const PDF_CONTENT_LOAD_ALLOWANCE = dayjs.duration({ seconds: 2.5 });
-=======
-const PDFConvertTimeout = getEnvOrFail("PDF_CONVERT_TIMEOUT_MS");
-const appConfigAppID = getEnvOrFail("APPCONFIG_APPLICATION_ID");
-const appConfigConfigID = getEnvOrFail("APPCONFIG_CONFIGURATION_ID");
-const GRACEFUL_SHUTDOWN_ALLOWANCE_MS = 3_000;
->>>>>>> 62baacb4
 const s3Client = makeS3Client(region);
 
 export const handler = Sentry.AWSLambda.wrapHandler(
@@ -68,13 +54,8 @@
       const isADHDFeatureFlagEnabled = cxsWithADHDFeatureFlagValue.includes(cxId);
       const bundle = await getBundleFromS3(fhirFileName);
 
-<<<<<<< HEAD
-      const html = bundleToHtml(bundle);
+      const html = isADHDFeatureFlagEnabled ? bundleToHtmlADHD(bundle) : bundleToHtml(bundle);
       const htmlFileName = createMRSummaryFileName(cxId, patientId, "html");
-=======
-      const html = isADHDFeatureFlagEnabled ? bundleToHtmlADHD(bundle) : bundleToHtml(bundle);
-      const htmlFileName = getHTMLFileName(fhirFileName);
->>>>>>> 62baacb4
 
       await s3Client
         .putObject({
