--- conflicted
+++ resolved
@@ -2,50 +2,28 @@
 import { MPIMetriportAPI } from "@metriport/core/mpi/patient-mpi-metriport-api";
 import { getEnvVarOrFail } from "@metriport/core/util/env-var";
 import {
-<<<<<<< HEAD
-  PatientDiscoveryReqFromExternalGW,
-  PatientDiscoveryRespToExternalGW,
-=======
->>>>>>> 40ec5f46
   baseRequestSchema,
   BaseRequest,
-  PatientDiscoveryRequestIncoming,
+  PatientDiscoveryReqFromExternalGW,
 } from "@metriport/ihe-gateway-sdk";
-<<<<<<< HEAD
-import { getEnvVar } from "@metriport/core/util/env-var";
-
-const version = getEnvVar(`METRIPORT_VERSION`);
-=======
 import * as Sentry from "@sentry/serverless";
 import { APIGatewayProxyEvent } from "aws-lambda";
->>>>>>> 40ec5f46
 
 const apiUrl = getEnvVarOrFail("API_URL");
 const mpi = new MPIMetriportAPI(apiUrl);
 
-<<<<<<< HEAD
-// Function to extract necessary fields and construct the responses
-async function processRequest(
-  payload: PatientDiscoveryReqFromExternalGW
-): Promise<PatientDiscoveryRespToExternalGW> {
-  console.log(`Running with patientId: ${payload.patientId}; version: ${version}`);
-=======
 export const handler = Sentry.AWSLambda.wrapHandler(async (event: APIGatewayProxyEvent) => {
   if (!event.body) {
     return buildResponse(400, { message: "Request body is missing" });
   }
->>>>>>> 40ec5f46
 
-  let payload: PatientDiscoveryRequestIncoming;
+  let payload: PatientDiscoveryReqFromExternalGW;
   try {
     payload = JSON.parse(event.body);
   } catch (err) {
     return buildResponse(400, { message: "Invalid JSON format" });
   }
 
-<<<<<<< HEAD
-  const fullRequest: PatientDiscoveryReqFromExternalGW = {
-=======
   let baseRequest: BaseRequest;
   try {
     baseRequest = baseRequestSchema.parse({
@@ -58,89 +36,11 @@
   } catch (err: any) {
     return buildResponse(400, err.message);
   }
-  const fullRequest: PatientDiscoveryRequestIncoming = {
->>>>>>> 40ec5f46
+  const fullRequest: PatientDiscoveryReqFromExternalGW = {
     ...baseRequest,
     patientResource: payload.patientResource,
   };
 
-<<<<<<< HEAD
-  if (Math.random() > 0.5) {
-    return constructErrorResponse(fullRequest);
-  }
-  return constructErrorResponse(fullRequest);
-}
-
-// Function to construct error response
-function constructErrorResponse(
-  payload: PatientDiscoveryReqFromExternalGW
-): PatientDiscoveryRespToExternalGW {
-  return {
-    id: payload.id,
-    timestamp: payload.timestamp,
-    responseTimestamp: new Date().toISOString(),
-    patientMatch: false,
-    operationOutcome: {
-      resourceType: "OperationOutcome",
-      id: payload.id,
-      issue: [
-        {
-          severity: "error",
-          code: "structure",
-          details: { text: "Invalid structure" },
-        },
-      ],
-    },
-  };
-}
-
-// Function to construct success response
-// OUTDATED UPDATED BY JONAHS PR
-// function constructSuccessResponse(
-//   payload: PatientDiscoveryReqFromExternalGW,
-//   patientMatch: boolean
-// ): PatientDiscoveryRespToExternalGW {
-//   const patientResource: Patient = {
-//     resourceType: "Patient",
-//     identifier: [
-//       {
-//         system: "http://hl7.org/fhir/sid/us-ssn",
-//         value: "666-10-0001",
-//       },
-//     ],
-//     name: [
-//       {
-//         family: "NWHINZZZTESTPATIENT",
-//         given: ["NWHINONE"],
-//       },
-//     ],
-//     gender: "male",
-//     birthDate: "1981-01-01",
-//     address: [
-//       {
-//         line: ["1100 Test Street"],
-//         city: "Helena",
-//         state: "AL",
-//         postalCode: "35080",
-//         country: "USA",
-//       },
-//     ],
-//   };
-
-//   return {
-//     id: payload.id,
-//     timestamp: payload.timestamp,
-//     responseTimestamp: new Date().toISOString(),
-//     patientMatch: true,
-//     externalGatewayPatient: {
-//       id: patient.id,
-//       system: "000", // TBD	- what is this
-//     },
-//     patientResource: convertPatientToFHIR(patient),
-//     xcpdHomeCommunityId: METRIPORT_HOME_COMMUNITY_ID,
-//   };
-// }
-=======
   const result = await processIncomingRequest(fullRequest, mpi);
   return buildResponse(200, result);
 });
@@ -149,5 +49,4 @@
   statusCode: status,
   headers: { "Content-Type": "application/json" },
   body: JSON.stringify(body),
-});
->>>>>>> 40ec5f46
+});