--- conflicted
+++ resolved
@@ -1,5 +1,5 @@
 import * as Sentry from "@sentry/serverless";
-import { processIncomingRequest } from "@metriport/core/external/carequality/pd/process-incoming-xcpd";
+import { processIncomingRequest } from "@metriport/core/external/carequality/pd/process-incoming-pd";
 import { PatientDiscoveryRequestIncoming, baseRequestSchema } from "@metriport/ihe-gateway-sdk";
 
 export const handler = Sentry.AWSLambda.wrapHandler(
@@ -16,23 +16,6 @@
       patientResource: payload.patientResource,
     };
 
-<<<<<<< HEAD
     return await processIncomingRequest(fullRequest);
   }
-);
-=======
-  return {
-    id: payload.id,
-    timestamp: payload.timestamp,
-    responseTimestamp: new Date().toISOString(),
-    patientId: payload.patientResource.id || undefined,
-    patientMatch: patientMatch,
-    xcpdHomeCommunityId: payload.samlAttributes.homeCommunityId,
-    externalGatewayPatient: {
-      id: payload.patientResource.id || "",
-      system: payload.samlAttributes.homeCommunityId,
-    },
-    patientResource: patientResource,
-  };
-}
->>>>>>> 2a903663
+);