--- conflicted
+++ resolved
@@ -1,51 +1,13 @@
-import { getEnvVar } from "@metriport/core/util/env-var";
 import {
-<<<<<<< HEAD
   documentQueryRequestIncomingSchema,
   DocumentQueryRequestIncoming,
 } from "@metriport/ihe-gateway-sdk";
+import * as Sentry from "@sentry/serverless";
 import { processIncomingRequest } from "@metriport/core/external/carequality/dq/process-incoming-dq";
 
 export const handler = Sentry.AWSLambda.wrapHandler(
   async (payload: DocumentQueryRequestIncoming) => {
     const baseRequest = documentQueryRequestIncomingSchema.parse({
-=======
-  DocumentQueryRequestIncoming,
-  documentQueryRequestIncomingSchema,
-  DocumentQueryResponseOutgoing,
-  DocumentReference,
-} from "@metriport/ihe-gateway-sdk";
-import * as Sentry from "@sentry/serverless";
-
-const version = getEnvVar(`METRIPORT_VERSION`);
-
-export const handler = Sentry.AWSLambda.wrapHandler(processRequest);
-
-// Function to extract necessary fields and construct the responses.
-async function processRequest(
-  payload: DocumentQueryRequestIncoming
-): Promise<DocumentQueryResponseOutgoing> {
-  console.log(`Running with payload: ${JSON.stringify(payload)}; version: ${version}`);
-
-  // Randomly return error or success response
-  const xca = documentQueryRequestIncomingSchema.parse(payload);
-  if (Math.random() > 0.5) {
-    return constructErrorResponse(xca);
-  }
-  return constructSuccessResponse(xca);
-}
-
-// Function to construct error response.
-function constructErrorResponse(
-  payload: DocumentQueryRequestIncoming
-): DocumentQueryResponseOutgoing {
-  return {
-    id: payload.id,
-    timestamp: payload.timestamp,
-    responseTimestamp: new Date().toISOString(),
-    operationOutcome: {
-      resourceType: "OperationOutcome",
->>>>>>> 2ab7f173
       id: payload.id,
       timestamp: payload.timestamp,
       samlAttributes: payload.samlAttributes,
