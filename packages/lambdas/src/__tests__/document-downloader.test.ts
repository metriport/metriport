--- conflicted
+++ resolved
@@ -1,32 +1,4 @@
 import { DOMParser } from "xmldom";
-<<<<<<< HEAD
-import {
-  downloadDocumentFromCW,
-  getUploadStreamToS3,
-  getFileInfoFromS3,
-} from "../document-downloader";
-import { getEnvOrFail } from "../shared/env";
-
-const cwOrgCertificate = getEnvOrFail("CW_ORG_CERTIFICATE");
-const cwOrgPrivateKey = getEnvOrFail("CW_ORG_PRIVATE_KEY");
-const bucketName = getEnvOrFail("MEDICAL_DOCUMENTS_BUCKET_NAME");
-
-// TODO move these to .env so we don't need to update the test file to run it
-const docRef = {
-  fileName: "",
-  fileLocation: "",
-  mimeType: "",
-  size: 0,
-};
-
-// TODO move these to .env so we don't need to update the test file to run it
-const org = {
-  orgName: "",
-  orgOid: "",
-  npi: "",
-};
-=======
->>>>>>> f4821e83
 
 // TO BE RUN LOCALLY NOT IN CI/CD
 describe.skip("document-downloader", () => {
@@ -43,15 +15,6 @@
     </ClinicalDocument>`;
 
     const parser = new DOMParser();
-<<<<<<< HEAD
-
-    const document = parser.parseFromString(xml, "text/xml");
-
-    const nonXMLBody = document.getElementsByTagName("nonXMLBody")[0];
-
-    const xmlBodyTexts = nonXMLBody.getElementsByTagName("text");
-    const b64 = xmlBodyTexts[0].textContent ?? "";
-=======
 
     const document = parser.parseFromString(xml, "text/xml");
 
@@ -59,7 +22,6 @@
 
     const xmlBodyTexts = nonXMLBody?.getElementsByTagName("text");
     const b64 = xmlBodyTexts?.[0]?.textContent ?? "";
->>>>>>> f4821e83
 
     expect(b64).toEqual("abc123");
   });
