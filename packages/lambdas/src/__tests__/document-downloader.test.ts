import { DOMParser } from "xmldom";
import {
  downloadDocumentFromCW,
  getUploadStreamToS3,
<<<<<<< HEAD
  removeAndReturnB64FromXML,
=======
  getFileInfoFromS3,
>>>>>>> 4ad476a3
} from "../document-downloader";
import { getFileInfoFromS3 } from "../shared/file-info";
import { getEnvOrFail } from "../shared/env";

const cwOrgCertificate = getEnvOrFail("CW_ORG_CERTIFICATE");
const cwOrgPrivateKey = getEnvOrFail("CW_ORG_PRIVATE_KEY");
const bucketName = getEnvOrFail("MEDICAL_DOCUMENTS_BUCKET_NAME");

// TODO move these to .env so we don't need to update the test file to run it
const docRef = {
  fileName: "",
  fileLocation: "",
  mimeType: "",
  size: 0,
};

// TODO move these to .env so we don't need to update the test file to run it
const org = {
  orgName: "",
  orgOid: "",
  npi: "",
};

// TO BE RUN LOCALLY NOT IN CI/CD
describe.skip("document-downloader", () => {
  it("should download the document from cw and store in s3", async () => {
    const { writeStream, promise } = getUploadStreamToS3(
      docRef.fileName,
      bucketName,
      docRef.mimeType
    );

    await downloadDocumentFromCW({
      orgCertificate: cwOrgCertificate,
      orgPrivateKey: cwOrgPrivateKey,
      orgName: org.orgName,
      orgOid: org.orgOid,
      npi: org.npi,
      location: docRef.fileLocation,
      stream: writeStream,
    });

    const uploadResult = await promise;

    expect(uploadResult).toBeTruthy();
    expect(uploadResult.Key).toEqual(docRef.fileName);

    const { size, contentType } = await getFileInfoFromS3(uploadResult.Key, uploadResult.Bucket);

    expect(size).toEqual(docRef.size);
    expect(contentType).toEqual(docRef.mimeType);
  });

  it("should remove base64 from xml", async () => {
    const xml = `<?xml version="1.0" encoding="UTF-8"?>
    <ClinicalDocument>
      <component typeCode="COMP" contextConductionInd="true">
        <nonXMLBody classCode="DOCBODY" moodCode="EVN">
          <text mediaType="application/pdf" representation="B64">
            abc123
          </text>
        </nonXMLBody>
      </component>
    </ClinicalDocument>`;

    const parser = new DOMParser();

    const document = parser.parseFromString(xml, "text/xml");

    const nonXMLBody = document.getElementsByTagName("nonXMLBody")[0];

    const xmlBodyTexts = nonXMLBody?.getElementsByTagName("text");
    const b64 = xmlBodyTexts?.[0]?.textContent ?? "";

    expect(b64).toEqual("abc123");
  });
});<|MERGE_RESOLUTION|>--- conflicted
+++ resolved
@@ -1,13 +1,5 @@
 import { DOMParser } from "xmldom";
-import {
-  downloadDocumentFromCW,
-  getUploadStreamToS3,
-<<<<<<< HEAD
-  removeAndReturnB64FromXML,
-=======
-  getFileInfoFromS3,
->>>>>>> 4ad476a3
-} from "../document-downloader";
+import { downloadDocumentFromCW, getUploadStreamToS3 } from "../document-downloader";
 import { getFileInfoFromS3 } from "../shared/file-info";
 import { getEnvOrFail } from "../shared/env";
 
