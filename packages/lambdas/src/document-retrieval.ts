--- conflicted
+++ resolved
@@ -1,51 +1,13 @@
-import { getEnvVar } from "@metriport/core/util/env-var";
 import {
-<<<<<<< HEAD
-=======
-  DocumentReference,
->>>>>>> e468447f
   DocumentRetrievalRequestIncoming,
   documentRetrievalRequestIncomingSchema,
-  DocumentRetrievalResponseOutgoing,
 } from "@metriport/ihe-gateway-sdk";
-<<<<<<< HEAD
+import * as Sentry from "@sentry/serverless";
 import { processIncomingRequest } from "@metriport/core/external/carequality/dr/process-incoming-dr";
 
 export const handler = Sentry.AWSLambda.wrapHandler(
   async (payload: DocumentRetrievalRequestIncoming) => {
     const baseRequest = documentRetrievalRequestIncomingSchema.parse({
-=======
-import * as Sentry from "@sentry/serverless";
-
-const version = getEnvVar(`METRIPORT_VERSION`);
-
-export const handler = Sentry.AWSLambda.wrapHandler(processRequest);
-
-// Function to extract necessary fields and construct the responses
-async function processRequest(
-  payload: DocumentRetrievalRequestIncoming
-): Promise<DocumentRetrievalResponseOutgoing> {
-  console.log(`Running with patientId: ${payload.patientId}; version: ${version}`);
-
-  // validate with zod schema
-  const xca = documentRetrievalRequestIncomingSchema.parse(payload);
-  if (Math.random() > 0.5) {
-    return constructErrorResponse(xca);
-  }
-  return constructSuccessResponse(xca);
-}
-
-// Function to construct error response
-function constructErrorResponse(
-  payload: DocumentRetrievalRequestIncoming
-): DocumentRetrievalResponseOutgoing {
-  return {
-    id: payload.id,
-    timestamp: payload.timestamp,
-    responseTimestamp: new Date().toISOString(),
-    operationOutcome: {
-      resourceType: "OperationOutcome",
->>>>>>> e468447f
       id: payload.id,
       timestamp: payload.timestamp,
       samlAttributes: payload.samlAttributes,
