import { getSecret } from "@aws-lambda-powertools/parameters/secrets";
import {
  APIMode,
  CommonWell,
  CommonWellAPI,
  organizationQueryMeta,
} from "@metriport/commonwell-sdk";
<<<<<<< HEAD
import { DOMParser } from "xmldom";
import { getSecret } from "@aws-lambda-powertools/parameters/secrets";
=======
import { oid } from "@metriport/core/domain/oid";
import { DownloadResult } from "@metriport/core/external/commonwell/document/document-downloader";
import { DocumentDownloaderLambdaRequest } from "@metriport/core/external/commonwell/document/document-downloader-lambda";
import { DocumentDownloaderLocal } from "@metriport/core/external/commonwell/document/document-downloader-local";
>>>>>>> f4821e83
import * as Sentry from "@sentry/serverless";
import { capture } from "./shared/capture";
import { getEnv, getEnvOrFail } from "./shared/env";

// Keep this as early on the file as possible
capture.init();

// Automatically set by AWS
const lambdaName = getEnv("AWS_LAMBDA_FUNCTION_NAME");
const region = getEnvOrFail("AWS_REGION");
// Set by us
const bucketName = getEnvOrFail("MEDICAL_DOCUMENTS_BUCKET_NAME");
const cwOrgCertificateSecret = getEnvOrFail("CW_ORG_CERTIFICATE");
const cwOrgPrivateKeySecret = getEnvOrFail("CW_ORG_PRIVATE_KEY");
const envType = getEnvOrFail("ENV_TYPE");

const apiMode = envType === "production" ? APIMode.production : APIMode.integration;
<<<<<<< HEAD
export const OID_PREFIX = "urn:oid:";

const s3client = new AWS.S3({
  signatureVersion: "v4",
});

const parser = new DOMParser();

const s3Utils = new S3Utils(region);

type Doc = {
  id: string;
  mimeType: string;
  location: string;
};

export type S3Info = {
  docId: string;
  fileExists: boolean;
  fileSize: number | undefined;
  fileName: string;
  fileLocation: string;
};

export const handler = Sentry.AWSLambda.wrapHandler(
  async (req: {
    document: Doc;
    fileInfo: S3Info;
    orgName: string;
    orgOid: string;
    npi: string;
    cxId: string;
  }): Promise<{
    bucket: string;
    key: string;
    location: string;
    contentType: string | undefined;
    size: number | undefined;
    isNew: boolean;
  }> => {
    const { document, fileInfo, orgName, orgOid, npi, cxId } = req;
=======

export const handler = Sentry.AWSLambda.wrapHandler(
  async (req: DocumentDownloaderLambdaRequest): Promise<DownloadResult> => {
    const { orgName, orgOid, npi, cxId, fileInfo, document } = req;
    capture.setUser({ id: cxId });
    capture.setExtra({ lambdaName });
    console.log(
      `Running with envType: ${envType}, apiMode: ${apiMode}, region: ${region}, ` +
        `bucketName: ${bucketName}, orgName: ${orgName}, orgOid: ${orgOid}, ` +
        `npi: ${npi}, cxId: ${cxId}, fileInfo: ${JSON.stringify(fileInfo)}, ` +
        `document: ${JSON.stringify(document)}`
    );
>>>>>>> f4821e83

    const cwOrgCertificate: string = (await getSecret(cwOrgCertificateSecret)) as string;
    if (!cwOrgCertificate) {
      throw new Error(`Config error - CW_ORG_CERTIFICATE doesn't exist`);
    }

    const cwOrgPrivateKey: string = (await getSecret(cwOrgPrivateKeySecret)) as string;
    if (!cwOrgPrivateKey) {
      throw new Error(`Config error - CW_ORG_PRIVATE_KEY doesn't exist`);
    }

    const commonWell = makeCommonWellAPI(cwOrgCertificate, cwOrgPrivateKey, orgName, oid(orgOid));
    const queryMeta = organizationQueryMeta(orgName, { npi: npi });

    const docDownloader = new DocumentDownloaderLocal({
      region,
      bucketName,
      commonWell: {
        api: commonWell,
        queryMeta,
      },
      capture,
    });
    const result = await docDownloader.download({ document, fileInfo });

<<<<<<< HEAD
    const uploadResult = await promise;

    console.log(`Uploaded ${document.id} to ${uploadResult.Location}`);

    const { size, contentType } = await getFileInfoFromS3(uploadResult.Key, uploadResult.Bucket);

    const originalXml = {
      bucket: uploadResult.Bucket,
      key: uploadResult.Key,
      location: uploadResult.Location,
      size,
      contentType,
      isNew: true,
    };

    if (
      downloadedDocument &&
      (document.mimeType === "application/xml" || document.mimeType === "text/xml")
    ) {
      const document = parser.parseFromString(downloadedDocument, "text/xml");

      const nonXMLBodies = document.getElementsByTagName("nonXMLBody");
      const nonXMLBody = nonXMLBodies[0];

      if (nonXMLBody) {
        const xmlBodyTexts = nonXMLBody.getElementsByTagName("text");
        const b64 = xmlBodyTexts[0].textContent ?? "";

        const newFileName = fileInfo.fileName.split(".")[0].concat(".pdf");

        const b64Buff = Buffer.from(b64, "base64");

        const [b64Upload] = await Promise.all([
          await s3client
            .upload({
              Bucket: bucketName,
              Key: newFileName,
              Body: b64Buff,
              ContentType: "application/pdf",
            })
            .promise(),
        ]);

        const [b64FileInfo, newXmlFileInfo] = await Promise.all([
          await s3Utils.getFileInfoFromS3(b64Upload.Key, b64Upload.Bucket),
          await s3Utils.getFileInfoFromS3(uploadResult.Key, uploadResult.Bucket),
        ]);

        originalXml.size = newXmlFileInfo.size;

        const multipleTextMessage = `Multiple text files in nonXML body`;
        const multipleTextExtra = {
          context: `documentDownloader.multipleTextFilesInNonXMLBody`,
          b64FileName: b64Upload.Key,
          xmlFileName: uploadResult.Key,
          orgName,
          cxId,
        };

        if (nonXMLBodies.length > 1) {
          const msg = `Multiple nonXML bodies in xml`;

          capture.message(msg, {
            extra: {
              context: `documentDownloader.multipleNonXMLBodiesInXML`,
              b64FileName: b64Upload.Key,
              xmlFileName: uploadResult.Key,
              orgName,
              cxId,
            },
          });

          const nonXMLBodiesArr = Array.from(nonXMLBodies);

          for (const body of nonXMLBodiesArr) {
            const insideXmlBodyTexts = body.getElementsByTagName("text");

            if (insideXmlBodyTexts.length > 1) {
              capture.message(multipleTextMessage, {
                extra: multipleTextExtra,
              });
            }
          }
        }

        if (xmlBodyTexts.length > 1) {
          capture.message(multipleTextMessage, {
            extra: multipleTextExtra,
          });
        }

        return {
          bucket: b64Upload.Bucket,
          key: b64Upload.Key,
          location: b64Upload.Location,
          size: b64FileInfo.size,
          contentType: b64FileInfo.contentType,
          isNew: true,
        };
      } else {
        return originalXml;
      }
    } else {
      return originalXml;
    }
=======
    console.log(`Done - ${JSON.stringify(result)}`);
    return result;
>>>>>>> f4821e83
  }
);

export function makeCommonWellAPI(
  cwOrgCertificate: string,
  cwOrgKey: string,
  orgName: string,
  orgOID: string
): CommonWellAPI {
  return new CommonWell(cwOrgCertificate, cwOrgKey, orgName, orgOID, apiMode);
<<<<<<< HEAD
}

export async function downloadDocumentFromCW({
  orgCertificate,
  orgPrivateKey,
  orgName,
  orgOid,
  npi,
  location,
  stream,
}: {
  orgCertificate: string;
  orgPrivateKey: string;
  orgName: string;
  orgOid: string;
  npi: string;
  location: string;
  stream: stream.Writable;
}): Promise<void> {
  const commonWell = makeCommonWellAPI(orgCertificate, orgPrivateKey, orgName, oid(orgOid));
  const queryMeta = organizationQueryMeta(orgName, { npi: npi });

  try {
    await commonWell.retrieveDocument(queryMeta, location, stream);
  } catch (err) {
    const additionalInfo = {
      cwReferenceHeader: commonWell.lastReferenceHeader,
      documentLocation: location,
    };

    capture.error(err, {
      extra: {
        context: "documentDownloadLambdaDownloadDocumentFromCW",
        lambdaName,
        err,
        additionalInfo,
      },
    });

    if (err instanceof CommonwellError && err.cause?.response?.status === 404) {
      throw new Error("CW - Document not found", err);
    }
    throw new Error(`CW - Error downloading document`);
  }
}

function oid(id: string): string {
  return `${OID_PREFIX}${id}`;
}

export async function getFileInfoFromS3(
  key: string,
  bucket: string
): Promise<
  | { exists: true; size: number; contentType: string }
  | { exists: false; size?: never; contentType?: never }
> {
  try {
    const head = await s3client
      .headObject({
        Bucket: bucket,
        Key: key,
      })
      .promise();
    return { exists: true, size: head.ContentLength ?? 0, contentType: head.ContentType ?? "" };
  } catch (err) {
    return { exists: false };
  }
=======
>>>>>>> f4821e83
}<|MERGE_RESOLUTION|>--- conflicted
+++ resolved
@@ -5,15 +5,10 @@
   CommonWellAPI,
   organizationQueryMeta,
 } from "@metriport/commonwell-sdk";
-<<<<<<< HEAD
-import { DOMParser } from "xmldom";
-import { getSecret } from "@aws-lambda-powertools/parameters/secrets";
-=======
 import { oid } from "@metriport/core/domain/oid";
 import { DownloadResult } from "@metriport/core/external/commonwell/document/document-downloader";
 import { DocumentDownloaderLambdaRequest } from "@metriport/core/external/commonwell/document/document-downloader-lambda";
 import { DocumentDownloaderLocal } from "@metriport/core/external/commonwell/document/document-downloader-local";
->>>>>>> f4821e83
 import * as Sentry from "@sentry/serverless";
 import { capture } from "./shared/capture";
 import { getEnv, getEnvOrFail } from "./shared/env";
@@ -31,49 +26,6 @@
 const envType = getEnvOrFail("ENV_TYPE");
 
 const apiMode = envType === "production" ? APIMode.production : APIMode.integration;
-<<<<<<< HEAD
-export const OID_PREFIX = "urn:oid:";
-
-const s3client = new AWS.S3({
-  signatureVersion: "v4",
-});
-
-const parser = new DOMParser();
-
-const s3Utils = new S3Utils(region);
-
-type Doc = {
-  id: string;
-  mimeType: string;
-  location: string;
-};
-
-export type S3Info = {
-  docId: string;
-  fileExists: boolean;
-  fileSize: number | undefined;
-  fileName: string;
-  fileLocation: string;
-};
-
-export const handler = Sentry.AWSLambda.wrapHandler(
-  async (req: {
-    document: Doc;
-    fileInfo: S3Info;
-    orgName: string;
-    orgOid: string;
-    npi: string;
-    cxId: string;
-  }): Promise<{
-    bucket: string;
-    key: string;
-    location: string;
-    contentType: string | undefined;
-    size: number | undefined;
-    isNew: boolean;
-  }> => {
-    const { document, fileInfo, orgName, orgOid, npi, cxId } = req;
-=======
 
 export const handler = Sentry.AWSLambda.wrapHandler(
   async (req: DocumentDownloaderLambdaRequest): Promise<DownloadResult> => {
@@ -86,7 +38,6 @@
         `npi: ${npi}, cxId: ${cxId}, fileInfo: ${JSON.stringify(fileInfo)}, ` +
         `document: ${JSON.stringify(document)}`
     );
->>>>>>> f4821e83
 
     const cwOrgCertificate: string = (await getSecret(cwOrgCertificateSecret)) as string;
     if (!cwOrgCertificate) {
@@ -112,116 +63,8 @@
     });
     const result = await docDownloader.download({ document, fileInfo });
 
-<<<<<<< HEAD
-    const uploadResult = await promise;
-
-    console.log(`Uploaded ${document.id} to ${uploadResult.Location}`);
-
-    const { size, contentType } = await getFileInfoFromS3(uploadResult.Key, uploadResult.Bucket);
-
-    const originalXml = {
-      bucket: uploadResult.Bucket,
-      key: uploadResult.Key,
-      location: uploadResult.Location,
-      size,
-      contentType,
-      isNew: true,
-    };
-
-    if (
-      downloadedDocument &&
-      (document.mimeType === "application/xml" || document.mimeType === "text/xml")
-    ) {
-      const document = parser.parseFromString(downloadedDocument, "text/xml");
-
-      const nonXMLBodies = document.getElementsByTagName("nonXMLBody");
-      const nonXMLBody = nonXMLBodies[0];
-
-      if (nonXMLBody) {
-        const xmlBodyTexts = nonXMLBody.getElementsByTagName("text");
-        const b64 = xmlBodyTexts[0].textContent ?? "";
-
-        const newFileName = fileInfo.fileName.split(".")[0].concat(".pdf");
-
-        const b64Buff = Buffer.from(b64, "base64");
-
-        const [b64Upload] = await Promise.all([
-          await s3client
-            .upload({
-              Bucket: bucketName,
-              Key: newFileName,
-              Body: b64Buff,
-              ContentType: "application/pdf",
-            })
-            .promise(),
-        ]);
-
-        const [b64FileInfo, newXmlFileInfo] = await Promise.all([
-          await s3Utils.getFileInfoFromS3(b64Upload.Key, b64Upload.Bucket),
-          await s3Utils.getFileInfoFromS3(uploadResult.Key, uploadResult.Bucket),
-        ]);
-
-        originalXml.size = newXmlFileInfo.size;
-
-        const multipleTextMessage = `Multiple text files in nonXML body`;
-        const multipleTextExtra = {
-          context: `documentDownloader.multipleTextFilesInNonXMLBody`,
-          b64FileName: b64Upload.Key,
-          xmlFileName: uploadResult.Key,
-          orgName,
-          cxId,
-        };
-
-        if (nonXMLBodies.length > 1) {
-          const msg = `Multiple nonXML bodies in xml`;
-
-          capture.message(msg, {
-            extra: {
-              context: `documentDownloader.multipleNonXMLBodiesInXML`,
-              b64FileName: b64Upload.Key,
-              xmlFileName: uploadResult.Key,
-              orgName,
-              cxId,
-            },
-          });
-
-          const nonXMLBodiesArr = Array.from(nonXMLBodies);
-
-          for (const body of nonXMLBodiesArr) {
-            const insideXmlBodyTexts = body.getElementsByTagName("text");
-
-            if (insideXmlBodyTexts.length > 1) {
-              capture.message(multipleTextMessage, {
-                extra: multipleTextExtra,
-              });
-            }
-          }
-        }
-
-        if (xmlBodyTexts.length > 1) {
-          capture.message(multipleTextMessage, {
-            extra: multipleTextExtra,
-          });
-        }
-
-        return {
-          bucket: b64Upload.Bucket,
-          key: b64Upload.Key,
-          location: b64Upload.Location,
-          size: b64FileInfo.size,
-          contentType: b64FileInfo.contentType,
-          isNew: true,
-        };
-      } else {
-        return originalXml;
-      }
-    } else {
-      return originalXml;
-    }
-=======
     console.log(`Done - ${JSON.stringify(result)}`);
     return result;
->>>>>>> f4821e83
   }
 );
 
@@ -232,75 +75,4 @@
   orgOID: string
 ): CommonWellAPI {
   return new CommonWell(cwOrgCertificate, cwOrgKey, orgName, orgOID, apiMode);
-<<<<<<< HEAD
-}
-
-export async function downloadDocumentFromCW({
-  orgCertificate,
-  orgPrivateKey,
-  orgName,
-  orgOid,
-  npi,
-  location,
-  stream,
-}: {
-  orgCertificate: string;
-  orgPrivateKey: string;
-  orgName: string;
-  orgOid: string;
-  npi: string;
-  location: string;
-  stream: stream.Writable;
-}): Promise<void> {
-  const commonWell = makeCommonWellAPI(orgCertificate, orgPrivateKey, orgName, oid(orgOid));
-  const queryMeta = organizationQueryMeta(orgName, { npi: npi });
-
-  try {
-    await commonWell.retrieveDocument(queryMeta, location, stream);
-  } catch (err) {
-    const additionalInfo = {
-      cwReferenceHeader: commonWell.lastReferenceHeader,
-      documentLocation: location,
-    };
-
-    capture.error(err, {
-      extra: {
-        context: "documentDownloadLambdaDownloadDocumentFromCW",
-        lambdaName,
-        err,
-        additionalInfo,
-      },
-    });
-
-    if (err instanceof CommonwellError && err.cause?.response?.status === 404) {
-      throw new Error("CW - Document not found", err);
-    }
-    throw new Error(`CW - Error downloading document`);
-  }
-}
-
-function oid(id: string): string {
-  return `${OID_PREFIX}${id}`;
-}
-
-export async function getFileInfoFromS3(
-  key: string,
-  bucket: string
-): Promise<
-  | { exists: true; size: number; contentType: string }
-  | { exists: false; size?: never; contentType?: never }
-> {
-  try {
-    const head = await s3client
-      .headObject({
-        Bucket: bucket,
-        Key: key,
-      })
-      .promise();
-    return { exists: true, size: head.ContentLength ?? 0, contentType: head.ContentType ?? "" };
-  } catch (err) {
-    return { exists: false };
-  }
-=======
->>>>>>> f4821e83
 }