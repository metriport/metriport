--- conflicted
+++ resolved
@@ -264,46 +264,6 @@
   return `${OID_PREFIX}${id}`;
 }
 
-<<<<<<< HEAD
-// export async function getFileInfoFromS3(
-//   key: string,
-//   bucket: string
-// ): Promise<
-//   | { exists: true; size: number; contentType: string }
-//   | { exists: false; size?: never; contentType?: never }
-// > {
-//   try {
-//     const head = await s3client
-//       .headObject({
-//         Bucket: bucket,
-//         Key: key,
-//       })
-//       .promise();
-//     return { exists: true, size: head.ContentLength ?? 0, contentType: head.ContentType ?? "" };
-//   } catch (err) {
-//     return { exists: false };
-//   }
-// }
-
-export function removeAndReturnB64FromXML(htmlString: string): { newXML: string; b64: string } {
-  const openingTag = "<text";
-  const closingTag = "</text>";
-  const startIndex = htmlString.indexOf(openingTag);
-  const endIndex = htmlString.lastIndexOf(closingTag);
-  const textTag = htmlString.substring(startIndex, endIndex + closingTag.length);
-
-  const newXML = htmlString.replace(textTag, "");
-  const b64 = removeHTMLTags(textTag).trim();
-
-  return {
-    newXML,
-    b64,
-  };
-}
-
-function removeHTMLTags(htmlString: string): string {
-  return htmlString.replace(/(<([^>]+)>)/gi, "");
-=======
 export async function getFileInfoFromS3(
   key: string,
   bucket: string
@@ -322,5 +282,24 @@
   } catch (err) {
     return { exists: false };
   }
->>>>>>> 4ad476a3
+}
+
+export function removeAndReturnB64FromXML(htmlString: string): { newXML: string; b64: string } {
+  const openingTag = "<text";
+  const closingTag = "</text>";
+  const startIndex = htmlString.indexOf(openingTag);
+  const endIndex = htmlString.lastIndexOf(closingTag);
+  const textTag = htmlString.substring(startIndex, endIndex + closingTag.length);
+
+  const newXML = htmlString.replace(textTag, "");
+  const b64 = removeHTMLTags(textTag).trim();
+
+  return {
+    newXML,
+    b64,
+  };
+}
+
+function removeHTMLTags(htmlString: string): string {
+  return htmlString.replace(/(<([^>]+)>)/gi, "");
 }