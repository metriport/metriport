--- conflicted
+++ resolved
@@ -3,17 +3,6 @@
   APIMode,
   CommonWell,
   CommonWellAPI,
-<<<<<<< HEAD
-  CommonwellError,
-  organizationQueryMeta,
-} from "@metriport/commonwell-sdk";
-import { getFileInfoFromS3 } from "@metriport/core/external/aws/s3";
-import * as Sentry from "@sentry/serverless";
-import AWS from "aws-sdk";
-import * as stream from "stream";
-import { PassThrough } from "stream";
-import { DOMParser } from "xmldom";
-=======
   organizationQueryMeta,
 } from "@metriport/commonwell-sdk";
 import { oid } from "@metriport/core/domain/oid";
@@ -21,7 +10,6 @@
 import { DocumentDownloaderLambdaRequest } from "@metriport/core/external/commonwell/document/document-downloader-lambda";
 import { DocumentDownloaderLocal } from "@metriport/core/external/commonwell/document/document-downloader-local";
 import * as Sentry from "@sentry/serverless";
->>>>>>> bf6b49c5
 import { capture } from "./shared/capture";
 import { getEnv, getEnvOrFail } from "./shared/env";
 
@@ -30,7 +18,7 @@
 
 // Automatically set by AWS
 const lambdaName = getEnv("AWS_LAMBDA_FUNCTION_NAME");
-// const region = getEnvOrFail("AWS_REGION");
+const region = getEnvOrFail("AWS_REGION");
 // Set by us
 const bucketName = getEnvOrFail("MEDICAL_DOCUMENTS_BUCKET_NAME");
 const cwOrgCertificateSecret = getEnvOrFail("CW_ORG_CERTIFICATE");
@@ -38,30 +26,6 @@
 const envType = getEnvOrFail("ENV_TYPE");
 
 const apiMode = envType === "production" ? APIMode.production : APIMode.integration;
-<<<<<<< HEAD
-export const OID_PREFIX = "urn:oid:";
-
-const s3client = new AWS.S3({
-  signatureVersion: "v4",
-});
-
-const parser = new DOMParser();
-
-type Doc = {
-  id: string;
-  mimeType: string;
-  location: string;
-};
-
-export type S3Info = {
-  docId: string;
-  fileExists: boolean;
-  fileSize: number | undefined;
-  fileName: string;
-  fileLocation: string;
-};
-=======
->>>>>>> bf6b49c5
 
 export const handler = Sentry.AWSLambda.wrapHandler(
   async (req: DocumentDownloaderLambdaRequest): Promise<DownloadResult> => {
@@ -99,101 +63,8 @@
     });
     const result = await docDownloader.download({ document, fileInfo });
 
-<<<<<<< HEAD
-    const uploadResult = await promise;
-
-    console.log(`Uploaded ${document.id} to ${uploadResult.Location}`);
-
-    const { size, contentType } = await getFileInfoFromS3({
-      key: uploadResult.Key,
-      bucket: uploadResult.Bucket,
-      s3: s3client,
-    });
-
-    const originalXml = {
-      bucket: uploadResult.Bucket,
-      key: uploadResult.Key,
-      location: uploadResult.Location,
-      size,
-      contentType,
-      isNew: true,
-    };
-
-    if (
-      downloadedDocument &&
-      (document.mimeType === "application/xml" || document.mimeType === "text/xml")
-    ) {
-      const document = parser.parseFromString(downloadedDocument, "text/xml");
-
-      const nonXMLBodies = document.getElementsByTagName("nonXMLBody");
-      const nonXMLBody = nonXMLBodies[0];
-
-      if (nonXMLBody) {
-        const xmlBodyTexts = nonXMLBody.getElementsByTagName("text");
-        const b64 = xmlBodyTexts[0]?.textContent ?? "";
-
-        const newFileName = fileInfo.fileName.split(".")[0]?.concat(".pdf") ?? "";
-
-        const b64Buff = Buffer.from(b64, "base64");
-
-        const [b64Upload] = await Promise.all([
-          await s3client
-            .upload({
-              Bucket: bucketName,
-              Key: newFileName,
-              Body: b64Buff,
-              ContentType: "application/pdf",
-            })
-            .promise(),
-        ]);
-
-        const [b64FileInfo, newXmlFileInfo] = await Promise.all([
-          await getFileInfoFromS3({
-            key: b64Upload.Key,
-            bucket: b64Upload.Bucket,
-            s3: s3client,
-          }),
-          await getFileInfoFromS3({
-            key: uploadResult.Key,
-            bucket: uploadResult.Bucket,
-            s3: s3client,
-          }),
-        ]);
-
-        originalXml.size = newXmlFileInfo.size;
-
-        if (xmlBodyTexts.length > 1) {
-          const msg = `Multiple files created due to b64 in xml`;
-
-          capture.message(msg, {
-            extra: {
-              context: `documentDownloader.extractB64FromXML`,
-              b64FileName: b64Upload.Key,
-              xmlFileName: uploadResult.Key,
-              orgName,
-              cxId,
-            },
-          });
-        }
-
-        return {
-          bucket: b64Upload.Bucket,
-          key: b64Upload.Key,
-          location: b64Upload.Location,
-          size: b64FileInfo.size,
-          contentType: b64FileInfo.contentType,
-          isNew: true,
-        };
-      } else {
-        return originalXml;
-      }
-    } else {
-      return originalXml;
-    }
-=======
     console.log(`Done - ${JSON.stringify(result)}`);
     return result;
->>>>>>> bf6b49c5
   }
 );
 
@@ -204,55 +75,4 @@
   orgOID: string
 ): CommonWellAPI {
   return new CommonWell(cwOrgCertificate, cwOrgKey, orgName, orgOID, apiMode);
-<<<<<<< HEAD
-}
-
-export async function downloadDocumentFromCW({
-  orgCertificate,
-  orgPrivateKey,
-  orgName,
-  orgOid,
-  npi,
-  location,
-  stream,
-}: {
-  orgCertificate: string;
-  orgPrivateKey: string;
-  orgName: string;
-  orgOid: string;
-  npi: string;
-  location: string;
-  stream: stream.Writable;
-}): Promise<void> {
-  const commonWell = makeCommonWellAPI(orgCertificate, orgPrivateKey, orgName, oid(orgOid));
-  const queryMeta = organizationQueryMeta(orgName, { npi: npi });
-
-  try {
-    await commonWell.retrieveDocument(queryMeta, location, stream);
-  } catch (err) {
-    const additionalInfo = {
-      cwReferenceHeader: commonWell.lastReferenceHeader,
-      documentLocation: location,
-    };
-
-    capture.error(err, {
-      extra: {
-        context: "documentDownloadLambdaDownloadDocumentFromCW",
-        lambdaName,
-        err,
-        additionalInfo,
-      },
-    });
-
-    if (err instanceof CommonwellError && err.cause?.response?.status === 404) {
-      throw new Error("CW - Document not found", err);
-    }
-    throw new Error(`CW - Error downloading document`);
-  }
-}
-
-function oid(id: string): string {
-  return `${OID_PREFIX}${id}`;
-=======
->>>>>>> bf6b49c5
 }