--- conflicted
+++ resolved
@@ -21,30 +21,16 @@
   storePreProcessedConversionResult,
   storePreprocessedPayloadInS3,
 } from "@metriport/core/domain/conversion/upload-conversion-steps";
-<<<<<<< HEAD
 import { initPostHog } from "@metriport/core/external/analytics/posthog";
-import { isHydrationEnabledForCx } from "@metriport/core/external/aws/app-config";
 import { S3Utils, executeWithRetriesS3 } from "@metriport/core/external/aws/s3";
 import { getSecretValueOrFail } from "@metriport/core/external/aws/secret-manager";
-=======
-import { executeWithRetriesS3, S3Utils } from "@metriport/core/external/aws/s3";
->>>>>>> 4fc66236
 import { partitionPayload } from "@metriport/core/external/cda/partition-payload";
 import { processAttachments } from "@metriport/core/external/cda/process-attachments";
 import { removeBase64PdfEntries } from "@metriport/core/external/cda/remove-b64";
 import { hydrate } from "@metriport/core/external/fhir/consolidated/hydrate";
 import { normalize } from "@metriport/core/external/fhir/consolidated/normalize";
 import { FHIR_APP_MIME_TYPE, TXT_MIME_TYPE } from "@metriport/core/util/mime";
-<<<<<<< HEAD
-import {
-  MetriportError,
-  errorToString,
-  executeWithNetworkRetries,
-  getEnvVarOrFail,
-} from "@metriport/shared";
-=======
-import { errorToString, executeWithNetworkRetries } from "@metriport/shared";
->>>>>>> 4fc66236
+import { errorToString, executeWithNetworkRetries, getEnvVarOrFail } from "@metriport/shared";
 import { SQSEvent } from "aws-lambda";
 import axios from "axios";
 import { capture } from "./shared/capture";
@@ -114,63 +100,10 @@
 };
 
 // TODO: 2502 - Migrate most of the logic to the core to simplify the lambda handler as much as possible
-<<<<<<< HEAD
-export async function handler(event: SQSEvent) {
+
+export const handler = capture.wrapHandler(async (event: SQSEvent) => {
   const postHogApiKey = await getSecretValueOrFail(postHogSecretName, region);
   const postHog = initPostHog(postHogApiKey, "lambda");
-  try {
-    // Process messages from SQS
-    const records = event.Records;
-    if (!records || records.length < 1) {
-      console.log(`No records, discarding this event: ${JSON.stringify(event)}`);
-      return;
-    }
-    if (records.length > 1) {
-      capture.message("Got more than one message from SQS", {
-        extra: {
-          event,
-          context: lambdaName,
-          additional: `This lambda is supposed to run w/ only 1 message per batch, got ${records.length} (still processing them all)`,
-        },
-      });
-    }
-    console.log(`Processing ${records.length} records...`);
-
-    for (const [i, message] of records.entries()) {
-      // Process one record from the SQS message
-      console.log(`Record ${i}, messageId: ${message.messageId}`);
-      if (!message.messageAttributes) throw new Error(`Missing message attributes`);
-      if (!message.body) throw new Error(`Missing message body`);
-      const attrib = message.messageAttributes;
-      const cxId = attrib.cxId?.stringValue;
-      const patientId = attrib.patientId?.stringValue;
-      const jobId = attrib.jobId?.stringValue;
-      const medicalDataSource = attrib.source?.stringValue;
-      if (!cxId) throw new Error(`Missing cxId`);
-      if (!patientId) throw new Error(`Missing patientId`);
-      const log = prefixedLog(`${i}, patient ${patientId}, job ${jobId}`);
-      const lambdaParams = { cxId, patientId, jobId, source: medicalDataSource };
-      try {
-        log(`Body: ${message.body}`);
-        const { s3BucketName, s3FileName, documentExtension } = parseBody(message.body);
-        const metrics: Metrics = {};
-
-        log(`Getting contents from bucket ${s3BucketName}, key ${s3FileName}`);
-        const downloadStart = Date.now();
-        const payloadRaw = await s3Utils.getFileContentsAsString(s3BucketName, s3FileName);
-        if (payloadRaw.includes("nonXMLBody")) {
-          log(
-            `XML document is unstructured CDA with nonXMLBody, skipping... Filename: ${s3FileName}`
-          );
-          await ossApi.internal.notifyApi({ ...lambdaParams, status: "failed" }, log);
-          continue;
-        }
-        const { documentContents: payloadNoB64, b64Attachments } =
-          removeBase64PdfEntries(payloadRaw);
-=======
->>>>>>> 4fc66236
-
-export const handler = capture.wrapHandler(async (event: SQSEvent) => {
   // Process messages from SQS
   const records = event.Records;
   if (!records || records.length < 1) {
@@ -329,63 +262,6 @@
 
         await storeHydratedConversionResult({
           s3Utils,
-<<<<<<< HEAD
-          conversionResult,
-          conversionResultBucketName,
-          conversionResultFilename,
-          context: lambdaName,
-          lambdaParams,
-          log,
-        });
-
-        let hydratedBundle = conversionResult;
-
-        // TODO: 2563 - Remove this after prod testing is done
-        if (await isHydrationEnabledForCx(cxId)) {
-          try {
-            const result = await Promise.race([
-              hydrate({
-                cxId,
-                patientId,
-                bundle: conversionResult,
-              }),
-              new Promise<never>((_, reject) =>
-                setTimeout(() => reject(new Error("Hydration timeout")), HYDRATION_TIMEOUT_MS)
-              ),
-            ]);
-
-            hydratedBundle = result;
-
-            await storeHydratedConversionResult({
-              s3Utils,
-              bundle: hydratedBundle,
-              bucketName: conversionResultBucketName,
-              fileName: s3FileName,
-              context: lambdaName,
-              lambdaParams,
-              log,
-            });
-          } catch (error) {
-            const msg = "Failed to hydrate the converted bundle";
-            log(`${msg}: ${errorToString(error)}`);
-            capture.message(msg, {
-              extra: {
-                error,
-                cxId,
-                patientId,
-                context: lambdaName,
-                s3FileName,
-              },
-              level: "warning",
-            });
-          }
-        }
-
-        const normalizedBundle = await normalize({
-          cxId,
-          patientId,
-=======
->>>>>>> 4fc66236
           bundle: hydratedBundle,
           bucketName: conversionResultBucketName,
           fileName: s3FileName,
@@ -451,20 +327,9 @@
     } catch (error) {
       await conversionResultHandler.notifyApi({ ...lambdaParams, status: "failed" }, log);
       throw error;
+    } finally {
+      await postHog.shutdown();
     }
-<<<<<<< HEAD
-    console.log(`Done`);
-  } catch (error) {
-    const msg = "Error processing event on " + lambdaName;
-    console.log(`${msg}: ${errorToString(error)}`);
-    capture.error(msg, {
-      extra: { event, context: lambdaName, error },
-    });
-    throw new MetriportError(msg);
-  } finally {
-    await postHog.shutdown();
-=======
->>>>>>> 4fc66236
   }
   console.log(`Done`);
 });
