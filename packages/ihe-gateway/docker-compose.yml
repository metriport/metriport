--- conflicted
+++ resolved
@@ -25,22 +25,17 @@
         condition: service_healthy
     environment:
       DATABASE: "postgres"
-<<<<<<< HEAD
-      DATABASE_USERNAME: "${DB_USERNAME}"
-      DATABASE_PASSWORD: "${DB_PASSWORD}"
+      DATABASE_USERNAME: "${DATABASE_USERNAME}"
+      DATABASE_PASSWORD: "${DATABASE_PASSWORD}"
+      DATABASE_URL: "jdbc:postgresql://ihe-postgres:5432/db"
+      VMOPTIONS: "-Xms2048m,-Xmx3072m"
+      AWS_ACCESS_KEY_ID: ${AWS_ACCESS_KEY_ID}
+      AWS_SECRET_ACCESS_KEY: ${AWS_SECRET_ACCESS_KEY}
       S3_BUCKET_NAME: "${S3_BUCKET_NAME}"
       INBOUND_PATIENT_DISCOVERY_URL: "${INBOUND_PATIENT_DISCOVERY_URL}"
       INBOUND_DOCUMENT_QUERY_URL: "${INBOUND_DOCUMENT_QUERY_URL}"
       INBOUND_DOCUMENT_RETRIEVAL_URL: "${INBOUND_DOCUMENT_RETRIEVAL_URL}"
       SAML_HOME_COMMUNITY_ID: "${SAML_HOME_COMMUNITY_ID}"
-=======
-      DATABASE_USERNAME: "${DATABASE_USERNAME}"
-      DATABASE_PASSWORD: "${DATABASE_PASSWORD}"
->>>>>>> 2eadd5f8
-      DATABASE_URL: "jdbc:postgresql://ihe-postgres:5432/db"
-      VMOPTIONS: "-Xms2048m,-Xmx3072m"
-      AWS_ACCESS_KEY_ID: ${AWS_ACCESS_KEY_ID}
-      AWS_SECRET_ACCESS_KEY: ${AWS_SECRET_ACCESS_KEY}
     restart: on-failure
     ports:
       - "8443:8443"
