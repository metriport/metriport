version: "3"
services:
  ihe-gateway:
<<<<<<< HEAD
    build: .
=======
    build:
      context: .
      dockerfile: Dockerfile
      args:
        ARTIFACT: "${artifact_url}"
        STOREPASS: "${storepass}"
        KEYSTOREPASS: "${keystorepass}"
        KEYSTORENAME: "${keystorename}"
        ZULUKEY: "${zulukey}"
      x-bake:
        platforms:
          - linux/amd64    
          - linux/arm64
>>>>>>> 1931baa1
    volumes:
      - ./custom-extensions:/opt/connect/custom-extensions
    depends_on:
      ihe-postgres:
        condition: service_healthy
    environment:
      DATABASE: "postgres"
      DATABASE_USERNAME: "admin"
      DATABASE_PASSWORD: "admin"
      DATABASE_URL: "jdbc:postgresql://ihe-postgres:5432/db"
      LICENSE_KEY: ${LICENSE_KEY}
    restart: on-failure
    ports:
<<<<<<< HEAD
      - "8443:8443/tcp"
      - "8081:8081/tcp"
      - "8082:8082/tcp"
      - "8100:8100/tcp"
      - "23067:23067/tcp"
      - "16850:16850/tcp"
      - "16852:16852/tcp"
      - "16853:16853/tcp"
=======
      - "8443:8443"
      - "8081:8081"
      - "8082:8082"
      - "8100:8100"
      - "23067:23067"
      - "16850:16850"
      - "16852:16852"
      - "16853:16853"
    secrets:
      - mirth_properties
>>>>>>> 1931baa1
  ihe-postgres:
    image: postgres:14.4-alpine
    container_name: ihe-postgres
    restart: always
    environment:
      POSTGRES_DB: "db"
      POSTGRES_USER: "admin"
      POSTGRES_PASSWORD: "admin"
    ports:
      - "5436:5432"
    volumes:
      - ihe-postgres:/var/lib/postgresql/data
    healthcheck:
      test: ["CMD-SHELL", "pg_isready -d $${POSTGRES_DB} -U $${POSTGRES_USER}"]
      interval: 2s
      timeout: 2s
      retries: 2
volumes:
  ihe-postgres:
secrets:
  mirth_properties:
    file: ./secret.properties<|MERGE_RESOLUTION|>--- conflicted
+++ resolved
@@ -1,9 +1,6 @@
 version: "3"
 services:
   ihe-gateway:
-<<<<<<< HEAD
-    build: .
-=======
     build:
       context: .
       dockerfile: Dockerfile
@@ -15,9 +12,8 @@
         ZULUKEY: "${zulukey}"
       x-bake:
         platforms:
-          - linux/amd64    
+          - linux/amd64
           - linux/arm64
->>>>>>> 1931baa1
     volumes:
       - ./custom-extensions:/opt/connect/custom-extensions
     depends_on:
@@ -31,16 +27,6 @@
       LICENSE_KEY: ${LICENSE_KEY}
     restart: on-failure
     ports:
-<<<<<<< HEAD
-      - "8443:8443/tcp"
-      - "8081:8081/tcp"
-      - "8082:8082/tcp"
-      - "8100:8100/tcp"
-      - "23067:23067/tcp"
-      - "16850:16850/tcp"
-      - "16852:16852/tcp"
-      - "16853:16853/tcp"
-=======
       - "8443:8443"
       - "8081:8081"
       - "8082:8082"
@@ -51,7 +37,6 @@
       - "16853:16853"
     secrets:
       - mirth_properties
->>>>>>> 1931baa1
   ihe-postgres:
     image: postgres:14.4-alpine
     container_name: ihe-postgres
