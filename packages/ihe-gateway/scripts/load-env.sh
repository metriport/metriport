#!/bin/bash

# Fail on error
set -e

#################################################################################
#
# Load environment variables from a .env file.
# Pass 'strict' as the first argument to fail if no .env file is found.
#
#################################################################################

if ! [[ $DOT_ENV_FILE ]]; then
    DOT_ENV_FILE=.env
fi
echo "Loading environment variables from $DOT_ENV_FILE"

if [ -f $DOT_ENV_FILE ]; then
    set -o allexport
    source $DOT_ENV_FILE
    set +o allexport
else
    if [ "$1" == "strict" ]; then
        echo "Error: No $DOT_ENV_FILE file found"
        exit 1
    fi
    echo "Warning: No $DOT_ENV_FILE file found, expecting env vars to be set"
<<<<<<< HEAD
fi

if [[ -z "${ENV_TYPE}" ]]; then
    echo "Warning: ENV_TYPE is missing, default to 'staging'"
    set -o allexport
    ENV_TYPE="staging"
    set +o allexport
fi


if [ -z "${IHE_GW_URL_OUTBOUND}" ]; then
  echo "IHE_GW_URL_OUTBOUND is not set, looking for the IHE_GW_URL_INBOUND"
  if [ -z "${IHE_GW_URL_OUTBOUND}" ]; then
    echo "WARNING: no IHE GW URL env set"
  else
    IHE_GW_URL=$IHE_GW_URL_INBOUND
  fi
else
  IHE_GW_URL=$IHE_GW_URL_OUTBOUND
=======
>>>>>>> a30bbe3c
fi<|MERGE_RESOLUTION|>--- conflicted
+++ resolved
@@ -25,26 +25,4 @@
         exit 1
     fi
     echo "Warning: No $DOT_ENV_FILE file found, expecting env vars to be set"
-<<<<<<< HEAD
-fi
-
-if [[ -z "${ENV_TYPE}" ]]; then
-    echo "Warning: ENV_TYPE is missing, default to 'staging'"
-    set -o allexport
-    ENV_TYPE="staging"
-    set +o allexport
-fi
-
-
-if [ -z "${IHE_GW_URL_OUTBOUND}" ]; then
-  echo "IHE_GW_URL_OUTBOUND is not set, looking for the IHE_GW_URL_INBOUND"
-  if [ -z "${IHE_GW_URL_OUTBOUND}" ]; then
-    echo "WARNING: no IHE GW URL env set"
-  else
-    IHE_GW_URL=$IHE_GW_URL_INBOUND
-  fi
-else
-  IHE_GW_URL=$IHE_GW_URL_OUTBOUND
-=======
->>>>>>> a30bbe3c
 fi