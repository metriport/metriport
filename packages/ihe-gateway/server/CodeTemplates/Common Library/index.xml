<?xml version="1.0" encoding="UTF-8"?><codeTemplateLibrary version="4.4.2">
  <id>c209459e-8282-4ac7-88cb-42cdeec33805</id>
  <name>Common Library</name>
  <revision>32</revision>
  <lastModified>
    <time>1710182494932</time>
    <timezone>GMT</timezone>
  </lastModified>
  <description>Common library for all channels

Last updated: Dec 27 2023</description>
  <includeNewChannels>false</includeNewChannels>
  <enabledChannelIds>
    <string>3f38affa-7132-4c4d-8597-2679b2651a13</string>
    <string>c1b69481-12ef-4e81-9a4d-e7b362cf6c5d</string>
    <string>c240418b-26ef-4836-a857-01c74fb07963</string>
    <string>a3f9140d-1f4c-41b8-a414-d1a793c6054b</string>
    <string>cbd49d4a-24fa-40b6-aa12-d59d64168dd1</string>
    <string>c7b1fb54-6dce-410c-a16a-e3ba6b6c6722</string>
    <string>6cdb6776-3488-47c6-8c90-2015ea051f93</string>
    <string>f6899f98-6671-44f9-a764-d5f7c1858f02</string>
    <string>cbdd09d8-af65-4cc6-869a-8c1617a29881</string>
    <string>279057c4-65eb-4cbd-ae23-6d9d66de14a0</string>
    <string>279057c4-65eb-4cbd-ae23-6d9d66de14a1</string>
    <string>79208c1b-3cbb-4d6e-aeb3-a8387cee4f93</string>
    <string>1f09811d-57b1-4219-9427-09f0d63a77a6</string>
    <string>574e7271-1b21-4b79-82c3-fead249fc450</string>
    <string>ce8aa1cf-5df6-4825-82c9-b51d5b2dfcfa</string>
    <string>ed739638-6120-4aee-bcb2-acc661f2b12b</string>
  </enabledChannelIds>
  <disabledChannelIds>
    <string>8240f77a-19d4-4225-90fc-ed1c232286c3</string>
  </disabledChannelIds>
  <codeTemplates>
    <codeTemplate version="4.4.2">
<<<<<<< HEAD
      <id>a42647cc-bc46-4ea0-9ff9-2a2796f386e2</id>
=======
      <id>e55a3d2d-bafe-4225-8194-b2a876e6e67a</id>
    </codeTemplate>
    <codeTemplate version="4.4.2">
      <id>018d432c-4aa6-7e03-9f49-3e81bb958908</id>
>>>>>>> 2f00a368
    </codeTemplate>
    <codeTemplate version="4.4.2">
      <id>dd5052fa-e683-4ae9-9ff0-dafda0079bda</id>
    </codeTemplate>
    <codeTemplate version="4.4.2">
      <id>018d432c-4aa6-7e03-9f49-3e81bb958908</id>
    </codeTemplate>
    <codeTemplate version="4.4.2">
      <id>476ce6dd-1ae0-43c8-b6fa-a3d887c9edd5</id>
    </codeTemplate>
    <codeTemplate version="4.4.2">
      <id>d455b692-51d1-45bb-ab95-ccec79c3290c</id>
    </codeTemplate>
    <codeTemplate version="4.4.2">
      <id>8888071d-0759-44fa-b489-229e4669aaf7</id>
    </codeTemplate>
    <codeTemplate version="4.4.2">
      <id>5501992d-a439-4278-b045-a1d40ac62a0a</id>
    </codeTemplate>
    <codeTemplate version="4.4.2">
      <id>89616855-fabf-43a1-af2f-85af3f4dfa8a</id>
    </codeTemplate>
    <codeTemplate version="4.4.2">
      <id>c7938c31-8309-4dae-b6d6-329e81e307e5</id>
    </codeTemplate>
    <codeTemplate version="4.4.2">
      <id>0dbb568c-4c8b-40cc-8a95-2012fac9ed4d</id>
    </codeTemplate>
    <codeTemplate version="4.4.2">
      <id>0ad796be-24b6-4519-94f9-61449d4a7703</id>
    </codeTemplate>
    <codeTemplate version="4.4.2">
      <id>34300954-fc44-4e15-82c7-ed96ac02f8c2</id>
    </codeTemplate>
    <codeTemplate version="4.4.2">
      <id>9f662a05-8a40-4419-8b19-3ad5593952e1</id>
    </codeTemplate>
    <codeTemplate version="4.4.2">
      <id>8ea54297-2fbb-4766-b396-fdda473d9035</id>
    </codeTemplate>
    <codeTemplate version="4.4.2">
      <id>bca8155d-5506-43e8-ae34-63d50714dd0e</id>
    </codeTemplate>
    <codeTemplate version="4.4.2">
      <id>c53ae4ba-023d-42f7-a9a9-20d875536b39</id>
    </codeTemplate>
    <codeTemplate version="4.4.2">
      <id>8fc64a0f-98d9-41c4-a370-20e247476631</id>
    </codeTemplate>
    <codeTemplate version="4.4.2">
      <id>d7a315bb-35ce-4d66-a1c6-559716b4ea6a</id>
    </codeTemplate>
    <codeTemplate version="4.4.2">
      <id>be68f08b-fecf-4c1d-bd75-e7c2ec79cb14</id>
    </codeTemplate>
    <codeTemplate version="4.4.2">
      <id>b9697713-d517-4288-a2a8-bd6923b0bf6d</id>
    </codeTemplate>
    <codeTemplate version="4.4.2">
      <id>00903944-3070-4bc2-8324-a13c4124295d</id>
    </codeTemplate>
  </codeTemplates>
</codeTemplateLibrary><|MERGE_RESOLUTION|>--- conflicted
+++ resolved
@@ -33,17 +33,13 @@
   </disabledChannelIds>
   <codeTemplates>
     <codeTemplate version="4.4.2">
-<<<<<<< HEAD
       <id>a42647cc-bc46-4ea0-9ff9-2a2796f386e2</id>
-=======
-      <id>e55a3d2d-bafe-4225-8194-b2a876e6e67a</id>
-    </codeTemplate>
-    <codeTemplate version="4.4.2">
-      <id>018d432c-4aa6-7e03-9f49-3e81bb958908</id>
->>>>>>> 2f00a368
     </codeTemplate>
     <codeTemplate version="4.4.2">
       <id>dd5052fa-e683-4ae9-9ff0-dafda0079bda</id>
+    </codeTemplate>
+    <codeTemplate version="4.4.2">
+      <id>e55a3d2d-bafe-4225-8194-b2a876e6e67a</id>
     </codeTemplate>
     <codeTemplate version="4.4.2">
       <id>018d432c-4aa6-7e03-9f49-3e81bb958908</id>
