<?xml version="1.0" encoding="UTF-8"?><codeTemplateLibrary version="4.4.2">
  <id>c95f5b77-268d-4ffd-bb48-7d8f246b9730</id>
  <name>XCPD Library - Inbound</name>
<<<<<<< HEAD
  <revision>194</revision>
  <lastModified>
    <time>1709758379425</time>
=======
  <revision>80</revision>
  <lastModified>
    <time>1710013973251</time>
>>>>>>> 56c38c77
    <timezone>GMT</timezone>
  </lastModified>
  <description>Cross-Community Patient Discovery (XCPD) library
IHE ITI-55 [Cross Gateway Patient Discovery] related functions

Last updated: Dec 18 2023</description>
  <includeNewChannels>false</includeNewChannels>
  <enabledChannelIds>
    <string>1f09811d-57b1-4219-9427-09f0d63a77a6</string>
  </enabledChannelIds>
  <disabledChannelIds>
    <string>3f38affa-7132-4c4d-8597-2679b2651a13</string>
    <string>c1b69481-12ef-4e81-9a4d-e7b362cf6c5d</string>
    <string>c240418b-26ef-4836-a857-01c74fb07963</string>
    <string>a3f9140d-1f4c-41b8-a414-d1a793c6054b</string>
    <string>cbd49d4a-24fa-40b6-aa12-d59d64168dd1</string>
    <string>c7b1fb54-6dce-410c-a16a-e3ba6b6c6722</string>
    <string>6cdb6776-3488-47c6-8c90-2015ea051f93</string>
    <string>f6899f98-6671-44f9-a764-d5f7c1858f02</string>
    <string>cbdd09d8-af65-4cc6-869a-8c1617a29881</string>
    <string>79208c1b-3cbb-4d6e-aeb3-a8387cee4f93</string>
    <string>bd17ccd3-bad0-4214-a034-6cda769113f6</string>
    <string>10379c95-0f8f-4c0e-8e63-de0f307f7ccc</string>
    <string>574e7271-1b21-4b79-82c3-fead249fc450</string>
    <string>ce8aa1cf-5df6-4825-82c9-b51d5b2dfcfa</string>
    <string>ed739638-6120-4aee-bcb2-acc661f2b12b</string>
  </disabledChannelIds>
  <codeTemplates>
    <codeTemplate version="4.4.2">
      <id>103ac18a-d774-4b88-819d-c5e703a40445</id>
    </codeTemplate>
    <codeTemplate version="4.4.2">
      <id>dc4902ae-796a-4123-b617-c8965332db59</id>
    </codeTemplate>
    <codeTemplate version="4.4.2">
      <id>79815dd1-3171-4a5c-921a-19fe3982f9d2</id>
    </codeTemplate>
    <codeTemplate version="4.4.2">
      <id>e5fda4be-5064-440c-9aed-14bf1474ba07</id>
    </codeTemplate>
    <codeTemplate version="4.4.2">
      <id>5f11484b-3afc-442c-85bf-18b648c7194c</id>
    </codeTemplate>
  </codeTemplates>
</codeTemplateLibrary><|MERGE_RESOLUTION|>--- conflicted
+++ resolved
@@ -1,15 +1,9 @@
 <?xml version="1.0" encoding="UTF-8"?><codeTemplateLibrary version="4.4.2">
   <id>c95f5b77-268d-4ffd-bb48-7d8f246b9730</id>
   <name>XCPD Library - Inbound</name>
-<<<<<<< HEAD
-  <revision>194</revision>
-  <lastModified>
-    <time>1709758379425</time>
-=======
   <revision>80</revision>
   <lastModified>
     <time>1710013973251</time>
->>>>>>> 56c38c77
     <timezone>GMT</timezone>
   </lastModified>
   <description>Cross-Community Patient Discovery (XCPD) library
