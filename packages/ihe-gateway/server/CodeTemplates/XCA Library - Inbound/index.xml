--- conflicted
+++ resolved
@@ -1,15 +1,9 @@
 <?xml version="1.0" encoding="UTF-8"?><codeTemplateLibrary version="4.4.2">
   <id>e02bebab-c1b0-4960-be7f-4dd5d063f749</id>
   <name>XCA Library - Inbound</name>
-<<<<<<< HEAD
-  <revision>197</revision>
-  <lastModified>
-    <time>1709758379436</time>
-=======
   <revision>80</revision>
   <lastModified>
     <time>1710013973255</time>
->>>>>>> 56c38c77
     <timezone>GMT</timezone>
   </lastModified>
   <description>Cross-Community Access (XCA) library
