--- conflicted
+++ resolved
@@ -1,15 +1,9 @@
 <?xml version="1.0" encoding="UTF-8"?><codeTemplateLibrary version="4.4.2">
   <id>5c4c6ab2-26a7-4878-933d-ae04c2bdeea7</id>
   <name>XCA Library - Outbound</name>
-<<<<<<< HEAD
-  <revision>197</revision>
-  <lastModified>
-    <time>1709758379391</time>
-=======
   <revision>80</revision>
   <lastModified>
     <time>1710013973242</time>
->>>>>>> 56c38c77
     <timezone>GMT</timezone>
   </lastModified>
   <description>Cross-Community Access (XCA) library
