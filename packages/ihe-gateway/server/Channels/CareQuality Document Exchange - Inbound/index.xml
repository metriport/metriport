--- conflicted
+++ resolved
@@ -1,15 +1,9 @@
 <?xml version="1.0" encoding="UTF-8"?><channelGroup version="4.4.2">
   <id>17a4bbcb-23fc-4a63-8069-fb1d38f8c255</id>
   <name>CareQuality Document Exchange - Inbound</name>
-<<<<<<< HEAD
-  <revision>36</revision>
-  <lastModified>
-    <time>1709760182326</time>
-=======
   <revision>1</revision>
   <lastModified>
     <time>1709505265693</time>
->>>>>>> a30bbe3c
     <timezone>GMT</timezone>
   </lastModified>
   <description>Inbound CareQuality Query Based Document Exchange</description>
