// If both successes and failures are received from Responding Gateways, the Initiating Gateway shall return both DocumentResponse and
// RegistryErrorList elements in one response and specify PartialSuccess status.

if ('Success' == queryResponseCode.toString() || 'PartialSuccess' == queryResponseCode.toString()) {

	if (xml.*::DocumentResponse.length() > 0) try {

		var bucketName = Config.getS3BucketName();
		var request = channelMap.get('REQUEST');
		var contentList = [];
		var operationOutcome = null;
		channelMap.put('RESULT', '0 doc');
		// Process possible errors
		if (xml.*::RegistryResponse.*::RegistryErrorList.length() > 0) try {
			operationOutcome = processRegistryErrorList(xml.*::RegistryResponse.*::RegistryErrorList);
		} catch(ex) {
			if (globalMap.containsKey('TEST_MODE')) logger.error('XCA ITI-39 Processor: Response (Case1) - ' + ex);
			channelMap.put('RESPONSE_PROCESSING_ERROR_CASE1_STEP1', ex.toString());
		}

		// MetriportID mapping
		var idMapping = {};
		request.documentReference.forEach(function(entry) {
			idMapping[entry.docUniqueId.toString()] = entry.metriportId.toString();
		});

		// Process retrieved documents
		for each (var entry in xml.*::DocumentResponse) {

			try {
				var attachment = {};
				attachment.homeCommunityId = entry.*::HomeCommunityId.toString().replace('urn:oid:', '');
				attachment.repositoryUniqueId = entry.*::RepositoryUniqueId.toString().replace('urn:uuid:', '');
				attachment.docUniqueId = entry.*::DocumentUniqueId.toString().replace('urn:uuid:', '');
				attachment.metriportId = idMapping[attachment.docUniqueId.toString()];
				attachment.fileLocation = bucketName;

				const logError = (ex) => {
					logger.error("Error decoding doc - docUniqueId: " + attachment.docUniqueId + "; metriportId: " +
						attachment.metriportId + "; " + ex);
				};

				// Responding Gateways which support the Persistence of Retrieved Documents Option shall specify the NewRepositoryUniqueId element
				// indicating the document is available for later retrieval and be able to return exactly the same document in all future retrieve
				// requests for the document identified by NewDocumentUniqueId.
				var newRepositoryUniqueId = entry.*::NewRepositoryUniqueId.toString();
				if (newRepositoryUniqueId) attachment.newRepositoryUniqueId = newRepositoryUniqueId.toString();

				var newDocumentUniqueId = entry.*::NewDocumentUniqueId.toString();
				if (newDocumentUniqueId) attachment.newDocumentUniqueId = newDocumentUniqueId.toString();

<<<<<<< HEAD
				let decodedAsString = null;
				let decodedBytes = null;
				try {
					var documentEncodedString = entry.*::Document;
					var decoded = FileUtil.decode(documentEncodedString.toString());
					// we use decodedAsString to detect the file type
					decodedAsString = new Packages.java.lang.String(decoded);

					// We use decoded bytes to decode the actual raw document. 
					var decoder = java.util.Base64.getDecoder();
    				decodedBytes = decoder.decode(documentEncodedString);
				} catch (ex) {
					logError(ex);
				}
				if (!decodedAsString) continue;
=======
				const documentEncoded = entry.*::Document;
				const documentDecoded = decodeBase64(documentEncoded.toString());
				const parsedFile = parseFileFromString(documentDecoded.toString());
				const detectedExtension = parsedFile.extension;
				const detectedFileType = parsedFile.mimeType;
				const decodedAsString = parsedFile.decodedString;
				const decodedBytes = parsedFile.decodedBytes;
>>>>>>> 56c38c77

				// Files are stored in format: <CX_ID>/<PATIENT_ID>/<CX_ID>_<PATIENT_ID>_<DOC_ID>.<extension>
				var fileName = [request.cxId, request.patientId, attachment.metriportId + detectedExtension].join('_');
				var filePath = [request.cxId, request.patientId, fileName].join('/');
				// TODO 1350 Create a function to get the attributes using getObjectAttributes() - this is returning the whole file!
				// https://sdk.amazonaws.com/java/api/latest/software/amazon/awssdk/services/s3/S3Client.html#getObjectAttributes(software.amazon.awssdk.services.s3.model.GetObjectAttributesRequest)
				var docExists = xcaReadFromFile(filePath.toString());

				attachment.fileName = fileName.toString();
				attachment.url = filePath.toString();
				attachment.isNew = !docExists
				attachment.contentType = detectedFileType;

				// Parse the document header for some metadata
				try {
					if (detectedFileType === XML_TXT_MIME_TYPE || detectedFileType === XML_APP_MIME_TYPE) {
						const firstTitle = decodedAsString.split("<title>")[1];
						if (firstTitle) {
							const title = firstTitle.split("</title>")[0];
							if (title) attachment.title = title;
						}
					}
					const fileSize = decodedBytes.length;
					if (fileSize) attachment.size = parseInt(fileSize);
				} catch (ex) {
					logError(ex);
				}

				const resultFromS3 = xcaWriteToFile(filePath.toString(), decodedBytes, attachment);
				contentList.push(attachment);

				// TODO 1350 remove this log
				logger.info("[XCA ITI-39 Processor] File stored on S3 (" + filePath.toString() + "): " + resultFromS3.toString());

			} catch(ex) {
				var issue = {
					 "severity": "fatal",
					 "code": "processing",
					 "details": {"text": ""}
				};
				issue.details.text = ex.toString();
				if (!operationOutcome) operationOutcome = getOperationOutcome(channelMap.get('MSG_ID'));
				operationOutcome.issue.push(issue);
			}
		}
		try {
			if (operationOutcome) channelMap.put('OperationOutcome', JSON.stringify(operationOutcome));
		} catch (ex) {
			logger.error('Error setting OperationOutcome: ' + ex);
		}

		// TODO: Process and generate OperationOutcome
		if (contentList.length > 0) {
			channelMap.put('RESULT', contentList.length + ' doc(s)');
			var _response = getXCA39ResponseTemplate(channelMap.get('REQUEST'), operationOutcome);
			_response.documentReference = contentList;
			var result = router.routeMessageByChannelId(globalMap.get('XCADRAPPINTERFACE'), JSON.stringify(_response));
		}

	} catch(ex) {
		if (globalMap.containsKey('TEST_MODE')) logger.error('XCA ITI-39 Processor: Response (Case1) - ' + ex);
		channelMap.put('RESPONSE_PROCESSING_ERROR_CASE1_STEP3', ex.toString());
		throw ex;
	}

	// Stop further processing
	return;
}<|MERGE_RESOLUTION|>--- conflicted
+++ resolved
@@ -49,23 +49,6 @@
 				var newDocumentUniqueId = entry.*::NewDocumentUniqueId.toString();
 				if (newDocumentUniqueId) attachment.newDocumentUniqueId = newDocumentUniqueId.toString();
 
-<<<<<<< HEAD
-				let decodedAsString = null;
-				let decodedBytes = null;
-				try {
-					var documentEncodedString = entry.*::Document;
-					var decoded = FileUtil.decode(documentEncodedString.toString());
-					// we use decodedAsString to detect the file type
-					decodedAsString = new Packages.java.lang.String(decoded);
-
-					// We use decoded bytes to decode the actual raw document. 
-					var decoder = java.util.Base64.getDecoder();
-    				decodedBytes = decoder.decode(documentEncodedString);
-				} catch (ex) {
-					logError(ex);
-				}
-				if (!decodedAsString) continue;
-=======
 				const documentEncoded = entry.*::Document;
 				const documentDecoded = decodeBase64(documentEncoded.toString());
 				const parsedFile = parseFileFromString(documentDecoded.toString());
@@ -73,7 +56,6 @@
 				const detectedFileType = parsedFile.mimeType;
 				const decodedAsString = parsedFile.decodedString;
 				const decodedBytes = parsedFile.decodedBytes;
->>>>>>> 56c38c77
 
 				// Files are stored in format: <CX_ID>/<PATIENT_ID>/<CX_ID>_<PATIENT_ID>_<DOC_ID>.<extension>
 				var fileName = [request.cxId, request.patientId, attachment.metriportId + detectedExtension].join('_');
