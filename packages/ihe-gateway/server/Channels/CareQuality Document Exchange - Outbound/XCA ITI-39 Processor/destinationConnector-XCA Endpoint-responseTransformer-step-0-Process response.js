// Store the HTTP code only
var http = $('responseStatusLine');
http = String(http).replace('HTTP/1.1 ', '').replace(/\D/g, '');
channelMap.put('HTTP', http.toString());

// Decode and parse XCA ITI-38 (Cross Gateway Query Response) message
var xml = null;

var 	queryResponseCode = '',
	homeCommunityId = null,
	soapFaultCode = null,
	soapReason = null;

try {
	var soap = msg.toString();
	
<<<<<<< HEAD
	// SOAP level error
	if (soap.indexOf('Fault') > 0) {
		
		channelMap.put('QACK', 'SOAP_FAULT');
		// Stop further processing
		return;
		
	} else {

		xml = new XML(soap);
		xml = xml.*::Body.*::RetrieveDocumentSetResponse;

		// The status attribute reflects the status of the operation and shall be one of the following values:
		// urn:oasis:names:tc:ebxml-regrep:ResponseStatusType:Success
		// urn:ihe:iti:2007:ResponseStatusType:PartialSuccess
		// urn:oasis:names:tc:ebxml-regrep:ResponseStatusType:Failure
		queryResponseCode = xml.*::RegistryResponse.@status.toString().split(':').pop();		
		channelMap.put('QACK', queryResponseCode.toString());
	}
=======
	xml = new XML(soap);
	xml = xml.*::Body.*::RetrieveDocumentSetResponse;

	// The status attribute reflects the status of the operation and shall be one of the following values:
	// urn:oasis:names:tc:ebxml-regrep:ResponseStatusType:Success
	// urn:ihe:iti:2007:ResponseStatusType:PartialSuccess
	// urn:oasis:names:tc:ebxml-regrep:ResponseStatusType:Failure
	queryResponseCode = xml.*::RegistryResponse.@status.toString().split(':').pop();		
	channelMap.put('QACK', queryResponseCode.toString());

>>>>>>> 787e9ccb
	
} catch(ex) {
	if (globalMap.containsKey('TEST_MODE')) logger.error('XCA ITI-39 Processor: Response - ' + ex);
	channelMap.put('RESPONSE_ERROR', ex.toString());
	throw ex;
}<|MERGE_RESOLUTION|>--- conflicted
+++ resolved
@@ -12,31 +12,7 @@
 	soapReason = null;
 
 try {
-	var soap = msg.toString();
-	
-<<<<<<< HEAD
-	// SOAP level error
-	if (soap.indexOf('Fault') > 0) {
-		
-		channelMap.put('QACK', 'SOAP_FAULT');
-		// Stop further processing
-		return;
-		
-	} else {
-
-		xml = new XML(soap);
-		xml = xml.*::Body.*::RetrieveDocumentSetResponse;
-
-		// The status attribute reflects the status of the operation and shall be one of the following values:
-		// urn:oasis:names:tc:ebxml-regrep:ResponseStatusType:Success
-		// urn:ihe:iti:2007:ResponseStatusType:PartialSuccess
-		// urn:oasis:names:tc:ebxml-regrep:ResponseStatusType:Failure
-		queryResponseCode = xml.*::RegistryResponse.@status.toString().split(':').pop();		
-		channelMap.put('QACK', queryResponseCode.toString());
-	}
-=======
-	xml = new XML(soap);
-	xml = xml.*::Body.*::RetrieveDocumentSetResponse;
+	xml = msg.*::Body.*::RetrieveDocumentSetResponse;
 
 	// The status attribute reflects the status of the operation and shall be one of the following values:
 	// urn:oasis:names:tc:ebxml-regrep:ResponseStatusType:Success
@@ -45,7 +21,6 @@
 	queryResponseCode = xml.*::RegistryResponse.@status.toString().split(':').pop();		
 	channelMap.put('QACK', queryResponseCode.toString());
 
->>>>>>> 787e9ccb
 	
 } catch(ex) {
 	if (globalMap.containsKey('TEST_MODE')) logger.error('XCA ITI-39 Processor: Response - ' + ex);
