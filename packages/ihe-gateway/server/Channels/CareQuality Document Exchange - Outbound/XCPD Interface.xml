<?xml version="1.0" encoding="UTF-8"?><channel version="4.4.2">
  <id>c240418b-26ef-4836-a857-01c74fb07963</id>
  <nextMetaDataId>2</nextMetaDataId>
  <name>XCPD Interface</name>
  <description>XCPD Interface channel
 - expects to receive a single requests to be transmitted to the XCPD ITI-55 Processor channel

Last updated: Dec 20 2023</description>
<<<<<<< HEAD
  <revision>315</revision>
=======
  <revision>123</revision>
>>>>>>> a30bbe3c
  <sourceConnector version="4.4.2">
    <metaDataId>0</metaDataId>
    <name>sourceConnector</name>
    <properties class="com.mirth.connect.connectors.http.HttpReceiverProperties" version="4.4.2">
      <pluginProperties>
        <com.mirth.connect.plugins.httpauth.NoneHttpAuthProperties version="4.4.2">
          <authType>NONE</authType>
        </com.mirth.connect.plugins.httpauth.NoneHttpAuthProperties>
        <com.mirth.connect.plugins.ssl.model.SSLConnectorPluginProperties version="4.4.2">
          <enabled>false</enabled>
          <clientAuthentication>DISABLED</clientAuthentication>
          <hostnameVerificationEnabled>true</hostnameVerificationEnabled>
          <trustAllCertificates>false</trustAllCertificates>
          <trustedCertificates>
            <trustedCertificateAliases/>
            <trustCACerts>true</trustCACerts>
          </trustedCertificates>
          <localCertificateAlias/>
          <ocspEnabled>false</ocspEnabled>
          <ocspURI/>
          <ocspHardFail>false</ocspHardFail>
          <crlEnabled>false</crlEnabled>
          <crlURI/>
          <crlHardFail>false</crlHardFail>
          <subjectDNValidationEnabled>false</subjectDNValidationEnabled>
          <trustedSubjectDNs class="linked-hash-map"/>
          <hideIssuerDNs>false</hideIssuerDNs>
          <allowExpiredCertificates>false</allowExpiredCertificates>
          <implicitFTPS>true</implicitFTPS>
          <useSTARTTLS>false</useSTARTTLS>
        </com.mirth.connect.plugins.ssl.model.SSLConnectorPluginProperties>
      </pluginProperties>
      <listenerConnectorProperties version="4.4.2">
        <host>0.0.0.0</host>
        <port>8082</port>
      </listenerConnectorProperties>
      <sourceConnectorProperties version="4.4.2">
        <responseVariable>None</responseVariable>
        <respondAfterProcessing>false</respondAfterProcessing>
        <processBatch>false</processBatch>
        <firstResponse>false</firstResponse>
        <processingThreads>10</processingThreads>
        <resourceIds class="linked-hash-map">
          <entry>
            <string>Default Resource</string>
            <string>[Default Resource]</string>
          </entry>
        </resourceIds>
        <queueBufferSize>1000</queueBufferSize>
      </sourceConnectorProperties>
      <xmlBody>true</xmlBody>
      <parseMultipart>false</parseMultipart>
      <includeMetadata>false</includeMetadata>
      <binaryMimeTypes>application/json</binaryMimeTypes>
      <binaryMimeTypesRegex>true</binaryMimeTypesRegex>
      <responseContentType>text/plain</responseContentType>
      <responseDataTypeBinary>false</responseDataTypeBinary>
      <responseStatusCode>$responseCode</responseStatusCode>
      <responseHeaders class="linked-hash-map">
        <entry>
          <string>X-Intermediary</string>
          <list>
            <string/>
          </list>
        </entry>
      </responseHeaders>
      <responseHeadersVariable/>
      <useResponseHeadersVariable>false</useResponseHeadersVariable>
      <charset>UTF-8</charset>
      <contextPath>xcpd</contextPath>
      <timeout>30000</timeout>
      <staticResources/>
    </properties>
    <transformer version="4.4.2">
      <elements>
        <com.mirth.connect.plugins.javascriptstep.JavaScriptStep version="4.4.2">
          <name>Parse request</name>
          <sequenceNumber>0</sequenceNumber>
          <enabled>true</enabled>
          <script msync-fileref="sourceConnector-transformer-step-0-Parse request.js"/>
        </com.mirth.connect.plugins.javascriptstep.JavaScriptStep>
        <com.mirth.connect.plugins.javascriptstep.JavaScriptStep version="4.4.2">
          <name>Parse entries</name>
          <sequenceNumber>1</sequenceNumber>
          <enabled>true</enabled>
          <script msync-fileref="sourceConnector-transformer-step-1-Parse entries.js"/>
        </com.mirth.connect.plugins.javascriptstep.JavaScriptStep>
      </elements>
      <inboundTemplate encoding="base64"/>
      <outboundTemplate encoding="base64"/>
      <inboundDataType>XML</inboundDataType>
      <outboundDataType>JSON</outboundDataType>
      <inboundProperties class="com.mirth.connect.plugins.datatypes.xml.XMLDataTypeProperties" version="4.4.2">
        <serializationProperties class="com.mirth.connect.plugins.datatypes.xml.XMLSerializationProperties" version="4.4.2">
          <stripNamespaces>false</stripNamespaces>
        </serializationProperties>
        <batchProperties class="com.mirth.connect.plugins.datatypes.xml.XMLBatchProperties" version="4.4.2">
          <splitType>Element_Name</splitType>
          <elementName/>
          <level>1</level>
          <query/>
          <batchScript/>
        </batchProperties>
      </inboundProperties>
      <outboundProperties class="com.mirth.connect.plugins.datatypes.json.JSONDataTypeProperties" version="4.4.2">
        <batchProperties class="com.mirth.connect.plugins.datatypes.json.JSONBatchProperties" version="4.4.2">
          <splitType>JavaScript</splitType>
          <batchScript/>
        </batchProperties>
      </outboundProperties>
    </transformer>
    <filter version="4.4.2">
      <elements/>
    </filter>
    <transportName>HTTP Listener</transportName>
    <mode>SOURCE</mode>
    <enabled>true</enabled>
    <waitForPrevious>true</waitForPrevious>
  </sourceConnector>
  <destinationConnectors>
    <connector version="4.4.2">
      <metaDataId>1</metaDataId>
      <name>Stub</name>
      <properties class="com.mirth.connect.connectors.vm.VmDispatcherProperties" version="4.4.2">
        <pluginProperties/>
        <destinationConnectorProperties version="4.4.2">
          <queueEnabled>false</queueEnabled>
          <sendFirst>false</sendFirst>
          <retryIntervalMillis>10000</retryIntervalMillis>
          <regenerateTemplate>false</regenerateTemplate>
          <retryCount>0</retryCount>
          <rotate>false</rotate>
          <includeFilterTransformer>false</includeFilterTransformer>
          <threadCount>1</threadCount>
          <threadAssignmentVariable/>
          <validateResponse>false</validateResponse>
          <resourceIds class="linked-hash-map">
            <entry>
              <string>Default Resource</string>
              <string>[Default Resource]</string>
            </entry>
          </resourceIds>
          <queueBufferSize>1000</queueBufferSize>
          <reattachAttachments>true</reattachAttachments>
        </destinationConnectorProperties>
        <channelId>none</channelId>
        <channelTemplate>${message.encodedData}</channelTemplate>
        <mapVariables/>
      </properties>
      <transformer version="4.4.2">
        <elements/>
        <inboundDataType>JSON</inboundDataType>
        <outboundDataType>JSON</outboundDataType>
        <inboundProperties class="com.mirth.connect.plugins.datatypes.json.JSONDataTypeProperties" version="4.4.2">
          <batchProperties class="com.mirth.connect.plugins.datatypes.json.JSONBatchProperties" version="4.4.2">
            <splitType>JavaScript</splitType>
            <batchScript/>
          </batchProperties>
        </inboundProperties>
        <outboundProperties class="com.mirth.connect.plugins.datatypes.json.JSONDataTypeProperties" version="4.4.2">
          <batchProperties class="com.mirth.connect.plugins.datatypes.json.JSONBatchProperties" version="4.4.2">
            <splitType>JavaScript</splitType>
            <batchScript/>
          </batchProperties>
        </outboundProperties>
      </transformer>
      <responseTransformer version="4.4.2">
        <elements/>
        <inboundDataType>JSON</inboundDataType>
        <outboundDataType>JSON</outboundDataType>
        <inboundProperties class="com.mirth.connect.plugins.datatypes.json.JSONDataTypeProperties" version="4.4.2">
          <batchProperties class="com.mirth.connect.plugins.datatypes.json.JSONBatchProperties" version="4.4.2">
            <splitType>JavaScript</splitType>
            <batchScript/>
          </batchProperties>
        </inboundProperties>
        <outboundProperties class="com.mirth.connect.plugins.datatypes.json.JSONDataTypeProperties" version="4.4.2">
          <batchProperties class="com.mirth.connect.plugins.datatypes.json.JSONBatchProperties" version="4.4.2">
            <splitType>JavaScript</splitType>
            <batchScript/>
          </batchProperties>
        </outboundProperties>
      </responseTransformer>
      <filter version="4.4.2">
        <elements/>
      </filter>
      <transportName>Channel Writer</transportName>
      <mode>DESTINATION</mode>
      <enabled>true</enabled>
      <waitForPrevious>true</waitForPrevious>
    </connector>
  </destinationConnectors>
  <preprocessingScript msync-fileref="PreprocessingScript.js"/>
  <postprocessingScript msync-fileref="PostprocessingScript.js"/>
  <deployScript msync-fileref="DeployScript.js"/>
  <undeployScript msync-fileref="UndeployScript.js"/>
  <properties version="4.4.2">
    <clearGlobalChannelMap>true</clearGlobalChannelMap>
    <messageStorageMode>DEVELOPMENT</messageStorageMode>
    <encryptData>false</encryptData>
    <encryptAttachments>false</encryptAttachments>
    <encryptCustomMetaData>false</encryptCustomMetaData>
    <removeContentOnCompletion>false</removeContentOnCompletion>
    <removeOnlyFilteredOnCompletion>false</removeOnlyFilteredOnCompletion>
    <removeAttachmentsOnCompletion>false</removeAttachmentsOnCompletion>
    <initialState>STARTED</initialState>
    <storeAttachments>false</storeAttachments>
    <metaDataColumns>
      <metaDataColumn>
        <name>SOURCE</name>
        <type>STRING</type>
        <mappingName>mirth_source</mappingName>
      </metaDataColumn>
      <metaDataColumn>
        <name>TYPE</name>
        <type>STRING</type>
        <mappingName>mirth_type</mappingName>
      </metaDataColumn>
      <metaDataColumn>
        <name>ENTRY_ID</name>
        <type>STRING</type>
        <mappingName>MSG_ID</mappingName>
      </metaDataColumn>
      <metaDataColumn>
        <name>CUSTOMER</name>
        <type>STRING</type>
        <mappingName>CUSTOMER_ID</mappingName>
      </metaDataColumn>
    </metaDataColumns>
    <attachmentProperties version="4.4.2">
      <type>None</type>
      <properties/>
    </attachmentProperties>
    <resourceIds class="linked-hash-map">
      <entry>
        <string>Default Resource</string>
        <string>[Default Resource]</string>
      </entry>
    </resourceIds>
  </properties>
  <exportData>
    <metadata>
      <enabled>true</enabled>
      <lastModified>
        <time>1709753563218</time>
        <timezone>America/Winnipeg</timezone>
      </lastModified>
      <pruningSettings>
        <pruneMetaDataDays>5</pruneMetaDataDays>
        <pruneContentDays>5</pruneContentDays>
        <archiveEnabled>true</archiveEnabled>
        <pruneErroredMessages>true</pruneErroredMessages>
      </pruningSettings>
      <userId>1</userId>
    </metadata>
    <dependentIds>
      <string>f6899f98-6671-44f9-a764-d5f7c1858f02</string>
    </dependentIds>
    <dependencyIds>
      <string>79208c1b-3cbb-4d6e-aeb3-a8387cee4f93</string>
    </dependencyIds>
    <channelTags/>
  </exportData>
</channel><|MERGE_RESOLUTION|>--- conflicted
+++ resolved
@@ -6,11 +6,7 @@
  - expects to receive a single requests to be transmitted to the XCPD ITI-55 Processor channel
 
 Last updated: Dec 20 2023</description>
-<<<<<<< HEAD
-  <revision>315</revision>
-=======
   <revision>123</revision>
->>>>>>> a30bbe3c
   <sourceConnector version="4.4.2">
     <metaDataId>0</metaDataId>
     <name>sourceConnector</name>
