--- conflicted
+++ resolved
@@ -4,11 +4,7 @@
   <name>XCA - DR App Interface</name>
   <description>XCA App Interface channel
     - forwards a single request back to the calling app or DB</description>
-<<<<<<< HEAD
-  <revision>243</revision>
-=======
   <revision>124</revision>
->>>>>>> a30bbe3c
   <sourceConnector version="4.4.2">
     <metaDataId>0</metaDataId>
     <name>sourceConnector</name>
