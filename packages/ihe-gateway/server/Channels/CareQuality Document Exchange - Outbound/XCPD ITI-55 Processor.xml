<?xml version="1.0" encoding="UTF-8"?><channel version="4.4.2">
  <id>79208c1b-3cbb-4d6e-aeb3-a8387cee4f93</id>
  <nextMetaDataId>5</nextMetaDataId>
  <name>XCPD ITI-55 Processor</name>
  <description>XCPD ITI-55 Processor channel
 - Generates ITI-55 "Cross Gateway Patient Discovery" SOAP message
 - Calls XCPD endpoint
 - Processes responses

Last updated: Dec 20 2023</description>
<<<<<<< HEAD
  <revision>315</revision>
=======
  <revision>123</revision>
>>>>>>> a30bbe3c
  <sourceConnector version="4.4.2">
    <metaDataId>0</metaDataId>
    <name>sourceConnector</name>
    <properties class="com.mirth.connect.connectors.vm.VmReceiverProperties" version="4.4.2">
      <pluginProperties/>
      <sourceConnectorProperties version="4.4.2">
        <responseVariable>Auto-generate (Before processing)</responseVariable>
        <respondAfterProcessing>false</respondAfterProcessing>
        <processBatch>false</processBatch>
        <firstResponse>false</firstResponse>
        <processingThreads>500</processingThreads>
        <resourceIds class="linked-hash-map">
          <entry>
            <string>Default Resource</string>
            <string>[Default Resource]</string>
          </entry>
        </resourceIds>
        <queueBufferSize>1000</queueBufferSize>
      </sourceConnectorProperties>
    </properties>
    <transformer version="4.4.2">
      <elements>
        <com.mirth.connect.plugins.javascriptstep.JavaScriptStep version="4.4.2">
          <name>Set Stats</name>
          <sequenceNumber>0</sequenceNumber>
          <enabled>true</enabled>
          <script msync-fileref="sourceConnector-transformer-step-0-Set Stats.js"/>
        </com.mirth.connect.plugins.javascriptstep.JavaScriptStep>
        <com.mirth.connect.plugins.javascriptstep.JavaScriptStep version="4.4.2">
          <name>Generate Query Parameters</name>
          <sequenceNumber>1</sequenceNumber>
          <enabled>true</enabled>
          <script msync-fileref="sourceConnector-transformer-step-1-Generate Query Parameters.js"/>
        </com.mirth.connect.plugins.javascriptstep.JavaScriptStep>
        <com.mirth.connect.plugins.javascriptstep.JavaScriptStep version="4.4.2">
          <name>Store Query Parameters</name>
          <sequenceNumber>2</sequenceNumber>
          <enabled>true</enabled>
          <script msync-fileref="sourceConnector-transformer-step-2-Store Query Parameters.js"/>
        </com.mirth.connect.plugins.javascriptstep.JavaScriptStep>
      </elements>
      <inboundTemplate encoding="base64"/>
      <outboundTemplate encoding="base64"/>
      <inboundDataType>JSON</inboundDataType>
      <outboundDataType>JSON</outboundDataType>
      <inboundProperties class="com.mirth.connect.plugins.datatypes.json.JSONDataTypeProperties" version="4.4.2">
        <batchProperties class="com.mirth.connect.plugins.datatypes.json.JSONBatchProperties" version="4.4.2">
          <splitType>JavaScript</splitType>
          <batchScript/>
        </batchProperties>
      </inboundProperties>
      <outboundProperties class="com.mirth.connect.plugins.datatypes.json.JSONDataTypeProperties" version="4.4.2">
        <batchProperties class="com.mirth.connect.plugins.datatypes.json.JSONBatchProperties" version="4.4.2">
          <splitType>JavaScript</splitType>
          <batchScript/>
        </batchProperties>
      </outboundProperties>
    </transformer>
    <filter version="4.4.2">
      <elements/>
    </filter>
    <transportName>Channel Reader</transportName>
    <mode>SOURCE</mode>
    <enabled>true</enabled>
    <waitForPrevious>true</waitForPrevious>
  </sourceConnector>
  <destinationConnectors>
    <connector version="4.4.2">
      <metaDataId>1</metaDataId>
      <name>XCPD Endpoint</name>
      <properties class="com.mirth.connect.connectors.interop.xcpd.shared.XCPDDispatcherProperties" version="4.4.2">
        <pluginProperties>
          <com.mirth.connect.plugins.ssl.model.SSLConnectorPluginProperties version="4.4.2">
            <enabled>true</enabled>
            <clientAuthentication>DISABLED</clientAuthentication>
            <hostnameVerificationEnabled>true</hostnameVerificationEnabled>
            <trustAllCertificates>false</trustAllCertificates>
            <trustedCertificates>
              <trustedCertificateAliases/>
              <trustCACerts>true</trustCACerts>
            </trustedCertificates>
            <localCertificateAlias>carequality</localCertificateAlias>
            <ocspEnabled>false</ocspEnabled>
            <ocspURI/>
            <ocspHardFail>false</ocspHardFail>
            <crlEnabled>false</crlEnabled>
            <crlURI/>
            <crlHardFail>false</crlHardFail>
            <subjectDNValidationEnabled>false</subjectDNValidationEnabled>
            <trustedSubjectDNs class="linked-hash-map"/>
            <hideIssuerDNs>false</hideIssuerDNs>
            <allowExpiredCertificates>false</allowExpiredCertificates>
            <implicitFTPS>true</implicitFTPS>
            <useSTARTTLS>false</useSTARTTLS>
          </com.mirth.connect.plugins.ssl.model.SSLConnectorPluginProperties>
        </pluginProperties>
        <destinationConnectorProperties version="4.4.2">
          <queueEnabled>false</queueEnabled>
          <sendFirst>false</sendFirst>
          <retryIntervalMillis>10000</retryIntervalMillis>
          <regenerateTemplate>false</regenerateTemplate>
          <retryCount>0</retryCount>
          <rotate>false</rotate>
          <includeFilterTransformer>false</includeFilterTransformer>
          <threadCount>1</threadCount>
          <threadAssignmentVariable/>
          <validateResponse>false</validateResponse>
          <resourceIds class="linked-hash-map">
            <entry>
              <string>Default Resource</string>
              <string>[Default Resource]</string>
            </entry>
          </resourceIds>
          <queueBufferSize>1000</queueBufferSize>
          <reattachAttachments>false</reattachAttachments>
        </destinationConnectorProperties>
        <wsdlUrl>&lt;Using Built-in Default WSDL&gt;</wsdlUrl>
        <service>{urn:ihe:iti:xcpd:2009}RespondingGateway_Service</service>
        <port>{urn:ihe:iti:xcpd:2009}RespondingGateway_Port_Soap</port>
        <operation>RespondingGateway_PRPA_IN201305UV02</operation>
        <locationURI>${URL}</locationURI>
        <socketTimeout>30000</socketTimeout>
        <useAuthentication>false</useAuthentication>
        <username/>
        <password/>
        <envelope>${SOAP_REQUEST}</envelope>
        <oneWay>false</oneWay>
        <headers class="linked-hash-map"/>
        <headersVariable/>
        <isUseHeadersVariable>false</isUseHeadersVariable>
        <useMtom>false</useMtom>
        <attachmentNames/>
        <attachmentContents/>
        <attachmentTypes/>
        <attachmentsVariable/>
        <isUseAttachmentsVariable>false</isUseAttachmentsVariable>
        <soapAction>urn:hl7-org:v3:PRPA_IN201305UV02:CrossGatewayPatientDiscovery</soapAction>
        <wsdlDefinitionMap>
          <map class="linked-hash-map">
            <entry>
              <string>{urn:ihe:iti:xcpd:2009}RespondingGateway_Service</string>
              <com.mirth.connect.connectors.ws.DefinitionServiceMap_-DefinitionPortMap>
                <map class="linked-hash-map">
                  <entry>
                    <string>{urn:ihe:iti:xcpd:2009}RespondingGateway_Port_Soap</string>
                    <com.mirth.connect.connectors.ws.DefinitionServiceMap_-PortInformation>
                      <operations>
                        <string>RespondingGateway_PRPA_IN201305UV02</string>
                      </operations>
                      <actions>
                        <string>urn:hl7-org:v3:PRPA_IN201305UV02:CrossGatewayPatientDiscovery</string>
                      </actions>
                    </com.mirth.connect.connectors.ws.DefinitionServiceMap_-PortInformation>
                  </entry>
                </map>
              </com.mirth.connect.connectors.ws.DefinitionServiceMap_-DefinitionPortMap>
            </entry>
          </map>
        </wsdlDefinitionMap>
        <tcpMode>false</tcpMode>
        <remoteAddress/>
        <remotePort/>
        <useUDDI>false</useUDDI>
        <uddiSummary/>
        <useSOAPTemplate>true</useSOAPTemplate>
        <useDefaultWsdl>true</useDefaultWsdl>
        <convertResponseToJSON>false</convertResponseToJSON>
        <mustUnderstand>false</mustUnderstand>
        <storeSOAPPayloads>true</storeSOAPPayloads>
        <expandedJsonFormat>false</expandedJsonFormat>
        <validateSAML>false</validateSAML>
        <generateSAML>true</generateSAML>
        <samlGenerationProperties version="4.4.2">
          <homeCommunityId>${HomeCommunityId}</homeCommunityId>
          <issuerEmail>support@metriport.com</issuerEmail>
          <subjectLocality>127.0.0.1</subjectLocality>
          <subjectLocalityDNS>localhost</subjectLocalityDNS>
          <includeConditions>true</includeConditions>
          <conditionsExpirationDuration>300000</conditionsExpirationDuration>
          <conditionsAudienceUseCustom>false</conditionsAudienceUseCustom>
          <conditionsAudience/>
          <useSSLManager>true</useSSLManager>
          <keyStorePath/>
          <keyStorePassword/>
          <keyAlias>carequality</keyAlias>
          <keyPassword/>
          <stringAttributes>
            <com.mirth.connect.connectors.interop.shared.SAMLStringAttribute>
              <name>urn:oasis:names:tc:xspa:1.0:subject:subject-id</name>
              <format>URI_REFERENCE</format>
              <value>${SubjectRoleDisplay}</value>
            </com.mirth.connect.connectors.interop.shared.SAMLStringAttribute>
            <com.mirth.connect.connectors.interop.shared.SAMLStringAttribute>
              <name>urn:oasis:names:tc:xspa:1.0:subject:organization</name>
              <format>URI_REFERENCE</format>
              <value>${Organization}</value>
            </com.mirth.connect.connectors.interop.shared.SAMLStringAttribute>
            <com.mirth.connect.connectors.interop.shared.SAMLStringAttribute>
              <name>urn:oasis:names:tc:xspa:1.0:subject:organization-id</name>
              <format>URI_REFERENCE</format>
              <value>urn:oid:${HomeCommunityId}</value>
            </com.mirth.connect.connectors.interop.shared.SAMLStringAttribute>
            <com.mirth.connect.connectors.interop.shared.SAMLStringAttribute>
              <name>urn:nhin:names:saml:homeCommunityId</name>
              <format>URI_REFERENCE</format>
              <value>urn:oid:${HomeCommunityId}</value>
            </com.mirth.connect.connectors.interop.shared.SAMLStringAttribute>
          </stringAttributes>
          <hl7Attributes>
            <com.mirth.connect.connectors.interop.shared.SAMLHL7CEAttribute>
              <name>urn:oasis:names:tc:xacml:2.0:subject:role</name>
              <format>URI_REFERENCE</format>
              <tagName>Role</tagName>
              <code>${SubjectRoleCode}</code>
              <codeSystem>2.16.840.1.113883.6.96</codeSystem>
              <codeSystemName>SNOMED_CT</codeSystemName>
              <displayName>${SubjectRoleDisplay}</displayName>
            </com.mirth.connect.connectors.interop.shared.SAMLHL7CEAttribute>
            <com.mirth.connect.connectors.interop.shared.SAMLHL7CEAttribute>
              <name>urn:oasis:names:tc:xspa:1.0:subject:purposeofuse</name>
              <format>URI_REFERENCE</format>
              <tagName>PurposeOfUse</tagName>
              <code>${PurposeOfUseCode}</code>
              <codeSystem>2.16.840.1.113883.3.18.7.1</codeSystem>
              <codeSystemName>nhin-purpose</codeSystemName>
              <displayName>${PurposeOfUseDisplay}</displayName>
            </com.mirth.connect.connectors.interop.shared.SAMLHL7CEAttribute>
          </hl7Attributes>
        </samlGenerationProperties>
      </properties>
      <transformer version="4.4.2">
        <elements>
          <com.mirth.connect.plugins.javascriptstep.JavaScriptStep version="4.4.2">
            <name>SOAP Envelope</name>
            <sequenceNumber>0</sequenceNumber>
            <enabled>true</enabled>
            <script msync-fileref="destinationConnector-XCPD Endpoint-transformer-step-0-SOAP Envelope.js"/>
          </com.mirth.connect.plugins.javascriptstep.JavaScriptStep>
          <com.mirth.connect.plugins.javascriptstep.JavaScriptStep version="4.4.2">
            <name>PRPA Payload</name>
            <sequenceNumber>1</sequenceNumber>
            <enabled>true</enabled>
            <script msync-fileref="destinationConnector-XCPD Endpoint-transformer-step-1-PRPA Payload.js"/>
          </com.mirth.connect.plugins.javascriptstep.JavaScriptStep>
          <com.mirth.connect.plugins.javascriptstep.JavaScriptStep version="4.4.2">
            <name>SAML Variables</name>
            <sequenceNumber>2</sequenceNumber>
            <enabled>true</enabled>
            <script msync-fileref="destinationConnector-XCPD Endpoint-transformer-step-2-SAML Variables.js"/>
          </com.mirth.connect.plugins.javascriptstep.JavaScriptStep>
        </elements>
        <inboundTemplate encoding="base64"/>
        <outboundTemplate encoding="base64"/>
        <inboundDataType>JSON</inboundDataType>
        <outboundDataType>XML</outboundDataType>
        <inboundProperties class="com.mirth.connect.plugins.datatypes.json.JSONDataTypeProperties" version="4.4.2">
          <batchProperties class="com.mirth.connect.plugins.datatypes.json.JSONBatchProperties" version="4.4.2">
            <splitType>JavaScript</splitType>
            <batchScript/>
          </batchProperties>
        </inboundProperties>
        <outboundProperties class="com.mirth.connect.plugins.datatypes.xml.XMLDataTypeProperties" version="4.4.2">
          <serializationProperties class="com.mirth.connect.plugins.datatypes.xml.XMLSerializationProperties" version="4.4.2">
            <stripNamespaces>false</stripNamespaces>
          </serializationProperties>
          <batchProperties class="com.mirth.connect.plugins.datatypes.xml.XMLBatchProperties" version="4.4.2">
            <splitType>Element_Name</splitType>
            <elementName/>
            <level>1</level>
            <query/>
            <batchScript/>
          </batchProperties>
        </outboundProperties>
      </transformer>
      <responseTransformer version="4.4.2">
        <elements>
          <com.mirth.connect.plugins.javascriptstep.JavaScriptStep version="4.4.2">
            <name>Process response</name>
            <sequenceNumber>0</sequenceNumber>
            <enabled>true</enabled>
            <script msync-fileref="destinationConnector-XCPD Endpoint-responseTransformer-step-0-Process response.js"/>
          </com.mirth.connect.plugins.javascriptstep.JavaScriptStep>
          <com.mirth.connect.plugins.javascriptstep.JavaScriptStep version="4.4.2">
            <name>Case 1: One Match</name>
            <sequenceNumber>1</sequenceNumber>
            <enabled>true</enabled>
            <script msync-fileref="destinationConnector-XCPD Endpoint-responseTransformer-step-1-Case 1: One Match.js"/>
          </com.mirth.connect.plugins.javascriptstep.JavaScriptStep>
          <com.mirth.connect.plugins.javascriptstep.JavaScriptStep version="4.4.2">
            <name>Case 2: Multiple Match</name>
            <sequenceNumber>2</sequenceNumber>
            <enabled>true</enabled>
            <script msync-fileref="destinationConnector-XCPD Endpoint-responseTransformer-step-2-Case 2: Multiple Match.js"/>
          </com.mirth.connect.plugins.javascriptstep.JavaScriptStep>
          <com.mirth.connect.plugins.javascriptstep.JavaScriptStep version="4.4.2">
            <name>Case 3: Multiple matches need refinement</name>
            <sequenceNumber>3</sequenceNumber>
            <enabled>false</enabled>
            <script msync-fileref="destinationConnector-XCPD Endpoint-responseTransformer-step-3-Case 3: Multiple matches need refinement.js"/>
          </com.mirth.connect.plugins.javascriptstep.JavaScriptStep>
          <com.mirth.connect.plugins.javascriptstep.JavaScriptStep version="4.4.2">
            <name>Case 4: No Match</name>
            <sequenceNumber>4</sequenceNumber>
            <enabled>true</enabled>
            <script msync-fileref="destinationConnector-XCPD Endpoint-responseTransformer-step-4-Case 4: No Match.js"/>
          </com.mirth.connect.plugins.javascriptstep.JavaScriptStep>
          <com.mirth.connect.plugins.javascriptstep.JavaScriptStep version="4.4.2">
            <name>Case 5: Application Error</name>
            <sequenceNumber>5</sequenceNumber>
            <enabled>true</enabled>
            <script msync-fileref="destinationConnector-XCPD Endpoint-responseTransformer-step-5-Case 5: Application Error.js"/>
          </com.mirth.connect.plugins.javascriptstep.JavaScriptStep>
          <com.mirth.connect.plugins.javascriptstep.JavaScriptStep version="4.4.2">
            <name>catch-all</name>
            <sequenceNumber>6</sequenceNumber>
            <enabled>true</enabled>
            <script msync-fileref="destinationConnector-XCPD Endpoint-responseTransformer-step-6-catch-all.js"/>
          </com.mirth.connect.plugins.javascriptstep.JavaScriptStep>
        </elements>
        <inboundTemplate encoding="base64"/>
        <outboundTemplate encoding="base64"/>
        <inboundDataType>XML</inboundDataType>
        <outboundDataType>XML</outboundDataType>
        <inboundProperties class="com.mirth.connect.plugins.datatypes.xml.XMLDataTypeProperties" version="4.4.2">
          <serializationProperties class="com.mirth.connect.plugins.datatypes.xml.XMLSerializationProperties" version="4.4.2">
            <stripNamespaces>false</stripNamespaces>
          </serializationProperties>
          <batchProperties class="com.mirth.connect.plugins.datatypes.xml.XMLBatchProperties" version="4.4.2">
            <splitType>Element_Name</splitType>
            <elementName/>
            <level>1</level>
            <query/>
            <batchScript/>
          </batchProperties>
        </inboundProperties>
        <outboundProperties class="com.mirth.connect.plugins.datatypes.xml.XMLDataTypeProperties" version="4.4.2">
          <serializationProperties class="com.mirth.connect.plugins.datatypes.xml.XMLSerializationProperties" version="4.4.2">
            <stripNamespaces>false</stripNamespaces>
          </serializationProperties>
          <batchProperties class="com.mirth.connect.plugins.datatypes.xml.XMLBatchProperties" version="4.4.2">
            <splitType>Element_Name</splitType>
            <elementName/>
            <level>1</level>
            <query/>
            <batchScript/>
          </batchProperties>
        </outboundProperties>
      </responseTransformer>
      <filter version="4.4.2">
        <elements/>
      </filter>
      <transportName>XCPD Sender</transportName>
      <mode>DESTINATION</mode>
      <enabled>true</enabled>
      <waitForPrevious>true</waitForPrevious>
    </connector>
  </destinationConnectors>
  <preprocessingScript msync-fileref="PreprocessingScript.js"/>
  <postprocessingScript msync-fileref="PostprocessingScript.js"/>
  <deployScript msync-fileref="DeployScript.js"/>
  <undeployScript msync-fileref="UndeployScript.js"/>
  <properties version="4.4.2">
    <clearGlobalChannelMap>true</clearGlobalChannelMap>
    <messageStorageMode>DEVELOPMENT</messageStorageMode>
    <encryptData>false</encryptData>
    <encryptAttachments>false</encryptAttachments>
    <encryptCustomMetaData>false</encryptCustomMetaData>
    <removeContentOnCompletion>false</removeContentOnCompletion>
    <removeOnlyFilteredOnCompletion>false</removeOnlyFilteredOnCompletion>
    <removeAttachmentsOnCompletion>false</removeAttachmentsOnCompletion>
    <initialState>STARTED</initialState>
    <storeAttachments>false</storeAttachments>
    <metaDataColumns>
      <metaDataColumn>
        <name>SOURCE</name>
        <type>STRING</type>
        <mappingName>mirth_source</mappingName>
      </metaDataColumn>
      <metaDataColumn>
        <name>TYPE</name>
        <type>STRING</type>
        <mappingName>mirth_type</mappingName>
      </metaDataColumn>
      <metaDataColumn>
        <name>ENTRY_ID</name>
        <type>STRING</type>
        <mappingName>MSG_ID</mappingName>
      </metaDataColumn>
      <metaDataColumn>
        <name>CUSTOMER</name>
        <type>STRING</type>
        <mappingName>CUSTOMER_ID</mappingName>
      </metaDataColumn>
      <metaDataColumn>
        <name>HTTP</name>
        <type>STRING</type>
        <mappingName>HTTP</mappingName>
      </metaDataColumn>
      <metaDataColumn>
        <name>ACK</name>
        <type>STRING</type>
        <mappingName>ACK</mappingName>
      </metaDataColumn>
      <metaDataColumn>
        <name>QUERY_ACK</name>
        <type>STRING</type>
        <mappingName>QACK</mappingName>
      </metaDataColumn>
      <metaDataColumn>
        <name>RESULT</name>
        <type>STRING</type>
        <mappingName>RESULT</mappingName>
      </metaDataColumn>
    </metaDataColumns>
    <attachmentProperties version="4.4.2">
      <type>None</type>
      <properties/>
    </attachmentProperties>
    <resourceIds class="linked-hash-map">
      <entry>
        <string>Default Resource</string>
        <string>[Default Resource]</string>
      </entry>
    </resourceIds>
  </properties>
  <exportData>
    <metadata>
      <enabled>true</enabled>
      <lastModified>
        <time>1709753603752</time>
        <timezone>America/Winnipeg</timezone>
      </lastModified>
      <pruningSettings>
        <pruneMetaDataDays>5</pruneMetaDataDays>
        <pruneContentDays>5</pruneContentDays>
        <archiveEnabled>false</archiveEnabled>
        <pruneErroredMessages>true</pruneErroredMessages>
      </pruningSettings>
      <userId>1</userId>
    </metadata>
    <dependentIds>
      <string>c240418b-26ef-4836-a857-01c74fb07963</string>
    </dependentIds>
    <dependencyIds>
      <string>6cdb6776-3488-47c6-8c90-2015ea051f93</string>
    </dependencyIds>
    <channelTags/>
  </exportData>
</channel><|MERGE_RESOLUTION|>--- conflicted
+++ resolved
@@ -8,11 +8,7 @@
  - Processes responses
 
 Last updated: Dec 20 2023</description>
-<<<<<<< HEAD
-  <revision>315</revision>
-=======
   <revision>123</revision>
->>>>>>> a30bbe3c
   <sourceConnector version="4.4.2">
     <metaDataId>0</metaDataId>
     <name>sourceConnector</name>
