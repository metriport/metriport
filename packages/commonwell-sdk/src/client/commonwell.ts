import {
  BadRequestError,
  base64ToBuffer,
  defaultOptionsRequestNotAccepted,
  executeWithNetworkRetries,
  MetriportError,
  NotFoundError,
} from "@metriport/shared";
<<<<<<< HEAD
import axios, { AxiosInstance, AxiosResponse, isAxiosError } from "axios";
=======
>>>>>>> fb5e57c3
import httpStatus from "http-status";
import * as stream from "stream";
import { CommonwellError } from "../common/commonwell-error";
import { downloadFileInMemory } from "../common/fileDownload";
import { makeJwt } from "../common/make-jwt";
import {
  buildBaseQueryMeta,
  encodeCwPatientId,
  encodePatientIdForDocumentExchange,
} from "../common/util";
import { normalizeDatetime } from "../models/date";
import { GenderCodes } from "../models/demographics";
import {
  DocumentQueryFullResponse,
  documentQueryFullResponseSchema,
  documentQueryResponseSchema,
  DocumentReference,
} from "../models/document";
import {
  Patient,
  PatientCreateOrUpdateResp,
  PatientExistingLinks,
  patientExistingLinksSchema,
  PatientProbableLinks,
  patientProbableLinksRespSchema,
  PatientResponseItem,
  patientResponseSchema,
  StatusResponse,
  statusResponseSchema,
} from "../models/patient";
import { APIMode, CommonWellOptions, defaultOnError500, OnError500Options } from "./common";
import {
  BaseOptions,
  CommonWellAPI,
  DocumentQueryParams,
  GetPatientParams,
  OrganizationRequestMetadata,
  RetrieveDocumentResponse,
} from "./commonwell-api";
import { CommonWellBase } from "./commonwell-base";

/**
 * Implementation of the CommonWell API, v4.
 * @see https://www.commonwellalliance.org/specification/
 */
export class CommonWell extends CommonWellBase implements CommonWellAPI {
  private _orgName: string;
  private _oid: string;
  private _npi: string;
  private _homeCommunityId: string;
  private onError500: OnError500Options;

  /**
   * Creates a new instance of the CommonWell API client pertaining to an
   * organization to make requests on behalf of.
   */
  constructor({
    orgCert,
    rsaPrivateKey,
    orgName,
    oid,
    npi,
    homeCommunityId,
    apiMode,
    options = {},
  }: {
    /** The certificate (public key) for the organization. */
    orgCert: string;
    /** An RSA key corresponding to the specified orgCert. */
    rsaPrivateKey: string;
    /** The name of the organization that's making the request, the Principal or Delegate. */
    orgName: string;
    /** The OID of the organization that's making the request, the Principal or Delegate. */
    oid: string;
    /** The NPI of the organization that's making the request, the Principal or Delegate. */
    npi: string;
    /**
     * The Home Community OID assigned to the Organization that is initiating the request,
     * the implementor.
     */
    homeCommunityId: string;
    /** The mode the client will be running. */
    apiMode: APIMode;
    /** Optional parameters. */
    options?: CommonWellOptions;
  }) {
    super({
      orgCert,
      rsaPrivateKey,
      apiMode,
      options,
    });
    this._orgName = orgName;
    this._oid = oid;
    this._npi = npi;
    this._homeCommunityId = homeCommunityId;
    this.onError500 = { ...defaultOnError500, ...options.onError500 };
  }

  get oid() {
    return this._oid;
  }
  get npi() {
    return this._npi;
  }
  get orgName() {
    return this._orgName;
  }
  get homeCommunityId() {
    return this._homeCommunityId;
  }

  //--------------------------------------------------------------------------------------------
  // Patient Management
  //--------------------------------------------------------------------------------------------

  /**
   * Register a new patient.
   *
   * @param patient  The patient to register.
   * @param options Optional parameters.
   * @param options.meta Metadata about the request. Defaults to the data used to initialize the client.
   * @returns The patient collection containing the patient in the first position.
   */
  async createOrUpdatePatient(
    patient: Patient,
    options?: BaseOptions
  ): Promise<PatientCreateOrUpdateResp> {
    const headers = this.buildQueryHeaders(options?.meta);
    const url = buildPatientEndpoint(this.oid);
    const normalizedPatient = normalizePatient(patient);

    const resp = await this.executeWithRetriesOn500IfEnabled(() =>
      this.api.post(url, normalizedPatient, { headers })
    );
    const parsed = patientResponseSchema.parse(resp.data);
    const links = parsed.Patients[0].Links;
    return {
      Links: links,
      status: parsed.status ?? undefined,
    };
  }

  /**
   * Returns a patient based on its ID.
   *
   * @param params The patient ID and optional assign authority and assign authority type.
   * @param options Optional parameters.
   * @param options.meta Metadata about the request. Defaults to the data used to initialize the client.
   * @returns The patient response item containing the patient in the first position.
   * @throws MetriportError if multiple patients are found for the given ID.
   */
  async getPatient(
    params: GetPatientParams,
    options?: BaseOptions
  ): Promise<PatientResponseItem | undefined>;
  /**
   * Returns a patient based on its ID. From the spec, about the patient ID:
   *
   * The local Patient Identifier. The value is under the control of the local Edge System and
   * represents the unique identifier for the Patient Record in the local system. The format
   * for this identifier MUST follow the HL7 CX data type format:
   *
   * IdentifierValue^^^&PatientIdAssignAuthority&PatientIdAssignAuthorityType
   *
   * @param id      Patient's ID, HL7 CX data type format.
   * @param options Optional parameters.
   * @param options.meta Metadata about the request. Defaults to the data used to initialize the client.
   * @returns The patient response item containing the patient in the first position.
   * @throws MetriportError if multiple patients are found for the given ID.
   * @see Section "8.3.2 Get Patient" of the spec.
   */
  async getPatient(id: string, options?: BaseOptions): Promise<PatientResponseItem>;
  async getPatient(
    idOrParams: string | GetPatientParams,
    options?: BaseOptions
  ): Promise<PatientResponseItem> {
    let patientId: string;
    if (typeof idOrParams !== "string") {
      patientId = idOrParams.id;
      const { assignAuthority, assignAuthorityType } = idOrParams;
      patientId = encodeCwPatientId({
        patientId,
        assignAuthority,
        assignAuthorityType,
      });
    } else {
      if (!idOrParams) {
        throw new Error("Programming error: 'id' is required when providing separate parameters");
      }
      patientId = idOrParams;
    }
    const headers = this.buildQueryHeaders(options?.meta);
    const url = buildPatientEndpoint(this.oid, patientId);
    const resp = await this.executeWithRetriesOn500IfEnabled(() => this.api.get(url, { headers }));
    const parsed = patientResponseSchema.parse(resp.data);
    if (parsed.Patients.length > 1) {
      throw new MetriportError("Multiple patients found for the given ID", undefined, {
        patientId,
        count: parsed.Patients.length,
      });
    }
    return parsed.Patients[0];
  }

  /**
   * Deletes a patient.
   *
   * @param patientId The patient to be deleted.
   * @param options Optional parameters.
   * @param options.meta Metadata about the request. Defaults to the data used to initialize the client.
   */
  async deletePatient(patientId: string, options?: BaseOptions): Promise<void> {
    const headers = this.buildQueryHeaders(options?.meta);
    const url = buildPatientEndpoint(this.oid, patientId);
    await this.executeWithRetriesOn500IfEnabled(() => this.api.delete(url, { headers }));
  }

  //--------------------------------------------------------------------------------------------
  // Link Management
  //--------------------------------------------------------------------------------------------

  /**
   * Merges two patients into one.
   *
   * @param nonSurvivingPatientId The local Patient ID of the non-surviving Patient Record (This patient gets replaced).
   * @param survivingPatientId The patient ID of the patient that will replace the non surviving patient
   * @param options Optional parameters.
   * @param options.meta Metadata about the request. Defaults to the data used to initialize the client.
   * @returns The patient merge response.
   */
  async mergePatients(
    {
      nonSurvivingPatientId,
      survivingPatientId,
    }: {
      nonSurvivingPatientId: string;
      survivingPatientId: string;
    },
    options?: BaseOptions
  ): Promise<StatusResponse> {
    const headers = this.buildQueryHeaders(options?.meta);
    const url = buildPatientMergeEndpoint(this.oid, nonSurvivingPatientId);
    const resp = await this.executeWithRetriesOn500IfEnabled(() =>
      this.api.put(
        url,
        {
          link: {
            other: {
              reference: `Patient/${survivingPatientId}`,
            },
            type: "replaced-by",
          },
        },
        {
          headers,
        }
      )
    );
    return statusResponseSchema.parse(resp.data);
  }

  /**
   * Returns the links the patient has with other patients.
   *
   * An Edge System can search and request Patient Links by a local patient identifier. The result of the query will
   * include local and remote patient's links that are autolinked by the rules engine or manually linked.
   *
   * The links returned are confirmed links of LOLA 2 or higher.
   *
   * @param meta                Metadata about the request.
   * @param patientId           The person id to be link to a patient.
   * @returns Response with list of links to Patients
   */
  async getPatientLinksByPatientId(
    patientId: string,
    options?: BaseOptions
  ): Promise<PatientExistingLinks> {
    const headers = this.buildQueryHeaders(options?.meta);
    const url = buildPatientLinkEndpoint(this.oid, patientId);
    try {
      const resp = await this.executeWithRetriesOn500IfEnabled(() =>
        this.api.get(url, { headers })
      );
      return patientExistingLinksSchema.parse(resp.data);
    } catch (error) {
      throw this.getDescriptiveError(error, "Failed to get patient links by patient id");
    }
  }

  /**
   * Returns the potential links the patient has. Those are links the CommonWell MPI was not
   * confident enough to confirm (LOLA2+), but could potentially be a match in case some of
   * the patient's demographics have changed.
   *
   * An Edge System can request probable patient links by a local patient identifier. MPI will identify probable
   * patients based on MPI match scores that are within a certain threshold range but are not auto matched.
   * Probable matches are determined by probabilistic algorithms. This will enable Edge Systems to confirm
   * additional patient matches across other organizations. On confirmation, the patient will be matched to a
   * person. Probable links need to be manually linked to the local patient before documents can be requested.
   *
   * The links returned are LOLA 1.
   *
   * @param patientId The ID of the patient to get probable links for.
   * @returns Response with list of probable (LOLA1) links to other Patients
   */
  async getProbableLinksById(
    patientId: string,
    options?: BaseOptions
  ): Promise<PatientProbableLinks> {
    const headers = this.buildQueryHeaders(options?.meta);
    const url = buildProbableLinkEndpoint(this.oid, patientId);

    try {
      const resp = await this.executeWithRetriesOn500IfEnabled(() =>
        this.api.get(url, { headers })
      );
      return patientProbableLinksRespSchema.parse(resp.data);
    } catch (error) {
      throw this.getDescriptiveError(error, "Failed to get probable links by patient id");
    }
  }

  /**
   * Returns the potential links for a patient with the provided demographics.
   *
   * An Edge System can request probable patient links by a local patient identifier. MPI will identify probable
   * patients based on MPI match scores that are within a certain threshold range but are not auto matched.
   * Probable matches are determined by probabilistic algorithms. This will enable Edge Systems to confirm
   * additional patient matches across other organizations. On confirmation, the patient will be matched to a
   * person. Probable links need to be manually linked to the local patient before documents can be requested.
   *
   * The links returned are LOLA 1.
   *
   * @param firstName The first name of the patient.
   * @param lastName The last name of the patient.
   * @param dob The date of birth of the patient.
   * @param gender The gender of the patient.
   * @param zip The zip code of the patient.
   * @param options Optional parameters.
   * @param options.meta Metadata about the request. Defaults to the data used to initialize the client.
   * @returns Response with list of probable (LOLA1) links to existing Patients
   */
  async getProbableLinksByDemographics(
    {
      firstName,
      lastName,
      dob,
      gender,
      zip,
    }: {
      firstName: string;
      lastName: string;
      dob: string;
      gender: GenderCodes;
      zip: string;
    },
    options?: BaseOptions
  ): Promise<PatientProbableLinks> {
    const headers = this.buildQueryHeaders(options?.meta);
    const params = new URLSearchParams();
    params.append("fname", firstName);
    params.append("lname", lastName);
    params.append("dob", dob);
    params.append("gender", gender);
    params.append("zip", zip);
    const url = buildProbableLinkEndpoint(this.oid);
    const resp = await this.executeWithRetriesOn500IfEnabled(() =>
      this.api.get(url + `?${params.toString()}`, { headers })
    );
    return patientProbableLinksRespSchema.parse(resp.data);
  }

  /**
   * An Edge System reviews the probable matches. An Edge System can link remote patient(s) if these patients are
   * the same as local patient.
   *
   * Use getPatientLinksByPatientId to get the Link URL.
   *
   * Remote patients will be linked with the local patient and now considered as a manual confirmed LOLA 2 link.
   *
   * @param urlToLinkPatients The URL to link the patients.
   * @param options Optional parameters.
   * @param options.meta Metadata about the request. Defaults to the data used to initialize the client.
   */
  async linkPatients(urlToLinkPatients: string, options?: BaseOptions): Promise<StatusResponse> {
    const headers = this.buildQueryHeaders(options?.meta);
    const resp = await this.executeWithRetriesOn500IfEnabled(() =>
      this.api.put(urlToLinkPatients, {}, { headers })
    );
    return statusResponseSchema.parse(resp.data);
  }

  /**
   * After reviewing remote patient links for their local patient, an Edge System can unlink a remote patient that
   * does not belong in the Patient collection and remove the existing LOLA2 network link.
   *
   * Use getPatientLinksByPatientId to get the Unlink URL.
   *
   * Patient Links that are manually unlinked will no longer be autolinked to the same patient in the future by the
   * matching algorithm.
   *
   * @param urlToUnlinkPatients The URL to unlink the patients.
   * @param options Optional parameters.
   * @param options.meta Metadata about the request. Defaults to the data used to initialize the client.
   */
  async unlinkPatients(
    urlToUnlinkPatients: string,
    options?: BaseOptions
  ): Promise<StatusResponse> {
    const headers = this.buildQueryHeaders(options?.meta);
    const resp = await this.executeWithRetriesOn500IfEnabled(() =>
      this.api.put(urlToUnlinkPatients, {}, { headers })
    );
    return statusResponseSchema.parse(resp.data);
  }

  /**
   * Edge Systems can perform a “reset” to a Patient which will detach all LOLA 2 links to the specified Patient. This
   * patient may be linked to the same collection of Patients (Person) again in the future.
   *
   * Use getPatientLinksByPatientId to get the ResetLink URL.
   *
   * @param urlToResetPatientLinks The URL to reset the patient links.
   * @param options Optional parameters.
   * @param options.meta Metadata about the request. Defaults to the data used to initialize the client.
   */
  async resetPatientLinks(
    urlToResetPatientLinks: string,
    options?: BaseOptions
  ): Promise<StatusResponse> {
    const headers = this.buildQueryHeaders(options?.meta);
    const resp = await this.executeWithRetriesOn500IfEnabled(() =>
      this.api.put(urlToResetPatientLinks, {}, { headers })
    );
    return statusResponseSchema.parse(resp.data);
  }

  //--------------------------------------------------------------------------------------------
  // Document Management
  //--------------------------------------------------------------------------------------------

  private async queryDocumentsInternal(
    patientId: string,
    options?: BaseOptions & DocumentQueryParams
    //eslint-disable-next-line @typescript-eslint/no-explicit-any
  ): Promise<any> {
    const { meta, ...params } = options ?? {};
    const headers = this.buildQueryHeaders(meta);
    const actualParams = {
      ...params,
      status: options?.status ?? "current",
    };
    const subjectId = encodePatientIdForDocumentExchange(patientId);
    if (!subjectId) {
      throw new CommonwellError(`Could not determine subject ID for document query`, undefined, {
        patientId,
      });
    }
    const url = buildDocumentQueryUrl(subjectId, actualParams);
    const response = await this.executeWithRetriesOn500IfEnabled(() =>
      this.api.get(url, { headers })
    );
    return response.data;
  }

  /**
   * Queries a patient's Documents. Returns only documents.
   *
   * @param patientId The patient's ID.
   * @param options Query parameters and query parameters.
   * @param options.status The status of the document. Defaults to `current`, even if a param is
   *                      provided without status.
   * @param options.meta Metadata about the request. Defaults to the data used to initialize the client.
   * @returns an array of DocumentReference FHIR resources.
   */
  async queryDocuments(
    patientId: string,
    options?: BaseOptions & DocumentQueryParams
  ): Promise<DocumentReference[]> {
    const response = await this.queryDocumentsInternal(patientId, options);
    const entry = documentQueryResponseSchema.parse(response).entry;
    return entry?.flatMap(entry => entry.resource ?? []) ?? [];
  }

  /**
   * Queries a patient's Documents. Returns documents and errors from the fanout to other gateways.
   *
   * @param patientId The patient's ID.
   * @param options Query parameters and query parameters.
   * @param options.status The status of the document. Defaults to `current`, even if a param is
   *                      provided without status.
   * @param options.meta Metadata about the request. Defaults to the data used to initialize the client.
   * @returns a Bundle containing DocumentReferences of a patient's available DocumentReferences
   *          and/or OperationOutcomes denoting problems with the query.
   */
  async queryDocumentsFull(
    patientId: string,
    options?: BaseOptions & DocumentQueryParams
  ): Promise<DocumentQueryFullResponse> {
    const response = await this.queryDocumentsInternal(patientId, options);
    return documentQueryFullResponseSchema.parse(response);
  }

  /**
   * Retrieve a Document and send its bytes to the outputStream.
   *
   * @param inputUrl The URL of the file to be downloaded. Obtained from a DocumentReference that
   *                 was retrieved from a previous call to `queryDocuments`.
   * @param outputStream The stream to receive the downloaded file's bytes.
   * @param options Optional parameters.
   * @param options.meta Metadata about the request. Defaults to the data used to initialize the client.
   * @returns The content type and size of the downloaded file.
   */
  async retrieveDocument(
    inputUrl: string,
    outputStream: stream.Writable,
    options?: BaseOptions
  ): Promise<RetrieveDocumentResponse> {
    const headers = this.buildQueryHeaders(options?.meta);
    const binary = await this.executeWithRetriesOn500IfEnabled(() =>
      downloadFileInMemory({
        url: inputUrl,
        client: this.api,
        responseType: "json",
        headers,
      })
    );
    const errorMessage = "Invalid binary contents";
    if (!("resourceType" in binary)) {
      throw new CommonwellError(errorMessage, undefined, { reason: "Missing resourceType" });
    }
    const resourceType = binary.resourceType;
    if (typeof resourceType !== "string" || resourceType !== "Binary") {
      throw new CommonwellError(errorMessage, undefined, { reason: "Invalid resourceType" });
    }
    const contentType = binary.contentType;
    if (!contentType || typeof contentType !== "string") {
      throw new CommonwellError(errorMessage, undefined, {
        reason: "Missing or invalid contentType",
        contentType,
      });
    }
    const data = binary.data;
    if (!data) throw new CommonwellError(errorMessage, undefined, { reason: "Missing data" });
    const dataBuffer = base64ToBuffer(data);
    outputStream.write(dataBuffer);
    outputStream.end();
    return { contentType, size: dataBuffer.byteLength };
  }

  //--------------------------------------------------------------------------------------------
  // Private methods
  //--------------------------------------------------------------------------------------------

  private buildQueryHeaders(
    metaParam: OrganizationRequestMetadata | undefined
  ): Record<string, string> {
    const meta = metaParam ?? this.buildOrganizationQueryMeta();
    const jwt = makeJwt({
      rsaPrivateKey: this.rsaPrivateKey,
      role: meta.role,
      subjectId: meta.subjectId,
      orgName: this.orgName,
      oid: this.oid,
      purposeOfUse: meta.purposeOfUse,
      npi: meta.npi,
      authGrantorReference: meta.authGrantorReference,
    });
    return { Authorization: `Bearer ${jwt}` };
  }

  private buildOrganizationQueryMeta(): OrganizationRequestMetadata {
    const base = buildBaseQueryMeta(this.orgName);
    return { ...base, npi: this.npi };
  }

  private async executeWithRetriesOn500IfEnabled<T>(fn: () => Promise<T>): Promise<T> {
    return this.onError500.retry
      ? executeWithNetworkRetries(fn, {
          ...this.onError500,
          httpCodesToRetry: [...defaultOptionsRequestNotAccepted.httpCodesToRetry],
          httpStatusCodesToRetry: [
            ...defaultOptionsRequestNotAccepted.httpStatusCodesToRetry,
            httpStatus.INTERNAL_SERVER_ERROR,
          ],
        })
      : fn();
  }

  private getDescriptiveError(error: unknown, title: string): unknown {
    if (isAxiosError(error)) {
      const status = error.response?.status;
      const data = error.response?.data;
      const responseBody = data ? JSON.stringify(data) : undefined;
      const cwReference = this.lastTransactionId;

      if (status === httpStatus.BAD_REQUEST) {
        return new BadRequestError(title, error, { status, cwReference, responseBody });
      }
      if (status === httpStatus.NOT_FOUND) {
        return new NotFoundError(title, error, { status, cwReference, responseBody });
      }
      return new MetriportError(title, error, { status, cwReference, responseBody });
    }
    return error;
  }
}

function buildOrgEndpoint(orgId: string) {
  return `/v2/org/${orgId}`;
}

function buildPatientEndpoint(orgId: string, patientId?: string) {
  return `${buildOrgEndpoint(orgId)}/Patient${patientId ? `/${patientId}` : ""}`;
}

function buildPatientLinkEndpoint(orgId: string, patientId: string) {
  return `${buildOrgEndpoint(orgId)}/PatientLink/${patientId}`;
}

function buildProbableLinkEndpoint(orgId: string, patientId?: string) {
  return `${buildOrgEndpoint(orgId)}/ProbableLink${patientId ? `/${patientId}` : ""}`;
}

function buildPatientMergeEndpoint(orgId: string, nonSurvivingPatientId: string) {
  return `${buildPatientEndpoint(orgId, nonSurvivingPatientId)}/Merge`;
}

function buildDocumentQueryUrl(subjectId: string, params: DocumentQueryParams): string {
  const urlParams = new URLSearchParams();
  urlParams.append("subject.id", subjectId);
  if (params.status) urlParams.append("status", params.status);
  if (params.author?.given) urlParams.append("author.given", params.author.given);
  if (params.author?.family) urlParams.append("author.family", params.author.family);
  if (params.period?.start) urlParams.append("period.start", params.period.start);
  if (params.period?.end) urlParams.append("period.end", params.period.end);
  if (params.date?.start) urlParams.append("date.start", params.date.start);
  if (params.date?.end) urlParams.append("date.end", params.date.end);
  return `/v2/R4/DocumentReference?${urlParams.toString()}`;
}

function normalizePatient(patient: Patient): Patient {
  return {
    ...patient,
    ...(patient.birthDate ? { birthDate: normalizeDatetime(patient.birthDate) } : {}),
  };
}<|MERGE_RESOLUTION|>--- conflicted
+++ resolved
@@ -6,10 +6,7 @@
   MetriportError,
   NotFoundError,
 } from "@metriport/shared";
-<<<<<<< HEAD
-import axios, { AxiosInstance, AxiosResponse, isAxiosError } from "axios";
-=======
->>>>>>> fb5e57c3
+import { isAxiosError } from "axios";
 import httpStatus from "http-status";
 import * as stream from "stream";
 import { CommonwellError } from "../common/commonwell-error";
