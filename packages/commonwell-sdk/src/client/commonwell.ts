import {
  BadRequestError,
  base64ToBuffer,
  defaultOptionsRequestNotAccepted,
  executeWithNetworkRetries,
  MetriportError,
  NotFoundError,
} from "@metriport/shared";
<<<<<<< HEAD
import { isAxiosError } from "axios";
=======
import axios, { AxiosInstance, AxiosResponse } from "axios";
>>>>>>> 48efa680
import httpStatus from "http-status";
import { Agent } from "https";
import * as stream from "stream";
import { CommonwellError } from "../common/commonwell-error";
import { downloadFileInMemory } from "../common/fileDownload";
import { makeJwt } from "../common/make-jwt";
import {
  buildBaseQueryMeta,
  encodeCwPatientId,
  encodePatientIdForDocumentExchange,
} from "../common/util";
import { normalizeDatetime } from "../models/date";
import { GenderCodes } from "../models/demographics";
import {
  DocumentQueryFullResponse,
  documentQueryFullResponseSchema,
  documentQueryResponseSchema,
  DocumentReference,
} from "../models/document";
import {
  Patient,
  PatientCreateOrUpdateResp,
  PatientExistingLinks,
  patientExistingLinksSchema,
  PatientProbableLinks,
  patientProbableLinksRespSchema,
  PatientResponseItem,
  patientResponseSchema,
  StatusResponse,
  statusResponseSchema,
} from "../models/patient";
import {
  APIMode,
  CommonWellOptions,
  DEFAULT_AXIOS_TIMEOUT_SECONDS,
  defaultOnError500,
  OnError500Options,
} from "./common";
import {
  BaseOptions,
  CommonWellAPI,
  DocumentQueryParams,
  GetPatientParams,
  OrganizationRequestMetadata,
  RetrieveDocumentResponse,
} from "./commonwell-api";

/**
 * Implementation of the CommonWell API, v4.
 * @see https://www.commonwellalliance.org/specification/
 */
export class CommonWell implements CommonWellAPI {
  static integrationUrl = "https://api.integration.commonwellalliance.lkopera.com";
  static productionUrl = "https://api.commonwellalliance.lkopera.com";

  readonly api: AxiosInstance;
  private rsaPrivateKey: string;
  private _orgName: string;
  private _oid: string;
  private _npi: string;
  private _homeCommunityId: string;
  private httpsAgent: Agent;
  private _lastTransactionId: string | undefined;
  private onError500: OnError500Options;

  /**
   * Creates a new instance of the CommonWell API client pertaining to an
   * organization to make requests on behalf of.
   */
  constructor({
    orgCert,
    rsaPrivateKey,
    orgName,
    oid,
    npi,
    homeCommunityId,
    apiMode,
    options = {},
  }: {
    /** The certificate (public key) for the organization. */
    orgCert: string;
    /** An RSA key corresponding to the specified orgCert. */
    rsaPrivateKey: string;
    /** The name of the organization that's making the request, the Principal or Delegate. */
    orgName: string;
    /** The OID of the organization that's making the request, the Principal or Delegate. */
    oid: string;
    /** The NPI of the organization that's making the request, the Principal or Delegate. */
    npi: string;
    /**
     * The Home Community OID assigned to the Organization that is initiating the request,
     * the implementor.
     */
    homeCommunityId: string;
    /** The mode the client will be running. */
    apiMode: APIMode;
    /** Optional parameters. */
    options?: CommonWellOptions;
  }) {
    this.rsaPrivateKey = rsaPrivateKey;
    this.httpsAgent = new Agent({ cert: orgCert, key: rsaPrivateKey });
    this.api = axios.create({
      timeout: options?.timeout ?? DEFAULT_AXIOS_TIMEOUT_SECONDS * 1_000,
      baseURL:
        apiMode === APIMode.production ? CommonWell.productionUrl : CommonWell.integrationUrl,
      httpsAgent: this.httpsAgent,
    });
    this.api.interceptors.response.use(
      this.axiosSuccessfulResponse(this),
      this.axiosErrorResponse(this)
    );
    this._orgName = orgName;
    this._oid = oid;
    this._npi = npi;
    this._homeCommunityId = homeCommunityId;
    this.onError500 = { ...defaultOnError500, ...options.onError500 };
  }

  get oid() {
    return this._oid;
  }
  get npi() {
    return this._npi;
  }
  get orgName() {
    return this._orgName;
  }
  get homeCommunityId() {
    return this._homeCommunityId;
  }
  /**
   * Returns the transaction ID from the last request.
   */
  get lastTransactionId(): string | undefined {
    return this._lastTransactionId;
  }

  // Being extra safe with these bc a failure here fails the actual request
  private postRequest(response: AxiosResponse): void {
    this._lastTransactionId =
      response && response.headers ? response.headers["x-trace-id"] : undefined;
  }
  private axiosSuccessfulResponse(_this: CommonWell) {
    return (response: AxiosResponse): AxiosResponse => {
      _this && _this.postRequest(response);
      return response;
    };
  }
  private axiosErrorResponse(_this: CommonWell) {
    //eslint-disable-next-line @typescript-eslint/no-explicit-any
    return (error: any): AxiosResponse => {
      _this && _this.postRequest(error.response);
      throw error;
    };
  }

  //--------------------------------------------------------------------------------------------
  // Patient Management
  //--------------------------------------------------------------------------------------------

  /**
   * Register a new patient.
   *
   * @param patient  The patient to register.
   * @param options Optional parameters.
   * @param options.meta Metadata about the request. Defaults to the data used to initialize the client.
   * @returns The patient collection containing the patient in the first position.
   */
  async createOrUpdatePatient(
    patient: Patient,
    options?: BaseOptions
  ): Promise<PatientCreateOrUpdateResp> {
    const headers = this.buildQueryHeaders(options?.meta);
    const url = buildPatientEndpoint(this.oid);
    const normalizedPatient = normalizePatient(patient);

    const resp = await this.executeWithRetriesOn500IfEnabled(() =>
      this.api.post(url, normalizedPatient, { headers })
    );
    const parsed = patientResponseSchema.parse(resp.data);
    const links = parsed.Patients[0].Links;
    return {
      Links: links,
      status: parsed.status ?? undefined,
    };
  }

  /**
   * Returns a patient based on its ID.
   *
   * @param params The patient ID and optional assign authority and assign authority type.
   * @param options Optional parameters.
   * @param options.meta Metadata about the request. Defaults to the data used to initialize the client.
   * @returns The patient response item containing the patient in the first position.
   * @throws MetriportError if multiple patients are found for the given ID.
   */
  async getPatient(
    params: GetPatientParams,
    options?: BaseOptions
  ): Promise<PatientResponseItem | undefined>;
  /**
   * Returns a patient based on its ID. From the spec, about the patient ID:
   *
   * The local Patient Identifier. The value is under the control of the local Edge System and
   * represents the unique identifier for the Patient Record in the local system. The format
   * for this identifier MUST follow the HL7 CX data type format:
   *
   * IdentifierValue^^^&PatientIdAssignAuthority&PatientIdAssignAuthorityType
   *
   * @param id      Patient's ID, HL7 CX data type format.
   * @param options Optional parameters.
   * @param options.meta Metadata about the request. Defaults to the data used to initialize the client.
   * @returns The patient response item containing the patient in the first position.
   * @throws MetriportError if multiple patients are found for the given ID.
   * @see Section "8.3.2 Get Patient" of the spec.
   */
  async getPatient(id: string, options?: BaseOptions): Promise<PatientResponseItem>;
  async getPatient(
    idOrParams: string | GetPatientParams,
    options?: BaseOptions
  ): Promise<PatientResponseItem> {
    let patientId: string;
    if (typeof idOrParams !== "string") {
      patientId = idOrParams.id;
      const { assignAuthority, assignAuthorityType } = idOrParams;
      patientId = encodeCwPatientId({
        patientId,
        assignAuthority,
        assignAuthorityType,
      });
    } else {
      if (!idOrParams) {
        throw new Error("Programming error, 'id' is required when providing separated parametrs");
      }
      patientId = idOrParams;
    }
    const headers = this.buildQueryHeaders(options?.meta);
    const url = buildPatientEndpoint(this.oid, patientId);
    const resp = await this.executeWithRetriesOn500IfEnabled(() => this.api.get(url, { headers }));
    const parsed = patientResponseSchema.parse(resp.data);
    if (parsed.Patients.length > 1) {
      throw new MetriportError("Multiple patients found for the given ID", undefined, {
        patientId,
        count: parsed.Patients.length,
      });
    }
    return parsed.Patients[0];
  }

  /**
   * Deletes a patient.
   *
   * @param patientId The patient to be deleted.
   * @param options Optional parameters.
   * @param options.meta Metadata about the request. Defaults to the data used to initialize the client.
   */
  async deletePatient(patientId: string, options?: BaseOptions): Promise<void> {
    const headers = this.buildQueryHeaders(options?.meta);
    const url = buildPatientEndpoint(this.oid, patientId);
    await this.executeWithRetriesOn500IfEnabled(() => this.api.delete(url, { headers }));
  }

  //--------------------------------------------------------------------------------------------
  // Link Management
  //--------------------------------------------------------------------------------------------

  /**
   * Merges two patients into one.
   *
   * @param nonSurvivingPatientId The local Patient ID of the non-surviving Patient Record (This patient gets replaced).
   * @param survivingPatientId The patient ID of the patient that will replace the non surviving patient
   * @param options Optional parameters.
   * @param options.meta Metadata about the request. Defaults to the data used to initialize the client.
   * @returns The patient merge response.
   */
  async mergePatients(
    {
      nonSurvivingPatientId,
      survivingPatientId,
    }: {
      nonSurvivingPatientId: string;
      survivingPatientId: string;
    },
    options?: BaseOptions
  ): Promise<StatusResponse> {
    const headers = this.buildQueryHeaders(options?.meta);
    const url = buildPatientMergeEndpoint(this.oid, nonSurvivingPatientId);
    const resp = await this.executeWithRetriesOn500IfEnabled(() =>
      this.api.put(
        url,
        {
          link: {
            other: {
              reference: `Patient/${survivingPatientId}`,
            },
            type: "replaced-by",
          },
        },
        {
          headers,
        }
      )
    );
    return statusResponseSchema.parse(resp.data);
  }

  /**
   * Returns the links the patient has with other patients.
   *
   * An Edge System can search and request Patient Links by a local patient identifier. The result of the query will
   * include local and remote patient's links that are autolinked by the rules engine or manually linked.
   *
   * The links returned are confirmed links of LOLA 2 or higher.
   *
   * @param meta                Metadata about the request.
   * @param patientId           The person id to be link to a patient.
   * @returns Response with list of links to Patients
   */
  async getPatientLinksByPatientId(
    patientId: string,
    options?: BaseOptions
  ): Promise<PatientExistingLinks> {
    const headers = this.buildQueryHeaders(options?.meta);
    const url = buildPatientLinkEndpoint(this.oid, patientId);
    try {
      const resp = await this.executeWithRetriesOn500IfEnabled(() =>
        this.api.get(url, { headers })
      );
      return patientExistingLinksSchema.parse(resp.data);
    } catch (error) {
      throw this.getDescriptiveError(error, "Failed to get patient links by patient id");
    }
  }

  /**
   * Returns the potential links the patient has. Those are links the CommonWell MPI was not
   * confident enough to confirm (LOLA2+), but could potentially be a match in case some of
   * the patient's demographics have changed.
   *
   * An Edge System can request probable patient links by a local patient identifier. MPI will identify probable
   * patients based on MPI match scores that are within a certain threshold range but are not auto matched.
   * Probable matches are determined by probabilistic algorithms. This will enable Edge Systems to confirm
   * additional patient matches across other organizations. On confirmation, the patient will be matched to a
   * person. Probable links need to be manually linked to the local patient before documents can be requested.
   *
   * The links returned are LOLA 1.
   *
   * @param patientId The ID of the patient to get probable links for.
   * @returns Response with list of probable (LOLA1) links to other Patients
   */
  async getProbableLinksById(
    patientId: string,
    options?: BaseOptions
  ): Promise<PatientProbableLinks> {
    const headers = this.buildQueryHeaders(options?.meta);
    const url = buildProbableLinkEndpoint(this.oid, patientId);

    try {
      const resp = await this.executeWithRetriesOn500IfEnabled(() =>
        this.api.get(url, { headers })
      );
      return patientProbableLinksRespSchema.parse(resp.data);
    } catch (error) {
      throw this.getDescriptiveError(error, "Failed to get probable links by patient id");
    }
  }

  /**
   * Returns the potential links for a patient with the provided demographics.
   *
   * An Edge System can request probable patient links by a local patient identifier. MPI will identify probable
   * patients based on MPI match scores that are within a certain threshold range but are not auto matched.
   * Probable matches are determined by probabilistic algorithms. This will enable Edge Systems to confirm
   * additional patient matches across other organizations. On confirmation, the patient will be matched to a
   * person. Probable links need to be manually linked to the local patient before documents can be requested.
   *
   * The links returned are LOLA 1.
   *
   * @param firstName The first name of the patient.
   * @param lastName The last name of the patient.
   * @param dob The date of birth of the patient.
   * @param gender The gender of the patient.
   * @param zip The zip code of the patient.
   * @param options Optional parameters.
   * @param options.meta Metadata about the request. Defaults to the data used to initialize the client.
   * @returns Response with list of probable (LOLA1) links to existing Patients
   */
  async getProbableLinksByDemographics(
    {
      firstName,
      lastName,
      dob,
      gender,
      zip,
    }: {
      firstName: string;
      lastName: string;
      dob: string;
      gender: GenderCodes;
      zip: string;
    },
    options?: BaseOptions
  ): Promise<PatientProbableLinks> {
    const headers = this.buildQueryHeaders(options?.meta);
    const params = new URLSearchParams();
    params.append("fname", firstName);
    params.append("lname", lastName);
    params.append("dob", dob);
    params.append("gender", gender);
    params.append("zip", zip);
    const url = buildProbableLinkEndpoint(this.oid);
    const resp = await this.executeWithRetriesOn500IfEnabled(() =>
      this.api.get(url + `?${params.toString()}`, { headers })
    );
    return patientProbableLinksRespSchema.parse(resp.data);
  }

  /**
   * An Edge System reviews the probable matches. An Edge System can link remote patient(s) if these patients are
   * the same as local patient.
   *
   * Use getPatientLinksByPatientId to get the Link URL.
   *
   * Remote patients will be linked with the local patient and now considered as a manual confirmed LOLA 2 link.
   *
   * @param urlToLinkPatients The URL to link the patients.
   * @param options Optional parameters.
   * @param options.meta Metadata about the request. Defaults to the data used to initialize the client.
   */
  async linkPatients(urlToLinkPatients: string, options?: BaseOptions): Promise<StatusResponse> {
    const headers = this.buildQueryHeaders(options?.meta);
    const resp = await this.executeWithRetriesOn500IfEnabled(() =>
      this.api.put(urlToLinkPatients, {}, { headers })
    );
    return statusResponseSchema.parse(resp.data);
  }

  /**
   * After reviewing remote patient links for their local patient, an Edge System can unlink a remote patient that
   * does not belong in the Patient collection and remove the existing LOLA2 network link.
   *
   * Use getPatientLinksByPatientId to get the Unlink URL.
   *
   * Patient Links that are manually unlinked will no longer be autolinked to the same patient in the future by the
   * matching algorithm.
   *
   * @param urlToUnlinkPatients The URL to unlink the patients.
   * @param options Optional parameters.
   * @param options.meta Metadata about the request. Defaults to the data used to initialize the client.
   */
  async unlinkPatients(
    urlToUnlinkPatients: string,
    options?: BaseOptions
  ): Promise<StatusResponse> {
    const headers = this.buildQueryHeaders(options?.meta);
    const resp = await this.executeWithRetriesOn500IfEnabled(() =>
      this.api.put(urlToUnlinkPatients, {}, { headers })
    );
    return statusResponseSchema.parse(resp.data);
  }

  /**
   * Edge Systems can perform a “reset” to a Patient which will detach all LOLA 2 links to the specified Patient. This
   * patient may be linked to the same collection of Patients (Person) again in the future.
   *
   * Use getPatientLinksByPatientId to get the ResetLink URL.
   *
   * @param urlToResetPatientLinks The URL to reset the patient links.
   * @param options Optional parameters.
   * @param options.meta Metadata about the request. Defaults to the data used to initialize the client.
   */
  async resetPatientLinks(
    urlToResetPatientLinks: string,
    options?: BaseOptions
  ): Promise<StatusResponse> {
    const headers = this.buildQueryHeaders(options?.meta);
    const resp = await this.executeWithRetriesOn500IfEnabled(() =>
      this.api.put(urlToResetPatientLinks, {}, { headers })
    );
    return statusResponseSchema.parse(resp.data);
  }

  //--------------------------------------------------------------------------------------------
  // Document Management
  //--------------------------------------------------------------------------------------------

  private async queryDocumentsInternal(
    patientId: string,
    options?: BaseOptions & DocumentQueryParams
    //eslint-disable-next-line @typescript-eslint/no-explicit-any
  ): Promise<any> {
    const { meta, ...params } = options ?? {};
    const headers = this.buildQueryHeaders(meta);
    const actualParams = {
      ...params,
      status: options?.status ?? "current",
    };
    const subjectId = encodePatientIdForDocumentExchange(patientId);
    if (!subjectId) {
      throw new CommonwellError(`Could not determine subject ID for document query`, undefined, {
        patientId,
      });
    }
    const url = buildDocumentQueryUrl(subjectId, actualParams);
    const response = await this.executeWithRetriesOn500IfEnabled(() =>
      this.api.get(url, { headers })
    );
    return response.data;
  }

  /**
   * Queries a patient's Documents. Returns only documents.
   *
   * @param patientId The patient's ID.
   * @param options Query parameters and query parameters.
   * @param options.status The status of the document. Defaults to `current`, even if a param is
   *                      provided without status.
   * @param options.meta Metadata about the request. Defaults to the data used to initialize the client.
   * @returns an array of DocumentReference FHIR resources.
   */
  async queryDocuments(
    patientId: string,
    options?: BaseOptions & DocumentQueryParams
  ): Promise<DocumentReference[]> {
    const response = await this.queryDocumentsInternal(patientId, options);
    const entry = documentQueryResponseSchema.parse(response).entry;
    return entry?.flatMap(entry => entry.resource ?? []) ?? [];
  }

  /**
   * Queries a patient's Documents. Returns documents and errors from the fanout to other gateways.
   *
   * @param patientId The patient's ID.
   * @param options Query parameters and query parameters.
   * @param options.status The status of the document. Defaults to `current`, even if a param is
   *                      provided without status.
   * @param options.meta Metadata about the request. Defaults to the data used to initialize the client.
   * @returns a Bundle containing DocumentReferences of a patient's available DocumentReferences
   *          and/or OperationOutcomes denoting problems with the query.
   */
  async queryDocumentsFull(
    patientId: string,
    options?: BaseOptions & DocumentQueryParams
  ): Promise<DocumentQueryFullResponse> {
    const response = await this.queryDocumentsInternal(patientId, options);
    return documentQueryFullResponseSchema.parse(response);
  }

  /**
   * Retrieve a Document and send its bytes to the outputStream.
   *
   * @param inputUrl The URL of the file to be downloaded. Obtained from a DocumentReference that
   *                 was retrieved from a previous call to `queryDocuments`.
   * @param outputStream The stream to receive the downloaded file's bytes.
   * @param options Optional parameters.
   * @param options.meta Metadata about the request. Defaults to the data used to initialize the client.
   * @returns The content type and size of the downloaded file.
   */
  async retrieveDocument(
    inputUrl: string,
    outputStream: stream.Writable,
    options?: BaseOptions
  ): Promise<RetrieveDocumentResponse> {
    const headers = this.buildQueryHeaders(options?.meta);
    const binary = await this.executeWithRetriesOn500IfEnabled(() =>
      downloadFileInMemory({
        url: inputUrl,
        client: this.api,
        responseType: "json",
        headers,
      })
    );
    const errorMessage = "Invalid binary contents";
    if (!("resourceType" in binary)) {
      throw new CommonwellError(errorMessage, undefined, { reason: "Missing resourceType" });
    }
    const resourceType = binary.resourceType;
    if (typeof resourceType !== "string" || resourceType !== "Binary") {
      throw new CommonwellError(errorMessage, undefined, { reason: "Invalid resourceType" });
    }
    const contentType = binary.contentType;
    if (!contentType || typeof contentType !== "string") {
      throw new CommonwellError(errorMessage, undefined, {
        reason: "Missing or invalid contentType",
        contentType,
      });
    }
    const data = binary.data;
    if (!data) throw new CommonwellError(errorMessage, undefined, { reason: "Missing data" });
    const dataBuffer = base64ToBuffer(data);
    outputStream.write(dataBuffer);
    outputStream.end();
    return { contentType, size: dataBuffer.byteLength };
  }

  //--------------------------------------------------------------------------------------------
  // Private methods
  //--------------------------------------------------------------------------------------------

  private buildQueryHeaders(
    metaParam: OrganizationRequestMetadata | undefined
  ): Record<string, string> {
    const meta = metaParam ?? this.buildOrganizationQueryMeta();
    const jwt = makeJwt({
      rsaPrivateKey: this.rsaPrivateKey,
      role: meta.role,
      subjectId: meta.subjectId,
      orgName: this.orgName,
      oid: this.oid,
      purposeOfUse: meta.purposeOfUse,
      npi: meta.npi,
      authGrantorReference: meta.authGrantorReference,
    });
    return { Authorization: `Bearer ${jwt}` };
  }

  private buildOrganizationQueryMeta(): OrganizationRequestMetadata {
    const base = buildBaseQueryMeta(this.orgName);
    return { ...base, npi: this.npi };
  }

  private async executeWithRetriesOn500IfEnabled<T>(fn: () => Promise<T>): Promise<T> {
    return this.onError500.retry
      ? executeWithNetworkRetries(fn, {
          ...this.onError500,
          httpCodesToRetry: [...defaultOptionsRequestNotAccepted.httpCodesToRetry],
          httpStatusCodesToRetry: [
            ...defaultOptionsRequestNotAccepted.httpStatusCodesToRetry,
            httpStatus.INTERNAL_SERVER_ERROR,
          ],
        })
      : fn();
  }

  private getDescriptiveError(error: unknown, title: string): unknown {
    if (isAxiosError(error)) {
      const status = error.response?.status;
      const data = error.response?.data;
      const responseBody = data ? JSON.stringify(data) : undefined;
      const cwReference = this.lastTransactionId;

      if (status === httpStatus.BAD_REQUEST) {
        return new BadRequestError(title, error, { status, cwReference, responseBody });
      }
      if (status === httpStatus.NOT_FOUND) {
        return new NotFoundError(title, error, { status, cwReference, responseBody });
      }
      return new MetriportError(title, error, { status, cwReference, responseBody });
    }
    return error;
  }
}

function buildOrgEndpoint(orgId: string) {
  return `/v2/org/${orgId}`;
}

function buildPatientEndpoint(orgId: string, patientId?: string) {
  return `${buildOrgEndpoint(orgId)}/Patient${patientId ? `/${patientId}` : ""}`;
}

function buildPatientLinkEndpoint(orgId: string, patientId: string) {
  return `${buildOrgEndpoint(orgId)}/PatientLink/${patientId}`;
}

function buildProbableLinkEndpoint(orgId: string, patientId?: string) {
  return `${buildOrgEndpoint(orgId)}/ProbableLink${patientId ? `/${patientId}` : ""}`;
}

function buildPatientMergeEndpoint(orgId: string, nonSurvivingPatientId: string) {
  return `${buildPatientEndpoint(orgId, nonSurvivingPatientId)}/Merge`;
}

function buildDocumentQueryUrl(subjectId: string, params: DocumentQueryParams): string {
  const urlParams = new URLSearchParams();
  urlParams.append("subject.id", subjectId);
  if (params.status) urlParams.append("status", params.status);
  if (params.author?.given) urlParams.append("author.given", params.author.given);
  if (params.author?.family) urlParams.append("author.family", params.author.family);
  if (params.period?.start) urlParams.append("period.start", params.period.start);
  if (params.period?.end) urlParams.append("period.end", params.period.end);
  if (params.date?.start) urlParams.append("date.start", params.date.start);
  if (params.date?.end) urlParams.append("date.end", params.date.end);
  return `/v2/R4/DocumentReference?${urlParams.toString()}`;
}

function normalizePatient(patient: Patient): Patient {
  return {
    ...patient,
    ...(patient.birthDate ? { birthDate: normalizeDatetime(patient.birthDate) } : {}),
  };
}<|MERGE_RESOLUTION|>--- conflicted
+++ resolved
@@ -6,11 +6,7 @@
   MetriportError,
   NotFoundError,
 } from "@metriport/shared";
-<<<<<<< HEAD
-import { isAxiosError } from "axios";
-=======
-import axios, { AxiosInstance, AxiosResponse } from "axios";
->>>>>>> 48efa680
+import axios, { AxiosInstance, AxiosResponse, isAxiosError } from "axios";
 import httpStatus from "http-status";
 import { Agent } from "https";
 import * as stream from "stream";
