--- conflicted
+++ resolved
@@ -122,13 +122,10 @@
   organizations: z.array(organizationSchema),
 });
 
-<<<<<<< HEAD
-=======
 /**
  * Keep these in lowercase since the code that uses it to map the CW type to the Metriport type
  * expects the keys to be lowercase.
  */
->>>>>>> fd2aabe6
 export enum CwTreatmentType {
   acuteCare = "acute care",
   ambulatory = "ambulatory",
@@ -138,12 +135,8 @@
   postAcuteCare = "post acute care",
 }
 
-<<<<<<< HEAD
-export type OrganizationList = z.infer<typeof organizationListSchema>;
-=======
 export type OrganizationList = z.infer<typeof organizationListSchema>;
 
 export function isOrgInitiatorAndResponder(org: Organization): boolean {
   return !!org.securityTokenKeyType;
-}
->>>>>>> fd2aabe6
+}