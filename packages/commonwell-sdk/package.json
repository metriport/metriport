--- conflicted
+++ resolved
@@ -1,10 +1,6 @@
 {
   "name": "@metriport/commonwell-sdk",
-<<<<<<< HEAD
-  "version": "5.4.0-alpha.1",
-=======
   "version": "5.5.0",
->>>>>>> e15d6c6e
   "description": "SDK to simplify CommonWell API integration - by Metriport Inc.",
   "author": "Metriport Inc. <contact@metriport.com>",
   "homepage": "https://metriport.com/",
@@ -64,11 +60,7 @@
     "url": "https://github.com/metriport/metriport/issues"
   },
   "dependencies": {
-<<<<<<< HEAD
-    "@metriport/shared": "^0.18.0-alpha.1",
-=======
     "@metriport/shared": "^0.19.0",
->>>>>>> e15d6c6e
     "axios": "^1.4.0",
     "http-status": "~1.7.0",
     "jsonwebtoken": "^9.0.0",
