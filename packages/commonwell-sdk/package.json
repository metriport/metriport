{
  "name": "@metriport/commonwell-sdk",
<<<<<<< HEAD
  "version": "6.2.4-alpha.1",
=======
  "version": "6.2.3",
>>>>>>> dc7ae5be
  "description": "SDK to simplify CommonWell API integration - by Metriport Inc.",
  "author": "Metriport Inc. <contact@metriport.com>",
  "homepage": "https://metriport.com/",
  "license": "MIT",
  "main": "dist/index.js",
  "typings": "dist/index.d.ts",
  "exports": {
    ".": "./dist/index.js",
    "./client/*": "./dist/client/*.js",
    "./models/*": "./dist/models/*.js",
    "./common/*": "./dist/common/*.js"
  },
  "typesVersions": {
    "*": {
      "/": [
        "dist/index.d.ts"
      ],
      "client/*": [
        "dist/client/*"
      ],
      "models/*": [
        "dist/models/*"
      ],
      "common/*": [
        "dist/common/*"
      ]
    }
  },
  "publishConfig": {
    "access": "public"
  },
  "files": [
    "dist",
    "README.md",
    "LICENSE",
    "package.json"
  ],
  "repository": {
    "url": "https://github.com/metriport/metriport.git",
    "type": "git",
    "directory": "packages/commonwell-sdk"
  },
  "scripts": {
    "clean": "rimraf dist",
    "deepclean": "npm run clean && rimraf node_modules",
    "tsc": "tsc",
    "watch": "tsc --watch",
    "build": "tsc -p .",
    "build:cloud": "npm run build",
    "typecheck": "tsc --noEmit",
    "lint": "npx eslint . --ext .ts",
    "lint-fix": "npm run lint --fix",
    "prettier-fix": "npx prettier '**/*.ts' --write",
    "test": "echo \"No test specified yet\""
  },
  "bugs": {
    "url": "https://github.com/metriport/metriport/issues"
  },
  "dependencies": {
    "@metriport/shared": "^0.26.1",
    "axios": "^1.8.2",
    "http-status": "~1.7.0",
    "jsonwebtoken": "^9.0.0",
    "zod": "^3.22.1"
  },
  "devDependencies": {
    "@faker-js/faker": "^8.0.2",
    "@tsconfig/recommended": "^1.0.2",
    "@types/jsonwebtoken": "^9.0.0",
    "@types/node": "^18.11.18",
    "@typescript-eslint/eslint-plugin": "^5.48.2",
    "@typescript-eslint/parser": "^5.48.2",
    "eslint": "^8.32.0",
    "eslint-config-prettier": "^8.6.0",
    "prettier": "^2.8.3",
    "typescript": "^4.9.5"
  }
}<|MERGE_RESOLUTION|>--- conflicted
+++ resolved
@@ -1,10 +1,6 @@
 {
   "name": "@metriport/commonwell-sdk",
-<<<<<<< HEAD
-  "version": "6.2.4-alpha.1",
-=======
   "version": "6.2.3",
->>>>>>> dc7ae5be
   "description": "SDK to simplify CommonWell API integration - by Metriport Inc.",
   "author": "Metriport Inc. <contact@metriport.com>",
   "homepage": "https://metriport.com/",
