--- conflicted
+++ resolved
@@ -1,10 +1,6 @@
 {
   "name": "@metriport/commonwell-sdk",
-<<<<<<< HEAD
-  "version": "4.4.3-alpha.0",
-=======
   "version": "4.4.3",
->>>>>>> 4519c884
   "description": "SDK to simplify CommonWell API integration - by Metriport Inc.",
   "author": "Metriport Inc. <contact@metriport.com>",
   "homepage": "https://metriport.com/",
