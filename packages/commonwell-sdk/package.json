--- conflicted
+++ resolved
@@ -1,10 +1,6 @@
 {
   "name": "@metriport/commonwell-sdk",
-<<<<<<< HEAD
-  "version": "4.9.11-alpha.1",
-=======
   "version": "4.9.11-alpha2.0",
->>>>>>> c343ab39
   "description": "SDK to simplify CommonWell API integration - by Metriport Inc.",
   "author": "Metriport Inc. <contact@metriport.com>",
   "homepage": "https://metriport.com/",
