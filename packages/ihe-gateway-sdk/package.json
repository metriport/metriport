--- conflicted
+++ resolved
@@ -1,10 +1,6 @@
 {
   "name": "@metriport/ihe-gateway-sdk",
-<<<<<<< HEAD
-  "version": "0.14.2-alpha.1",
-=======
   "version": "0.15.0-alpha.0",
->>>>>>> 83e33de4
   "description": "SDK to interact with other IHE Gateways - by Metriport Inc.",
   "author": "Metriport Inc. <contact@metriport.com>",
   "homepage": "https://metriport.com/",
@@ -57,11 +53,7 @@
     "url": "https://github.com/metriport/metriport/issues"
   },
   "dependencies": {
-<<<<<<< HEAD
-    "@metriport/shared": "^0.17.1-alpha.1",
-=======
     "@metriport/shared": "^0.18.0-alpha.0",
->>>>>>> 83e33de4
     "axios": "^1.6.0",
     "zod": "^3.22.1"
   }
