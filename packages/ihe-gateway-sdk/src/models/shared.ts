--- conflicted
+++ resolved
@@ -46,7 +46,6 @@
   title: z.string().nullish(),
 });
 
-<<<<<<< HEAD
 export type DocumentReference = z.infer<typeof documentReference>;
 
 export const issue = z.object({
@@ -73,7 +72,4 @@
   gateway: gatewaySchema,
   patientId: z.string(),
   operationOutcome: operationOutcome.nullish(),
-});
-=======
-export type DocumentReference = z.infer<typeof documentReference>;
->>>>>>> ce65f890
+});