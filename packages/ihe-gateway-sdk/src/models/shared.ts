--- conflicted
+++ resolved
@@ -33,21 +33,6 @@
   timestamp: string;
   samlAttributes: SamlAttributes;
   patientId?: string;
-};
-
-<<<<<<< HEAD
-export type DocumentReference = {
-  homeCommunityId: string;
-  docUniqueId: string;
-  urn: string;
-  repositoryUniqueId: string;
-  newRepositoryUniqueId?: string;
-  newDocumentUniqueId?: string;
-  contentType?: string;
-  url?: string; // signed urls that mirth will use to download actually b64 bytes
-  uri?: string;
-  creation?: string;
-  title?: string;
 };
 
 export type Code = {
@@ -87,17 +72,17 @@
   homeCommunityId: string;
   url: string;
 };
-=======
-export const documentReference = z.object({
-  homeCommunityId: z.string(),
-  docUniqueId: z.string(),
-  repositoryUniqueId: z.string(),
-  contentType: z.string().nullish(),
-  language: z.string().nullish(),
-  uri: z.string().nullish(),
-  creation: z.string().nullish(),
-  title: z.string().nullish(),
-});
 
-export type DocumentReference = z.infer<typeof documentReference>;
->>>>>>> c4428c1b
+export type DocumentReference = {
+  homeCommunityId: string;
+  docUniqueId: string;
+  urn: string;
+  repositoryUniqueId: string;
+  newRepositoryUniqueId?: string;
+  newDocumentUniqueId?: string;
+  contentType?: string;
+  url?: string; // signed urls that mirth will use to download actually b64 bytes
+  uri?: string;
+  creation?: string;
+  title?: string;
+};