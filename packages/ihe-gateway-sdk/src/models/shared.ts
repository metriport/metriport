--- conflicted
+++ resolved
@@ -39,18 +39,11 @@
   homeCommunityId: z.string(),
   docUniqueId: z.string(),
   repositoryUniqueId: z.string(),
-<<<<<<< HEAD
-  contentType: z.string().nullable(),
-  language: z.string().nullable(),
-  uri: z.string().nullable(),
-  creation: z.string().nullable(),
-  title: z.string().nullable(),
-=======
   contentType: z.string().nullish(),
+  language: z.string().nullish(),
   uri: z.string().nullish(),
   creation: z.string().nullish(),
   title: z.string().nullish(),
->>>>>>> a9303395
 });
 
 export type DocumentReference = z.infer<typeof documentReference>;
