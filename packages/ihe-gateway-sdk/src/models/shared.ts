import { z } from "zod";
import { validateNPI, normalizeOid } from "@metriport/shared";

export const npiStringSchema = z
  .string()
  .length(10)
  .refine(npi => validateNPI(npi), { message: "NPI is not valid" });

export type NPIString = z.infer<typeof npiStringSchema>;

export const npiStringArraySchema = z.array(npiStringSchema);

export type NPIStringArray = z.infer<typeof npiStringArraySchema>;

export const oidStringSchema = z
  .string()
  .refine(oid => normalizeOid(oid), { message: "OID is not valid" });

export const SamlAttributesSchema = z.object({
  subjectId: z.string(),
  subjectRole: z.object({
    display: z.string(),
    code: z.string(),
  }),
  organization: z.string(),
  organizationId: z.string(),
  homeCommunityId: z.string(),
  purposeOfUse: z.string(),
});

export const baseRequestSchema = z.object({
  id: z.string(),
  cxId: z.string(),
  timestamp: z.string(),
  samlAttributes: SamlAttributesSchema,
  patientId: z.string().optional(),
});

export type BaseRequest = z.infer<typeof baseRequestSchema>;

export const codeSchema = z.object({
  system: z.string(),
  code: z.string(),
});

export type Code = z.infer<typeof codeSchema>;

export const detailsSchema = z.union([
  z.object({ coding: z.array(codeSchema) }),
  z.object({ text: z.string() }),
]);

export type Details = z.infer<typeof detailsSchema>;

export const issueSchema = z.object({
  severity: z.string(),
  code: z.string(),
  details: detailsSchema,
});
export type Issue = z.infer<typeof issueSchema>;

export const operationOutcomeSchema = z.object({
  resourceType: z.string(),
  id: z.string(),
  issue: z.array(issueSchema),
});
export type OperationOutcome = z.infer<typeof operationOutcomeSchema>;

export const externalGatewayPatientSchema = z.object({
  id: z.string(),
  system: z.string(),
});
export type XCPDPatientId = z.infer<typeof externalGatewayPatientSchema>;

export const baseResponseSchema = z.object({
  id: z.string(),
  timestamp: z.string(),
  responseTimestamp: z.string(),
  cxId: z.string().optional(),
<<<<<<< HEAD
  externalGatewayPatient: xcpdPatientIdSchema.optional(),
=======
  externalGatewayPatient: externalGatewayPatientSchema.optional(),
>>>>>>> 3914560e
  patientId: z.string().optional(),
  operationOutcome: operationOutcomeSchema.optional(),
});
export type BaseResponse = z.infer<typeof baseResponseSchema>;

export const baseErrorResponseSchema = baseResponseSchema.extend({
  operationOutcome: operationOutcomeSchema,
});
export type BaseErrorResponse = z.infer<typeof baseErrorResponseSchema>;

export function isBaseErrorResponse(obj: unknown): obj is BaseErrorResponse {
  const result = baseErrorResponseSchema.safeParse(obj);
  return result.success;
}

export const xcaGatewaySchema = z.object({
  homeCommunityId: z.string(),
  url: z.string(),
});
export type XCAGateway = z.infer<typeof xcaGatewaySchema>;

export const XCPDGatewaySchema = z.object({
  oid: z.string(),
  url: z.string(),
  id: z.string().optional(),
});
export type XCPDGateway = z.infer<typeof XCPDGatewaySchema>;

export type XCPDGateways = XCPDGateway[];

export const documentReferenceSchema = z.object({
  homeCommunityId: z.string(),
  docUniqueId: z.string(),
  repositoryUniqueId: z.string(),
<<<<<<< HEAD
  fileName: z.string().optional(),
  bucketName: z.string().optional(),
  isNew: z.boolean().optional(),
  size: z.number().optional(),
=======
  fileName: z.string().nullish(),
  bucketName: z.string().nullish(),
  isNew: z.boolean().nullish(),
  size: z.number().nullish(),
>>>>>>> 3914560e
  urn: z.string().nullish(),
  metriportId: z.string().nullish(),
  newRepositoryUniqueId: z.string().nullish(),
  newDocumentUniqueId: z.string().nullish(),
  contentType: z.string().nullish(),
  language: z.string().nullish(),
  uri: z.string().nullish(),
  url: z.string().nullish(),
  creation: z.string().nullish(),
  title: z.string().nullish(),
});
export type DocumentReference = z.infer<typeof documentReferenceSchema>;<|MERGE_RESOLUTION|>--- conflicted
+++ resolved
@@ -77,11 +77,7 @@
   timestamp: z.string(),
   responseTimestamp: z.string(),
   cxId: z.string().optional(),
-<<<<<<< HEAD
-  externalGatewayPatient: xcpdPatientIdSchema.optional(),
-=======
   externalGatewayPatient: externalGatewayPatientSchema.optional(),
->>>>>>> 3914560e
   patientId: z.string().optional(),
   operationOutcome: operationOutcomeSchema.optional(),
 });
@@ -116,17 +112,10 @@
   homeCommunityId: z.string(),
   docUniqueId: z.string(),
   repositoryUniqueId: z.string(),
-<<<<<<< HEAD
-  fileName: z.string().optional(),
-  bucketName: z.string().optional(),
-  isNew: z.boolean().optional(),
-  size: z.number().optional(),
-=======
   fileName: z.string().nullish(),
   bucketName: z.string().nullish(),
   isNew: z.boolean().nullish(),
   size: z.number().nullish(),
->>>>>>> 3914560e
   urn: z.string().nullish(),
   metriportId: z.string().nullish(),
   newRepositoryUniqueId: z.string().nullish(),
