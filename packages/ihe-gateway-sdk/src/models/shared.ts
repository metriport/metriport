--- conflicted
+++ resolved
@@ -83,18 +83,9 @@
 });
 export type BaseResponse = z.infer<typeof baseResponseSchema>;
 
-<<<<<<< HEAD
-export const baseErrorResponseSchema = z.intersection(
-  baseResponseSchema,
-  z.object({
-    operationOutcome: operationOutcomeSchema.optional(),
-  })
-);
-=======
 export const baseErrorResponseSchema = baseResponseSchema.extend({
-  operationOutcome: operationOutcomeSchema,
+  operationOutcome: operationOutcomeSchema.optional(),
 });
->>>>>>> 9072346a
 export type BaseErrorResponse = z.infer<typeof baseErrorResponseSchema>;
 
 export function isBaseErrorResponse(obj: unknown): obj is BaseErrorResponse {
