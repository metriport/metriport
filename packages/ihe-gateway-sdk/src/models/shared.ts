import { z } from "zod";
import { validateNPI, normalizeOid } from "@metriport/shared";

export const npiStringSchema = z
  .string()
  .length(10)
  .refine(npi => validateNPI(npi), { message: "NPI is not valid" });

export type NPIString = z.infer<typeof npiStringSchema>;

export const npiStringArraySchema = z.array(npiStringSchema);

export type NPIStringArray = z.infer<typeof npiStringArraySchema>;

export const oidStringSchema = z
  .string()
  .refine(oid => normalizeOid(oid), { message: "OID is not valid" });

export const SamlAttributesSchema = z.object({
  subjectId: z.string(),
  subjectRole: z.object({
    display: z.string(),
    code: z.string(),
  }),
  organization: z.string(),
  organizationId: z.string(),
  homeCommunityId: z.string(),
  purposeOfUse: z.string(),
});

export const baseRequestSchema = z.object({
  id: z.string(),
  timestamp: z.string(),
  samlAttributes: SamlAttributesSchema,
  patientId: z.string().optional(),
});

export type BaseRequest = z.infer<typeof baseRequestSchema>;

export const codeSchema = z.object({
  system: z.string(),
  code: z.string(),
});

export type Code = z.infer<typeof codeSchema>;

export type Details = { coding: Code[] } | { text: string };

<<<<<<< HEAD
export type Issue = {
  severity: string;
  code: string;
  details: Details;
};

export type OperationOutcome = {
  resourceType: string;
  id: string;
  issue: Issue[];
};

export type XCPDPatientId = {
  id: string;
  system: string;
};

export type BaseResponse = {
  id: string;
  timestamp: string;
  responseTimestamp: string;
  xcpdPatientId?: XCPDPatientId;
  patientId?: string; // TODO should this not be nullish
  operationOutcome?: OperationOutcome;
};

export type XCAGateway = {
  homeCommunityId: string;
  url: string;
};

export type DocumentReference = {
  homeCommunityId: string;
  docUniqueId: string;
  urn: string;
  repositoryUniqueId: string;
  newRepositoryUniqueId?: string;
  newDocumentUniqueId?: string;
  contentType?: string | null;
  language?: string | null;
  uri?: string | null;
  url?: string | null;
  creation?: string | null;
  title?: string | null;
};
=======
export const issueSchema = z.object({
  severity: z.string(),
  code: z.string(),
  details: z.object({ text: z.string() }),
});
export type Issue = z.infer<typeof issueSchema>;

export const operationOutcomeSchema = z.object({
  resourceType: z.string(),
  id: z.string(),
  issue: z.array(issueSchema),
});
export type OperationOutcome = z.infer<typeof operationOutcomeSchema>;

export const xcpdPatientIdSchema = z.object({
  id: z.string(),
  system: z.string(),
});
export type XCPDPatientId = z.infer<typeof xcpdPatientIdSchema>;

export const baseResponseSchema = z.object({
  id: z.string(),
  timestamp: z.string(),
  responseTimestamp: z.string(),
  xcpdPatientId: xcpdPatientIdSchema.optional(),
  patientId: z.string().optional(),
});
export type BaseResponse = z.infer<typeof baseResponseSchema>;

export const baseErrorResponseSchema = z.intersection(
  baseResponseSchema,
  z.object({
    operationOutcome: operationOutcomeSchema,
  })
);
export type BaseErrorResponse = z.infer<typeof baseErrorResponseSchema>;

// eslint-disable-next-line @typescript-eslint/no-explicit-any
export function isBaseErrorResponse(obj: any): obj is BaseErrorResponse {
  const result = baseErrorResponseSchema.safeParse(obj);
  return result.success;
}

export const xcaGatewaySchema = z.object({
  homeCommunityId: z.string(),
  url: z.string(),
});
export type XCAGateway = z.infer<typeof xcaGatewaySchema>;

export const documentReferenceSchema = z.object({
  homeCommunityId: z.string(),
  docUniqueId: z.string(),
  urn: z.string(),
  repositoryUniqueId: z.string(),
  newRepositoryUniqueId: z.string().nullish(),
  newDocumentUniqueId: z.string().nullish(),
  contentType: z.string().nullish(),
  language: z.string().nullish(),
  uri: z.string().nullish(),
  url: z.string().nullish(),
  creation: z.string().nullish(),
  title: z.string().nullish(),
});
export type DocumentReference = z.infer<typeof documentReferenceSchema>;
>>>>>>> f1dbbba8
<|MERGE_RESOLUTION|>--- conflicted
+++ resolved
@@ -44,59 +44,17 @@
 
 export type Code = z.infer<typeof codeSchema>;
 
-export type Details = { coding: Code[] } | { text: string };
+export const detailsSchema = z.union([
+  z.object({ coding: z.array(codeSchema) }),
+  z.object({ text: z.string() }),
+]);
 
-<<<<<<< HEAD
-export type Issue = {
-  severity: string;
-  code: string;
-  details: Details;
-};
+export type Details = z.infer<typeof detailsSchema>;
 
-export type OperationOutcome = {
-  resourceType: string;
-  id: string;
-  issue: Issue[];
-};
-
-export type XCPDPatientId = {
-  id: string;
-  system: string;
-};
-
-export type BaseResponse = {
-  id: string;
-  timestamp: string;
-  responseTimestamp: string;
-  xcpdPatientId?: XCPDPatientId;
-  patientId?: string; // TODO should this not be nullish
-  operationOutcome?: OperationOutcome;
-};
-
-export type XCAGateway = {
-  homeCommunityId: string;
-  url: string;
-};
-
-export type DocumentReference = {
-  homeCommunityId: string;
-  docUniqueId: string;
-  urn: string;
-  repositoryUniqueId: string;
-  newRepositoryUniqueId?: string;
-  newDocumentUniqueId?: string;
-  contentType?: string | null;
-  language?: string | null;
-  uri?: string | null;
-  url?: string | null;
-  creation?: string | null;
-  title?: string | null;
-};
-=======
 export const issueSchema = z.object({
   severity: z.string(),
   code: z.string(),
-  details: z.object({ text: z.string() }),
+  details: detailsSchema,
 });
 export type Issue = z.infer<typeof issueSchema>;
 
@@ -156,5 +114,4 @@
   creation: z.string().nullish(),
   title: z.string().nullish(),
 });
-export type DocumentReference = z.infer<typeof documentReferenceSchema>;
->>>>>>> f1dbbba8
+export type DocumentReference = z.infer<typeof documentReferenceSchema>;