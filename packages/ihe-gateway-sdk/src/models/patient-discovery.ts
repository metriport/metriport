--- conflicted
+++ resolved
@@ -43,13 +43,6 @@
   patientResource: Patient;
 };
 
-<<<<<<< HEAD
-export type PatientDiscoveryResponseOutgoing = BaseResponse & {
-  patientMatch: boolean | null;
-  xcpdHomeCommunityId: string;
-  patientResource?: Patient;
-};
-=======
 export type PatientDiscoveryResponseOutgoing =
   | (BaseResponse & {
       patientMatch: boolean;
@@ -59,5 +52,4 @@
   | (BaseErrorResponse & {
       patientMatch: boolean;
       xcpdHomeCommunityId: string;
-    });
->>>>>>> f1dbbba8
+    });