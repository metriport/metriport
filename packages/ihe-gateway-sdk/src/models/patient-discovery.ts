import { Patient } from "@medplum/fhirtypes";
import { NPIStringArray, BaseResponse, BaseRequest } from "./shared";

export type XCPDGateway = {
  oid: string;
  url: string;
<<<<<<< HEAD
  id: string;
};
export type XCPDGateways = XCPDGateway[];

// The following are for us crating a patient discovery request
=======
  id?: string;
};
export type XCPDGateways = XCPDGateway[];

// The following are for us creating a patient discovery request
>>>>>>> c06b665b
export type PatientDiscoveryRequestOutgoing = BaseRequest & {
  cxId: string;
  gateways: XCPDGateways;
  patientResource: Patient;
  principalCareProviderIds?: NPIStringArray;
};

<<<<<<< HEAD
=======
export type PatientDiscoveryResponseIncoming = BaseResponse & {
  patientMatch: boolean;
  gateway: XCPDGateway;
  gatewayHomeCommunityId?: string;
};

// The following are for us receiving a patient discovery request

>>>>>>> c06b665b
export type PatientDiscoveryRequestIncoming = BaseRequest & {
  patientResource: Patient;
};

export type PatientDiscoveryResponseOutgoing = BaseResponse & {
<<<<<<< HEAD
  patientMatch: boolean | null;
=======
  patientMatch: boolean;
>>>>>>> c06b665b
  xcpdHomeCommunityId: string;
  patientResource?: Patient;
};<|MERGE_RESOLUTION|>--- conflicted
+++ resolved
@@ -4,19 +4,11 @@
 export type XCPDGateway = {
   oid: string;
   url: string;
-<<<<<<< HEAD
-  id: string;
-};
-export type XCPDGateways = XCPDGateway[];
-
-// The following are for us crating a patient discovery request
-=======
   id?: string;
 };
 export type XCPDGateways = XCPDGateway[];
 
 // The following are for us creating a patient discovery request
->>>>>>> c06b665b
 export type PatientDiscoveryRequestOutgoing = BaseRequest & {
   cxId: string;
   gateways: XCPDGateways;
@@ -24,8 +16,6 @@
   principalCareProviderIds?: NPIStringArray;
 };
 
-<<<<<<< HEAD
-=======
 export type PatientDiscoveryResponseIncoming = BaseResponse & {
   patientMatch: boolean;
   gateway: XCPDGateway;
@@ -34,17 +24,12 @@
 
 // The following are for us receiving a patient discovery request
 
->>>>>>> c06b665b
 export type PatientDiscoveryRequestIncoming = BaseRequest & {
   patientResource: Patient;
 };
 
 export type PatientDiscoveryResponseOutgoing = BaseResponse & {
-<<<<<<< HEAD
   patientMatch: boolean | null;
-=======
-  patientMatch: boolean;
->>>>>>> c06b665b
   xcpdHomeCommunityId: string;
   patientResource?: Patient;
 };