--- conflicted
+++ resolved
@@ -27,11 +27,7 @@
 });
 export type PersonalIdentifier = z.infer<typeof personalIdentifierSchema>;
 
-<<<<<<< HEAD
-export const genderSchema = z.enum(["male", "female"]).optional();
-=======
 export const genderSchema = z.enum(["male", "female", "other", "unknown"]);
->>>>>>> f41326c7
 export type Gender = z.infer<typeof genderSchema>;
 
 export const patientResourceSchema = z.object({
