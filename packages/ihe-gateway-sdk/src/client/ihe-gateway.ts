--- conflicted
+++ resolved
@@ -58,15 +58,9 @@
    *
    */
   async startDocumentsQuery(
-<<<<<<< HEAD
-    DocumentQueryRequestOutgoing: DocumentQueryRequestOutgoing
-  ): Promise<void> {
-    await this.api.post(IHEGateway.DOCUMENT_QUERY_ENDPOINT, DocumentQueryRequestOutgoing);
-=======
     documentQueryRequestOutgoing: DocumentQueryRequestOutgoing
   ): Promise<void> {
     await this.api.post(IHEGateway.DOCUMENT_QUERY_ENDPOINT, documentQueryRequestOutgoing);
->>>>>>> c06b665b
   }
 
   /**
@@ -77,14 +71,8 @@
    *
    */
   async startDocumentsRetrieval(
-<<<<<<< HEAD
-    documentRetrieval: DocumentRetrievalRequestOutgoing
-  ): Promise<void> {
-    await this.api.post(IHEGateway.DOCUMENT_RETRIEVAL_ENDPOINT, documentRetrieval);
-=======
     documentRetrievalRequestOutgoing: DocumentRetrievalRequestOutgoing
   ): Promise<void> {
     await this.api.post(IHEGateway.DOCUMENT_RETRIEVAL_ENDPOINT, documentRetrievalRequestOutgoing);
->>>>>>> c06b665b
   }
 }