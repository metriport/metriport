--- conflicted
+++ resolved
@@ -18,11 +18,7 @@
 export class IHEGateway {
   static productionUrl = "https://ihe.metriport.com";
   static integrationUrl = "https://ihe.staging.metriport.com";
-<<<<<<< HEAD
-  static devUrl = "http://host.docker.internal:8083";
-=======
   static devUrl = "http://localhost:8082";
->>>>>>> c1a2ada5
 
   static PATIENT_DISCOVERY_ENDPOINT = "/xcpd/";
   static DOCUMENT_QUERY_ENDPOINT = "/xcadq/";
