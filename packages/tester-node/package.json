--- conflicted
+++ resolved
@@ -1,10 +1,6 @@
 {
   "name": "tester-node",
-<<<<<<< HEAD
-  "version": "1.1.3-alpha.0",
-=======
   "version": "1.1.3",
->>>>>>> 2f5cbd2f
   "description": "",
   "private": true,
   "scripts": {
@@ -21,11 +17,7 @@
   "author": "",
   "license": "ISC",
   "dependencies": {
-<<<<<<< HEAD
-    "@metriport/api-sdk": "^7.7.1-alpha.0",
-=======
     "@metriport/api-sdk": "^7.7.1",
->>>>>>> 2f5cbd2f
     "@metriport/core": "file:packages/core",
     "dotenv": "^16.0.3"
   },
