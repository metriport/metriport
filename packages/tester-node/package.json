--- conflicted
+++ resolved
@@ -1,10 +1,6 @@
 {
   "name": "tester-node",
-<<<<<<< HEAD
-  "version": "1.1.16",
-=======
   "version": "1.4.0",
->>>>>>> 79ad48e8
   "description": "",
   "private": true,
   "scripts": {
@@ -21,11 +17,7 @@
   "author": "",
   "license": "ISC",
   "dependencies": {
-<<<<<<< HEAD
-    "@metriport/api-sdk": "^7.8.9-alpha.0",
-=======
     "@metriport/api-sdk": "^7.11.0",
->>>>>>> 79ad48e8
     "@metriport/core": "file:packages/core",
     "dotenv": "^16.0.3"
   },
