--- conflicted
+++ resolved
@@ -1,10 +1,6 @@
 {
   "name": "tester-node",
-<<<<<<< HEAD
-  "version": "1.0.2-alpha.0",
-=======
   "version": "1.0.3-alpha.0",
->>>>>>> bf6b49c5
   "description": "",
   "private": true,
   "scripts": {
