--- conflicted
+++ resolved
@@ -1,10 +1,6 @@
 {
   "name": "tester-node",
-<<<<<<< HEAD
-  "version": "1.0.14-alpha.0",
-=======
   "version": "1.1.1",
->>>>>>> cade537d
   "description": "",
   "private": true,
   "scripts": {
