--- conflicted
+++ resolved
@@ -38,11 +38,7 @@
     "@chakra-ui/react": "^2.4.1",
     "@emotion/react": "^11.10.5",
     "@emotion/styled": "^11.10.5",
-<<<<<<< HEAD
-    "@metriport/api-sdk": "^7.2.8",
-=======
     "@metriport/api-sdk": "^7.3.0",
->>>>>>> 4dda8303
     "@sentry/react": "^7.45.0",
     "@sentry/tracing": "^7.45.0",
     "@testing-library/jest-dom": "^5.16.5",
