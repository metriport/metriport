--- conflicted
+++ resolved
@@ -1,10 +1,6 @@
 {
   "name": "connect-widget",
-<<<<<<< HEAD
-  "version": "1.4.3-alpha.7",
-=======
   "version": "1.4.3",
->>>>>>> 006c40e9
   "private": true,
   "scripts": {
     "clean": "rimraf build && rimraf node_modules",
