# yaml-language-server: $schema=https://raw.githubusercontent.com/fern-api/fern/main/fern.schema.json

imports:
  commons: ../commons.yml
  fhir: ../fhir/__package__.yml

service:
  base-path: /medical/v1/patient
  auth: true
  audiences: 
    - public
  endpoints:
    create:
      display-name: Create Patient
      docs: |
        Creates a Patient in Metriport for the specified Facility where the patient is receiving care.
        The more demographic info you can provide about a Patient, 
        the higher chances Metriport will be able to find a match. 
        For example, nicknames, old addresses, multiple phone numbers, 
        a pre-marital last name, etc.
      method: POST
      path: ""
      request:
        name: PatientCreate
        query-parameters:
          facilityId:
            type: string
            docs: The ID of the Facility where the Patient is receiving care.
        body: BasePatient
      response: Patient
      examples:
        - query-parameters:
            facilityId: $FacilityId.Example1
          request:
            firstName: Karen
            lastName: Lynch
            dob: 1963-12-30
            genderAtBirth: F
            personalIdentifiers:
              - $PersonalIdentifier.Example1
            address: 
              - $commons.Address.Example1
          response:
            body: $Patient.Example1

    get:
      display-name: Get Patient
      docs: Get a Patient
      method: GET
      path: /{id}
      path-parameters:
        id:
          type: string
          docs: The ID of the Patient.
      response: Patient
      examples:
        - name: Example1
          path-parameters:
            id: "2.16.840.1.113883.3.666.777"
          response:
            body: $Patient.Example1

    update:
      display-name: Update Patient
      docs: Updates the specified Patient.
      method: PUT
      path: /{id}
      path-parameters:
        id:
          type: string
          docs: The ID of the Patient to update.
      request:
        name: PatientUpdate
        query-parameters:
          facilityId:
            type: string
            docs: The ID of the Facility where the patient is receiving care.
        body: BasePatient
      response: Patient

    list:
      display-name: List Patients at Facility
      docs: Lists all Patients receiving care at the specified Facility, or all Patients if no Facility is specified.
      method: GET
      path: ""
      request:
        name: PatientList
        query-parameters:
          facilityId:
            type: optional<string>
            docs: The ID of the Facility where the patient is receiving care.
      response: ListPatientsResponse

    delete:
      display-name: Delete Patient
      docs: Removes the specified Patient.
      method: DELETE
      path: /{id}
      path-parameters:
        id:
          type: string
          docs: The ID of the Patient to delete.
      request:
        name: PatientDelete
        query-parameters:
          facilityId:
            type: optional<string>
            docs: The ID of the Facility where the patient is receiving care.

types:
  PersonalIdentifier:
    union:
      driversLicense: DriversLicense
    examples:
      - name: Example1
        value:
          type: driversLicense
          state: CA
          value: "51227265"

  DriversLicense:
    properties:
      state:
        type: commons.USState
        docs: The 2 letter state acronym where this ID was issued, for example `CA`.
      value:
        type: string
        docs: The ID number.
      assigner: optional<string>
<<<<<<< HEAD
      period: optional<fhir.Period>
=======
      period: optional<commons.Period>
>>>>>>> 46d8f9c3

  Contact:
    properties:
      phone:
        type: optional<string>
        docs: The Patient's 10 digit phone number, formatted `1234567899`.
      email:
        type: optional<string>
        docs: The Patient's email address.
    examples:
      - name: Example1
        value:
          phone: "1234567899"
          email: karen@cvspharmacy.com

  FacilityId:
    type: string
    examples:
      - name: Example1
        value: "2.16.840.1.113883.3.666.5.2004.4.2005"
      - name: Example2
        value: "2.16.840.1.113883.3.666.123"

  BasePatient:
    properties:
      firstName:
        type: string
        docs: |
          The Patient's first name(s). 
          You may provide a comma/space delimited string to specify 
          multiple first and last names. For example, the following inputs 
          would be equivalent: "John,Jonathan" & "John Jonathan"
      lastName:
        type: string
        docs: The Patient's last name(s).
      dob:
        type: string
        docs: The Patient's date of birth (DOB), formatted `YYYY-MM-DD` as per ISO 8601.
      genderAtBirth:
        type: string
        docs: The Patient's gender at birth, can be one of `M` or `F`.
      personalIdentifiers:
        type: optional<list<PersonalIdentifier>>
        docs: |
          An array of the Patient's personal IDs, such as a driver's license. 
          May be empty.
      address:
        type: list<commons.Address>
      contact:
        type: optional<list<Contact>>
      externalID:
        type: optional<string>
        docs: An external Patient ID to associate to a Patient in Metriport.
    
  Patient:
    extends: BasePatient
    properties:
      id:
        type: string
        docs: | 
          The ID assigned to this Patient. This ID will be used to uniquely 
          identify this Patient in medical documents.
      facilityIds:
        type: list<FacilityId>
        docs: Array of the IDs of the Facilities where the Patient is receiving care.
    examples:
      - name: Example1
        value:
          id: "2.16.840.1.113883.3.666.777"
          firstName: Karen
          lastName: Lynch
          dob: 1963-12-30
          genderAtBirth: F
          personalIdentifiers:
            - $PersonalIdentifier.Example1
          address:
            - $commons.Address.Example1
          facilityIds:
            - $FacilityId.Example1

  ListPatientsResponse:
    properties:
      patients: list<Patient><|MERGE_RESOLUTION|>--- conflicted
+++ resolved
@@ -127,11 +127,7 @@
         type: string
         docs: The ID number.
       assigner: optional<string>
-<<<<<<< HEAD
       period: optional<fhir.Period>
-=======
-      period: optional<commons.Period>
->>>>>>> 46d8f9c3
 
   Contact:
     properties:
