--- conflicted
+++ resolved
@@ -31,7 +31,6 @@
       "eslint --max-warnings=0"
     ]
   },
-<<<<<<< HEAD
   "config": {
     "commitizen": {
       "path": "@commitlint/cz-commitlint"
@@ -44,11 +43,6 @@
     "@typescript-eslint/eslint-plugin": "^5.48.2",
     "@typescript-eslint/parser": "^5.48.2",
     "commitizen": "^4.3.0",
-=======
-  "devDependencies": {
-    "@typescript-eslint/eslint-plugin": "^5.48.2",
-    "@typescript-eslint/parser": "^5.48.2",
->>>>>>> 05494cde
     "eslint": "^8.32.0",
     "eslint-config-prettier": "^8.6.0",
     "husky": "^8.0.3",
