{
  "name": "metriport",
  "version": "1.0.0",
  "bin": {},
  "scripts": {
    "preinstall": "npm i -g rimraf",
    "prepare": "husky install",
    "init": "npm i && SCRIPT='i' npm run lambdas:no-run",
    "clean": "npm run clean --workspaces --if-present && SCRIPT='clean' npm run lambdas && echo 'rimraf node_modules' && rimraf node_modules",
    "prep-lambdas": "cd packages/lambdas && npm run prep-deploy && cd ../..",
    "prep-deploy": "npm run install-deps && npm run build:cloud && npm run test && npm run prep-lambdas",
    "prep-deploy-staging": "npm run install-deps && npm run build:staging && npm run test && npm run prep-lambdas",
    "package": "npm run prep-deploy",
    "install-deps": "npm ci --ignore-scripts --no-fund && SCRIPT='ci --ignore-scripts --no-fund' npm run lambdas:no-run",
    "build": "npm run build --workspaces && SCRIPT='build' npm run lambdas",
    "build:cloud": "npm run build:cloud --workspaces && SCRIPT='build:cloud' npm run lambdas",
    "build:staging": "ENV_TYPE='staging' npm run build:cloud --workspaces && SCRIPT='build:cloud' npm run lambdas",
    "typecheck": "npm run typecheck --workspaces --if-present && SCRIPT='typecheck' npm run lambdas",
    "lint": "npm run lint --workspaces --if-present && SCRIPT='lint' npm run lambdas",
    "lint-fix": "npm run lint-fix --workspaces --if-present",
    "lint-staged": "npx lint-staged",
    "prettier-fix": "npm run prettier-fix --workspaces --if-present",
    "test": "if npm run test --workspaces --if-present && SCRIPT='test' npm run lambdas; then echo '\n\\033[1;32mTests passed\\033[0m'; else echo '\n\\033[1;31m>>> Tests failed <<<\\033[0m' && exit 1; fi",
    "test:e2e": "npm run test:e2e --workspaces --if-present",
    "lambdas:no-run": "cd packages/lambdas && npm $SCRIPT && cd ../..",
    "lambdas": "cd packages/lambdas && npm run $SCRIPT && cd ../..",
    "commit": "cz",
    "check-secrets": "docker run --rm -v $(pwd):/path zricethezav/gitleaks:v8.17.0 protect --source='/path' --staged --no-banner -v",
    "publish:alpha": "npm run build && npx lerna publish --dist-tag next",
    "publish:alpha:ignore": "npm run build && npx lerna publish --dist-tag next --ignore-changes '**'",
    "publish:prod": "npm run build && npx lerna publish",
    "publish:prod:ignore": "npm run build && npx lerna publish --ignore-changes '**'",
    "ddb-admin": "DYNAMO_ENDPOINT=http://localhost:8000 dynamodb-admin",
<<<<<<< HEAD
    "test-fern-local": "bash fern/run_tests.sh"
=======
    "full-hbs-lint": "cd packages/fhir-converter && ./full-hbs-lint.sh"
>>>>>>> f51286a2
  },
  "workspaces": [
    "packages/shared",
    "packages/api-sdk",
    "packages/ihe-gateway-sdk",
    "packages/commonwell-sdk",
    "packages/carequality-sdk",
    "packages/core",
    "packages/commonwell-cert-runner",
    "packages/commonwell-jwt-maker",
    "packages/carequality-cert-runner",
    "packages/react-native-sdk",
    "packages/api",
    "packages/infra",
    "packages/utils",
    "packages/tester-node"
  ],
  "lint-staged": {
    "*.{ts,tsx}": [
      "eslint --max-warnings=0"
    ],
    "*.{ts,tsx,md}": [
      "prettier --list-different"
    ]
  },
  "config": {
    "commitizen": {
      "path": "@commitlint/cz-commitlint"
    }
  },
  "devDependencies": {
    "@commitlint/cli": "^17.4.2",
    "@commitlint/config-conventional": "^17.4.2",
    "@commitlint/cz-commitlint": "^17.4.2",
    "@semantic-release/git": "^10.0.1",
    "@tsconfig/recommended": "^1.0.2",
    "@typescript-eslint/eslint-plugin": "^5.48.2",
    "@typescript-eslint/parser": "^5.48.2",
    "commitizen": "^4.3.0",
    "eslint": "^8.32.0",
    "eslint-config-prettier": "^8.6.0",
    "husky": "^8.0.3",
    "lerna": "^7.4.2",
    "lint-staged": "^13.1.0",
    "semantic-release": "^20.0.2",
    "typescript": "^4.9.5"
  }
}<|MERGE_RESOLUTION|>--- conflicted
+++ resolved
@@ -31,11 +31,8 @@
     "publish:prod": "npm run build && npx lerna publish",
     "publish:prod:ignore": "npm run build && npx lerna publish --ignore-changes '**'",
     "ddb-admin": "DYNAMO_ENDPOINT=http://localhost:8000 dynamodb-admin",
-<<<<<<< HEAD
-    "test-fern-local": "bash fern/run_tests.sh"
-=======
+    "test-fern-local": "bash fern/run_tests.sh",
     "full-hbs-lint": "cd packages/fhir-converter && ./full-hbs-lint.sh"
->>>>>>> f51286a2
   },
   "workspaces": [
     "packages/shared",
