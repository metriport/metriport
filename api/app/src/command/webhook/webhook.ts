--- conflicted
+++ resolved
@@ -6,17 +6,11 @@
 import { DataType } from "../../mappings/garmin";
 import { Settings, WEBHOOK_STATUS_OK } from "../../models/settings";
 import { WebhookRequest } from "../../models/webhook-request";
-import { DocumentReferenceDTO } from "../../routes/medical/dtos/documentDTO";
-import { analytics, EventTypes } from "../../shared/analytics";
 import { capture } from "../../shared/notifications";
 import { Util } from "../../shared/util";
 import { updateWebhookStatus } from "../settings/updateSettings";
 import { ApiTypes, reportUsage as reportUsageCmd } from "../usage/report-usage";
-<<<<<<< HEAD
 import { updateWebhookRequestStatus } from "../webhook/webhook-request";
-=======
-import { createWebhookRequest, updateWebhookRequestStatus } from "../webhook/webhook-request";
->>>>>>> 9e9af8db
 
 const axios = Axios.create();
 
@@ -31,223 +25,13 @@
 export type WebhookUserDataPayload = {
   [k in DataType]?: MetriportData[];
 };
-<<<<<<< HEAD
 export type WebhookMetadataPayload = { messageId: string; when: string };
 
-export const reportUsage = (cxId: string, cxUserIds: string[]): void => {
-  cxUserIds.forEach(cxUserId => [
-    reportUsageCmd({ cxId, cxUserId, apiType: ApiTypes.devices }).catch(err => {
-      log(`Failed to report usage (${{ cxId, cxUserId, apiType: ApiTypes.devices }}): `, err);
-      capture.error(err, { extra: { cxUserId, apiType: ApiTypes.devices } });
-    }),
-  ]);
-};
-
-=======
-type WebhookUserPayload = { userId: string } & WebhookUserDataPayload;
-type WebhookMetadataPayload = { messageId: string; when: string };
-type WebhookDataPayload = {
-  meta: WebhookMetadataPayload;
-  users: WebhookUserPayload[];
-};
-type WebhookDataPayloadWithoutMessageId = Omit<WebhookDataPayload, "meta">;
-
-// MAPI
-type WebhookDocumentDataPayload = {
-  documents: DocumentReferenceDTO[];
-};
-type WebhookPatientPayload = { patientId: string } & WebhookDocumentDataPayload;
-type WebhookPatientDataPayload = {
-  meta: WebhookMetadataPayload;
-  patients: WebhookPatientPayload[];
-};
-type WebhookPatientDataPayloadWithoutMessageId = Omit<WebhookPatientDataPayload, "meta">;
-
-// TODO #163 - break this up, it has Garmin-specific logic that should live on its own file
-/**
- * Does the bulk of processing webhook incoming data, including storing and sending
- * to Customers/accounts.
- *
- * @param {UserData} data The data coming from a Provider, already converted to our internal format
- */
-export const processData = async <T extends MetriportData>(data: UserData<T>[]): Promise<void> => {
-  try {
-    // the same Garmin user/UAT might be associated with multiple Metriport Customers
-    // convert "data + UAT" into "data + list of users/customers"
-    const dataWithListOfCxIdAndUserId = await Promise.all(
-      data.map(async d => {
-        const uat = d.user.userAccessToken;
-        const userTokens = await getUserTokenByUAT({
-          oauthUserAccessToken: uat,
-        });
-        const connectedUsers = (
-          await Promise.all(
-            userTokens.map(async ut => {
-              // not setting user on capture bc this is running in parallel/asynchronously
-              return getConnectedUsers({
-                cxId: ut.cxId,
-                ids: [ut.userId],
-              });
-            })
-          )
-        ).flatMap(u => u);
-        const cxIdAndUserIdList = connectedUsers.map(t => ({
-          cxId: t.cxId,
-          cxUserId: t.cxUserId,
-        }));
-        if (cxIdAndUserIdList.length < 1) {
-          log(`Could not find account for UAT ${uat}`);
-        }
-        return { typedData: d.typedData, cxIdAndUserIdList };
-      })
-    );
-    // Flatten the list so each item has one cxId/userId and one data record
-    const dataByUser = dataWithListOfCxIdAndUserId.flatMap(v =>
-      v.cxIdAndUserIdList.map(({ cxId, cxUserId }) => ({
-        cxId,
-        cxUserId,
-        typedData: v.typedData,
-      }))
-    );
-    // Group all the data records for the same cxId
-    const dataByCustomer = groupBy(dataByUser, v => v.cxId);
-    // Process all data for the same Customer in one Promise, run all in parallel
-    await Promise.allSettled(
-      Object.keys(dataByCustomer).map(async cxId => {
-        try {
-          // flat list of each data record and its respective user
-          const dataAndUserList = dataByCustomer[cxId].map(v => ({
-            cxUserId: v.cxUserId,
-            typedData: v.typedData,
-          }));
-          // split the list in chunks
-          const chunks = chunk(dataAndUserList, 10);
-          // transform each chunk into a payload
-          const payloads = chunks.map(c => {
-            // groups by user
-            const dataByUser = groupBy(c, v => v.cxUserId);
-            // now convert that into an array of WebhookUserPayload (all the data of a user for this chunk)
-            const users: WebhookUserPayload[] = [];
-            for (const cxUserId of Object.keys(dataByUser)) {
-              const usersData = dataByUser[cxUserId].map(dbu => dbu.typedData);
-              // for each user, group together data by type
-              const usersDataByType = groupBy(usersData, ud => ud.type);
-              const data: MetriportData[] = [];
-              for (const type of Object.keys(usersDataByType)) {
-                const dataOfType: TypedData<MetriportData>[] = usersDataByType[type];
-                data.push(...dataOfType.map(d => d.data));
-                users.push({
-                  userId: cxUserId,
-                  [type]: data,
-                });
-              }
-            }
-            const payload: WebhookDataPayloadWithoutMessageId = { users };
-            return payload;
-          });
-          // now that we have a all the chunks for one customer, process them
-          const settings = await getSettingsOrFail({ id: cxId });
-
-          analytics({
-            distinctId: cxId,
-            event: EventTypes.query,
-            properties: {
-              method: "POST",
-              url: "/webhook/garmin",
-              apiType: ApiTypes.devices,
-            },
-          });
-          await processOneCustomer(cxId, settings, payloads);
-          reportDevicesUsage(
-            cxId,
-            dataAndUserList.map(du => du.cxUserId)
-          );
-        } catch (err) {
-          const msg = getErrorMessage(err);
-          log(`Failed to process data of customer ${cxId}: ${msg}`);
-          capture.error(err, {
-            extra: { context: `webhook.processData.customer` },
-          });
-        }
-      })
-    );
-  } catch (err) {
-    log(`Error on processData: `, err);
-    capture.error(err, {
-      extra: { context: `webhook.processData.global` },
-    });
-  }
-};
-
-export const processAppleData = async (
-  data: AppleWebhookPayload,
-  metriportUserId: string,
-  cxId: string
-): Promise<void> => {
-  try {
-    const connectedUser = await getConnectedUserOrFail({ id: metriportUserId, cxId });
-
-    const settings = await getSettingsOrFail({ id: connectedUser.cxId });
-    await processOneCustomer(connectedUser.cxId, settings, [
-      { users: [{ userId: metriportUserId, ...data }] },
-    ]);
-    reportDevicesUsage(connectedUser.cxId, [connectedUser.cxUserId]);
-  } catch (err) {
-    log(`Error on processAppleData: `, err);
-    capture.error(err, {
-      extra: { metriportUserId, context: `webhook.processAppleData` },
-    });
-  }
-};
-
-const reportDevicesUsage = (cxId: string, cxUserIds: string[]): void => {
+export const reportDevicesUsage = (cxId: string, cxUserIds: string[]): void => {
   const apiType = ApiTypes.devices;
   cxUserIds.forEach(cxUserId => reportUsageCmd({ cxId, entityId: cxUserId, apiType }));
 };
 
-const processOneCustomer = async (
-  cxId: string,
-  settings: Settings,
-  payloads: WebhookDataPayloadWithoutMessageId[]
-): Promise<boolean> => {
-  for (const payload of payloads) {
-    // create a representation of this request and store on the DB
-    const webhookRequest = await createWebhookRequest({ cxId, payload });
-    // send it to the customer and update the request status
-    const success = await processRequest(webhookRequest, settings);
-    // give it some time to prevent flooding the customer
-    if (success) await Util.sleep(Math.random() * 200);
-  }
-  return true;
-};
-
-export const processPatientRequest = async (
-  cxId: string,
-  patientId: string,
-  documents: DocumentReferenceDTO[]
-): Promise<boolean> => {
-  const apiType = ApiTypes.medical;
-  try {
-    const settings = await getSettingsOrFail({ id: cxId });
-    // create a representation of this request and store on the DB
-    const payload: WebhookPatientDataPayloadWithoutMessageId = {
-      patients: [{ patientId, documents }],
-    };
-    const webhookRequest = await createWebhookRequest({ cxId, payload });
-    // send it to the customer and update the request status
-    await processRequest(webhookRequest, settings, apiType);
-
-    reportUsageCmd({ cxId, entityId: patientId, apiType });
-  } catch (err) {
-    log(`Error on processPatientRequest: `, err);
-    capture.error(err, {
-      extra: { patientId, context: `webhook.processPatientRequest` },
-    });
-  }
-  return true;
-};
-
->>>>>>> 9e9af8db
 export const processRequest = async (
   webhookRequest: WebhookRequest,
   settings: Settings,
