import { DataTypes, Sequelize } from "sequelize";
<<<<<<< HEAD

import { createOrgId } from "../../shared/oid";
=======
import { Config } from "../../shared/config";
import { OIDNode, OID_ID_START } from "../../shared/oid";
>>>>>>> 1ee5a098
import { BaseModel, defaultModelOptions, ModelSetup } from "../_default";
import { Address } from "./address";

export enum OrgType {
  acuteCare = "acuteCare",
  ambulatory = "ambulatory",
  hospital = "hospital",
  labSystems = "labSystems",
  pharmacy = "pharmacy",
  postAcuteCare = "postAcuteCare",
}

export type OrganizationData = {
  name: string;
  type: OrgType;
  location: Address;
};

export type OrganizationCreate = Omit<Organization, "id">;

export class Organization extends BaseModel<Organization> {
  static NAME = "organization";
  declare id: string;
  declare cxId: string;
  declare organizationNumber: number;
  declare data: OrganizationData;

  static setup: ModelSetup = (sequelize: Sequelize) => {
    Organization.init(
      {
        ...BaseModel.baseAttributes(),
        id: {
          type: DataTypes.STRING,
          primaryKey: true,
        },
        cxId: {
          type: DataTypes.UUID,
        },
        organizationNumber: {
          type: DataTypes.INTEGER,
          unique: true,
        },
        data: {
          type: DataTypes.JSONB,
        },
      },
      {
        ...defaultModelOptions(sequelize),
        tableName: Organization.NAME,
        hooks: {
          async beforeCreate(attributes) {
            const { orgId, orgNumber } = await createOrgId();
            attributes.id = orgId;
            attributes.organizationNumber = orgNumber;
          },
        },
      }
    );
  };
}

async function createOrgId() {
  const curMaxNumber = (await Organization.max("organizationNumber")) as number;
  const orgNumber = curMaxNumber ? curMaxNumber + 1 : OID_ID_START;

  return {
    orgId: `${Config.getSystemRootOID()}.${OIDNode.organizations}.${orgNumber}`,
    orgNumber,
  };
}<|MERGE_RESOLUTION|>--- conflicted
+++ resolved
@@ -1,11 +1,6 @@
 import { DataTypes, Sequelize } from "sequelize";
-<<<<<<< HEAD
 
 import { createOrgId } from "../../shared/oid";
-=======
-import { Config } from "../../shared/config";
-import { OIDNode, OID_ID_START } from "../../shared/oid";
->>>>>>> 1ee5a098
 import { BaseModel, defaultModelOptions, ModelSetup } from "../_default";
 import { Address } from "./address";
 
@@ -65,14 +60,4 @@
       }
     );
   };
-}
-
-async function createOrgId() {
-  const curMaxNumber = (await Organization.max("organizationNumber")) as number;
-  const orgNumber = curMaxNumber ? curMaxNumber + 1 : OID_ID_START;
-
-  return {
-    orgId: `${Config.getSystemRootOID()}.${OIDNode.organizations}.${orgNumber}`,
-    orgNumber,
-  };
 }