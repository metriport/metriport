--- conflicted
+++ resolved
@@ -119,19 +119,11 @@
       }
     } catch (err) {
       console.log(`Error on /connect/${req.params.provider}`, err);
+      capture.error(err, { extra: { context: `connect.${req.params.provider}` } });
       return res.redirect(buildConnectErrorRedirectURL(false, state));
     }
-<<<<<<< HEAD
-  })
-);
-=======
-  } catch (err) {
-    console.log(`Error on /connect/${req.params.provider}`, err);
-    capture.error(err, { extra: { context: `connect.${req.params.provider}` } });
-    return res.redirect(buildConnectErrorRedirectURL(false, state));
-  }
-});
->>>>>>> 8ab323c1
+  })
+);
 
 /** ---------------------------------------------------------------------------------------
  * GET /connect/user/providers
