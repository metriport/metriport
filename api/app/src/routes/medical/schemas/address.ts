import { z } from "zod";
<<<<<<< HEAD
=======
import { optionalString } from "./shared";
>>>>>>> 1ee5a098

export const addressSchema = z.object({
  addressLine1: z.string().min(1),
  addressLine2: optionalString(z.string()),
  city: z.string().min(1),
  state: z.string().min(1),
  zip: z.string().length(5),
  country: z.string().min(1).default("USA"),
});<|MERGE_RESOLUTION|>--- conflicted
+++ resolved
@@ -1,8 +1,5 @@
 import { z } from "zod";
-<<<<<<< HEAD
-=======
 import { optionalString } from "./shared";
->>>>>>> 1ee5a098
 
 export const addressSchema = z.object({
   addressLine1: z.string().min(1),
