import { z } from "zod";
import { OrgType } from "../../../models/medical/organization";
import { addressSchema } from "./address";
<<<<<<< HEAD
=======
import { optionalString } from "./shared";
>>>>>>> 1ee5a098

export const orgTypeSchema = z.nativeEnum(OrgType);

export const organizationSchema = z.object({
  id: optionalString(z.string()),
  name: z.string().min(1),
  type: orgTypeSchema,
  location: addressSchema,
});

export type Organization = z.infer<typeof organizationSchema>;<|MERGE_RESOLUTION|>--- conflicted
+++ resolved
@@ -1,10 +1,7 @@
 import { z } from "zod";
 import { OrgType } from "../../../models/medical/organization";
 import { addressSchema } from "./address";
-<<<<<<< HEAD
-=======
 import { optionalString } from "./shared";
->>>>>>> 1ee5a098
 
 export const orgTypeSchema = z.nativeEnum(OrgType);
 
