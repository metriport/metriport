--- conflicted
+++ resolved
@@ -5,11 +5,7 @@
 import { getPatient, getPatients } from "../../command/medical/patient/get-patient";
 import { updatePatient } from "../../command/medical/patient/update-patient";
 import cwCommands from "../../external/commonwell";
-<<<<<<< HEAD
-import { asyncHandler, getCxIdOrFail, getFacilityIdFromQueryOrFail } from "../util";
-=======
 import { asyncHandler, getCxIdOrFail, getFromParamsOrFail, getFromQueryOrFail } from "../util";
->>>>>>> 2a2958bb
 import { dtoFromModel } from "./dtos/patientDTO";
 import {
   patientCreateSchema,
@@ -68,52 +64,6 @@
     const cxId = getCxIdOrFail(req);
     const facilityId = getFromQueryOrFail("facilityId", req);
 
-<<<<<<< HEAD
-    const input = patientCreateSchema.parse(req.body);
-    const patientCreate = schemaToPatientCreate(input, cxId, facilityId);
-
-    const patient = await createPatient(patientCreate);
-
-    // TODO declarative, event-based integration: https://github.com/metriport/metriport-internal/issues/393
-    // Intentionally asynchronous - it takes too long to perform
-    cwCommands.patient.create(patient, facilityId).then(undefined, (err: unknown) => {
-      // TODO #156 Send this to Sentry
-      console.error(`Failure while creating patient ${patient.id} @ CW: `, err);
-    });
-
-    return res.status(status.OK).json(dtoFromModel(patient));
-  })
-);
-
-/** ---------------------------------------------------------------------------
- * PUT /patient/:id
- *
- * Updates the patient corresponding to the specified facility at the customer's organization.
- * Note: this is not a PATCH, so requests must include all patient data in the payload.
- *
- * @param  {string} req.query.facilityId The ID of the facility the user patient
- *
- * @return {PatientDTO} The patient to be updated
- */
-router.put(
-  "/:id",
-  asyncHandler(async (req: Request, res: Response) => {
-    const cxId = getCxIdOrFail(req);
-    const facilityId = getFacilityIdFromQueryOrFail(req);
-
-    const input = patientUpdateSchema.parse(req.body);
-    const patientUpdate = schemaToPatientUpdate(input, cxId);
-
-    const patient = await updatePatient(patientUpdate);
-
-    // TODO declarative, event-based integration: https://github.com/metriport/metriport-internal/issues/393
-    // Intentionally asynchronous - it takes too long to perform
-    cwCommands.patient.update(patient, facilityId).then(undefined, err => {
-      // TODO #156 Send this to Sentry
-      console.error(`Failed to update patient ${patient.id} @ CW: `, err);
-    });
-
-=======
     const input = patientUpdateSchema.parse({
       ...req.body,
       id: getFromParamsOrFail("id", req),
@@ -150,7 +100,6 @@
     const cxId = getCxIdOrFail(req);
     const patientId = getFromParamsOrFail("id", req);
     const patient = await getPatient({ id: patientId, cxId });
->>>>>>> 2a2958bb
     return res.status(status.OK).json(dtoFromModel(patient));
   })
 );
