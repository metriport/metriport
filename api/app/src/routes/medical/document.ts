<<<<<<< HEAD
import { Request, Response } from "express";
import Router from "express-promise-router";
import { OK } from "http-status";
import { downloadDocument } from "../../command/medical/document/document-download";
import {
  createQueryResponse,
  DocumentQueryResp,
  queryDocumentsAcrossHIEs,
} from "../../command/medical/document/document-query";
import { getPatientOrFail } from "../../command/medical/patient/get-patient";
import ForbiddenError from "../../errors/forbidden";
import { getDocuments } from "../../external/fhir/document/get-documents";
import { Config } from "../../shared/config";
import { asyncHandler, getCxIdOrFail, getFromQueryOrFail } from "../util";
import { toDTO } from "./dtos/documentDTO";
=======
import { queryDocumentsAcrossHIEs } from "../../command/medical/document/document-query";
import { getDocuments } from "../../external/fhir/document/get-documents";
import { getPatientOrFail } from "../../command/medical/patient/get-patient";
import { getCxIdOrFail, getFromQuery, getFromQueryOrFail } from "../util";
import { toDTO } from "./dtos/documentDTO";
import { downloadDocument } from "../../command/medical/document/document-download";
import { DocumentService } from "../../fern/generated/api/resources/document/service/DocumentService";
import { processAPIKey, checkMAPIAccess } from "../middlewares/auth";
import { reportMedicalUsage } from "../middlewares/usage";
>>>>>>> fa2c30b7

export default new DocumentService(
  {
    get: async (req, res) => {
      const cxId = getCxIdOrFail(req);
      const patientId = getFromQueryOrFail("patientId", req);
      const facilityId = getFromQueryOrFail("facilityId", req);
      const forceQuery = getFromQuery("force-query", req);

<<<<<<< HEAD
/** ---------------------------------------------------------------------------
 * GET /document
 *
 * Queries for all available document metadata for the specified patient across HIEs.
 *
 * @param req.query.patientId Patient ID for which to retrieve document metadata.
 * @return The metadata of available documents.
 */
router.get(
  "/",
  asyncHandler(async (req: Request, res: Response) => {
    const cxId = getCxIdOrFail(req);
    const patientId = getFromQueryOrFail("patientId", req);
=======
      const documents = await getDocuments({ patientId });
      const documentsDTO = toDTO(documents);
>>>>>>> fa2c30b7

      const queryStatus = forceQuery
        ? await queryDocumentsAcrossHIEs({ cxId, patientId, facilityId })
        : (await getPatientOrFail({ cxId, id: patientId })).data.documentQueryStatus ?? "completed";

<<<<<<< HEAD
    let query: DocumentQueryResp;

    const patient = await getPatientOrFail({ cxId, id: patientId });

    if (patient.data.documentQueryStatus === "processing") {
      query = createQueryResponse("processing", patient);
    } else {
      query = createQueryResponse("completed");
    }

    return res.status(OK).json({
      queryStatus: query.queryStatus,
      queryProgress: query.queryProgress,
      documents: documentsDTO,
    });
  })
);
=======
      return res.send({ queryStatus, documents: documentsDTO });
    },

    triggerQuery: async (req, res) => {
      const cxId = getCxIdOrFail(req);
      const patientId = getFromQueryOrFail("patientId", req);
      const facilityId = getFromQueryOrFail("facilityId", req);
>>>>>>> fa2c30b7

      const queryStatus = await queryDocumentsAcrossHIEs({ cxId, patientId, facilityId });

<<<<<<< HEAD
    const { queryStatus, queryProgress } = await queryDocumentsAcrossHIEs({
      cxId,
      patientId,
      facilityId,
    });

    return res.status(OK).json({ queryStatus, queryProgress });
  })
);
=======
      return res.send({ queryStatus });
    },

    download: async (req, res) => {
      const cxId = getCxIdOrFail(req);
      const fileName = getFromQueryOrFail("fileName", req);
      const fileHasCxId = fileName.includes(cxId);
>>>>>>> fa2c30b7

      if (!fileHasCxId) throw new Error(`File does not belong to cxId: ${cxId}`);

<<<<<<< HEAD
    if (!fileHasCxId && !Config.isSandbox()) throw new ForbiddenError();
=======
      const url = await downloadDocument({ fileName });
>>>>>>> fa2c30b7

      return res.send({ url });
    },
  },
  [processAPIKey, checkMAPIAccess, reportMedicalUsage]
);<|MERGE_RESOLUTION|>--- conflicted
+++ resolved
@@ -1,7 +1,3 @@
-<<<<<<< HEAD
-import { Request, Response } from "express";
-import Router from "express-promise-router";
-import { OK } from "http-status";
 import { downloadDocument } from "../../command/medical/document/document-download";
 import {
   createQueryResponse,
@@ -11,112 +7,63 @@
 import { getPatientOrFail } from "../../command/medical/patient/get-patient";
 import ForbiddenError from "../../errors/forbidden";
 import { getDocuments } from "../../external/fhir/document/get-documents";
+import { DocumentService } from "../../fern/generated/api/resources/document/service/DocumentService";
 import { Config } from "../../shared/config";
-import { asyncHandler, getCxIdOrFail, getFromQueryOrFail } from "../util";
+import { checkMAPIAccess, processAPIKey } from "../middlewares/auth";
+import { getCxIdOrFail, getFromQueryOrFail } from "../util";
 import { toDTO } from "./dtos/documentDTO";
-=======
-import { queryDocumentsAcrossHIEs } from "../../command/medical/document/document-query";
-import { getDocuments } from "../../external/fhir/document/get-documents";
-import { getPatientOrFail } from "../../command/medical/patient/get-patient";
-import { getCxIdOrFail, getFromQuery, getFromQueryOrFail } from "../util";
-import { toDTO } from "./dtos/documentDTO";
-import { downloadDocument } from "../../command/medical/document/document-download";
-import { DocumentService } from "../../fern/generated/api/resources/document/service/DocumentService";
-import { processAPIKey, checkMAPIAccess } from "../middlewares/auth";
-import { reportMedicalUsage } from "../middlewares/usage";
->>>>>>> fa2c30b7
 
 export default new DocumentService(
   {
     get: async (req, res) => {
       const cxId = getCxIdOrFail(req);
       const patientId = getFromQueryOrFail("patientId", req);
-      const facilityId = getFromQueryOrFail("facilityId", req);
-      const forceQuery = getFromQuery("force-query", req);
 
-<<<<<<< HEAD
-/** ---------------------------------------------------------------------------
- * GET /document
- *
- * Queries for all available document metadata for the specified patient across HIEs.
- *
- * @param req.query.patientId Patient ID for which to retrieve document metadata.
- * @return The metadata of available documents.
- */
-router.get(
-  "/",
-  asyncHandler(async (req: Request, res: Response) => {
-    const cxId = getCxIdOrFail(req);
-    const patientId = getFromQueryOrFail("patientId", req);
-=======
       const documents = await getDocuments({ patientId });
       const documentsDTO = toDTO(documents);
->>>>>>> fa2c30b7
 
-      const queryStatus = forceQuery
-        ? await queryDocumentsAcrossHIEs({ cxId, patientId, facilityId })
-        : (await getPatientOrFail({ cxId, id: patientId })).data.documentQueryStatus ?? "completed";
+      let query: DocumentQueryResp;
 
-<<<<<<< HEAD
-    let query: DocumentQueryResp;
+      const patient = await getPatientOrFail({ cxId, id: patientId });
 
-    const patient = await getPatientOrFail({ cxId, id: patientId });
+      if (patient.data.documentQueryStatus === "processing") {
+        query = createQueryResponse("processing", patient);
+      } else {
+        query = createQueryResponse("completed");
+      }
 
-    if (patient.data.documentQueryStatus === "processing") {
-      query = createQueryResponse("processing", patient);
-    } else {
-      query = createQueryResponse("completed");
-    }
-
-    return res.status(OK).json({
-      queryStatus: query.queryStatus,
-      queryProgress: query.queryProgress,
-      documents: documentsDTO,
-    });
-  })
-);
-=======
-      return res.send({ queryStatus, documents: documentsDTO });
+      return res.send({
+        queryStatus: query.queryStatus,
+        queryProgress: query.queryProgress,
+        documents: documentsDTO,
+      });
     },
 
     triggerQuery: async (req, res) => {
       const cxId = getCxIdOrFail(req);
       const patientId = getFromQueryOrFail("patientId", req);
       const facilityId = getFromQueryOrFail("facilityId", req);
->>>>>>> fa2c30b7
 
-      const queryStatus = await queryDocumentsAcrossHIEs({ cxId, patientId, facilityId });
+      const { queryStatus, queryProgress } = await queryDocumentsAcrossHIEs({
+        cxId,
+        patientId,
+        facilityId,
+      });
 
-<<<<<<< HEAD
-    const { queryStatus, queryProgress } = await queryDocumentsAcrossHIEs({
-      cxId,
-      patientId,
-      facilityId,
-    });
-
-    return res.status(OK).json({ queryStatus, queryProgress });
-  })
-);
-=======
-      return res.send({ queryStatus });
+      return res.send({ queryStatus, queryProgress });
     },
 
     download: async (req, res) => {
       const cxId = getCxIdOrFail(req);
       const fileName = getFromQueryOrFail("fileName", req);
       const fileHasCxId = fileName.includes(cxId);
->>>>>>> fa2c30b7
 
-      if (!fileHasCxId) throw new Error(`File does not belong to cxId: ${cxId}`);
+      if (!fileHasCxId && !Config.isSandbox()) throw new ForbiddenError();
 
-<<<<<<< HEAD
-    if (!fileHasCxId && !Config.isSandbox()) throw new ForbiddenError();
-=======
       const url = await downloadDocument({ fileName });
->>>>>>> fa2c30b7
 
       return res.send({ url });
     },
   },
-  [processAPIKey, checkMAPIAccess, reportMedicalUsage]
+  [processAPIKey, checkMAPIAccess]
 );