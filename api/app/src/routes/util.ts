import { NextFunction, Request, Response } from "express";
import BadRequestError from "../errors/bad-request";
<<<<<<< HEAD
import { analytics, EventTypes } from "../shared/analytics";
import { ApiTypes } from "../command/usage/report-usage";
=======
import { capture } from "../shared/notifications";
>>>>>>> 8ab323c1

export const asyncHandler =
  (
    f: (
      req: Request,
      res: Response,
      next: NextFunction
      //eslint-disable-next-line @typescript-eslint/no-explicit-any
    ) => Promise<Response<any, Record<string, any>> | void>
  ) =>
  async (req: Request, res: Response, next: NextFunction): Promise<void> => {
    try {
      analyzeRoute(req);
      await f(req, res, next);
    } catch (err) {
      console.error(err);
      next(err);
    }
  };

export const analyzeRoute = (req: Request): void => {
  const medicalRoutes = ["medical", "fhir"];
  const devicesRoutes = ["activity", "body", "biometrics", "nutrition", "sleep", "user"];

  let cxId;

  const reqCxId = getCxId(req);
  if (reqCxId) cxId = reqCxId;

  const headerCxId = getCxIdFromHeaders(req);
  if (headerCxId) cxId = headerCxId;

  if (cxId) {
    const isMedical = medicalRoutes.some(route => req.baseUrl.includes(route));
    const isDevices = devicesRoutes.some(route => req.baseUrl.includes(route));

    let reqUrl = req.baseUrl;
    const hasPath = req.route.path.split("/")[1];

    if (hasPath) {
      reqUrl = reqUrl.concat(req.route.path);
    }

    analytics({
      distinctId: cxId,
      event: EventTypes.query,
      properties: {
        method: req.method,
        url: reqUrl,
        ...(isMedical
          ? { apiType: ApiTypes.medical }
          : isDevices
          ? { apiType: ApiTypes.devices }
          : undefined),
      },
    });
  }
};

// https://www.rfc-editor.org/rfc/rfc7807
export type HttpResponseBody = { status: number; title: string; detail?: string };
export const httpResponseBody = ({
  status,
  title,
  detail,
}: {
  status: number;
  title: string;
  detail?: string;
}): HttpResponseBody => {
  return {
    status,
    title,
    detail,
  };
};

export const getFromQuery = (prop: string, req: Request): string | undefined =>
  req.query[prop] as string | undefined;
export const getFromQueryOrFail = (prop: string, req: Request): string => {
  const value = getFromQuery(prop, req);
  if (!value) throw new BadRequestError(`Missing ${prop} query param`);
  return value;
};

export const getFromParams = (prop: string, req: Request): string | undefined =>
  req.params[prop] as string | undefined;
export const getFromParamsOrFail = (prop: string, req: Request): string => {
  const value = getFromParams(prop, req);
  if (!value) throw new BadRequestError(`Missing ${prop} param`);
  return value;
};

export const getCxId = (req: Request): string | undefined => {
  const cxId = req.cxId;
  capture.setUserId(cxId);
  return cxId;
};
export const getCxIdOrFail = (req: Request): string => {
  const cxId = getCxId(req);
  if (!cxId) throw new BadRequestError("Missing cxId");
  return cxId;
};

export const getCxIdFromQuery = (req: Request): string | undefined => {
  const cxId = req.query.cxId as string | undefined;
  cxId && capture.setUserId(cxId);
  return cxId;
};
export const getCxIdFromQueryOrFail = (req: Request): string => {
  const cxId = getCxIdFromQuery(req);
  if (!cxId) throw new BadRequestError("Missing cxId query param");
  return cxId;
};

export const getCxIdFromHeaders = (req: Request): string | undefined => {
  const cxId = req.header("cxId") as string | undefined;
  cxId && capture.setUserId(cxId);
  return cxId;
};

export const getUserIdFromHeaders = (req: Request): string | undefined =>
  req.header("userId") as string | undefined;

/** @deprecated use getFromQuery() */
export const getUserId = (req: Request): string | undefined =>
  req.query.userId as string | undefined;
/** @deprecated use getFromQueryOrFail() */
export const getUserIdFromQueryOrFail = (req: Request): string => {
  const userId = getUserId(req);
  if (!userId) throw new BadRequestError("Missing userId query param");
  return userId as string;
};

/** @deprecated use getFromParams() */
export const getUserIdFromParams = (req: Request): string | undefined =>
  req.params.userId as string | undefined;
/** @deprecated use getFromParamsOrFail() */
export const getUserIdFromParamsOrFail = (req: Request): string => {
  const userId = getUserIdFromParams(req);
  if (!userId) throw new BadRequestError("Missing userId param");
  return userId as string;
};

/** @deprecated use getFromQuery() */
export const getDate = (req: Request): string | undefined => req.query.date as string | undefined;
/** @deprecated use getFromQueryOrFail() */
export const getDateOrFail = (req: Request): string => {
  const date = getDate(req);
  if (!date) throw new BadRequestError("Missing date query param");
  return date as string;
};

export function getETag(req: Request): {
  eTag: string | undefined;
} {
  const eTagHeader = req.header("If-Match");
  const eTagPayload = req.body.eTag;
  return {
    eTag: eTagHeader ?? eTagPayload,
  };
}<|MERGE_RESOLUTION|>--- conflicted
+++ resolved
@@ -1,11 +1,8 @@
 import { NextFunction, Request, Response } from "express";
 import BadRequestError from "../errors/bad-request";
-<<<<<<< HEAD
 import { analytics, EventTypes } from "../shared/analytics";
 import { ApiTypes } from "../command/usage/report-usage";
-=======
 import { capture } from "../shared/notifications";
->>>>>>> 8ab323c1
 
 export const asyncHandler =
   (
