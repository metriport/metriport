--- conflicted
+++ resolved
@@ -7,22 +7,12 @@
 import { createUserToken } from "../command/cx-user/create-user-token";
 import BadRequestError from "../errors/bad-request";
 import { ConnectedUser } from "../models/connected-user";
+import { Apple } from "../providers/apple";
 import { ConsumerHealthDataType } from "../providers/provider";
 import { Config } from "../shared/config";
-import { Constants, providerOAuth2OptionsSchema } from "../shared/constants";
+import { Constants, providerOAuth2OptionsSchema, PROVIDER_APPLE } from "../shared/constants";
 import { getProviderDataForType } from "./helpers/provider-route-helper";
 import { asyncHandler, getCxIdOrFail, getUserIdFromQueryOrFail } from "./util";
-<<<<<<< HEAD
-=======
-import {
-  Constants,
-  PROVIDER_APPLE,
-  providerOAuth1OptionsSchema,
-  providerOAuth2OptionsSchema,
-} from "../shared/constants";
-import { Apple } from '../providers/apple'
-import BadRequestError from "../errors/bad-request";
->>>>>>> 07c4384f
 
 const router = Router();
 
@@ -159,7 +149,7 @@
       //   //   providerOAuth1.data
       //   // ].deregister(connectedUser);
     } else if (req.query.provider === PROVIDER_APPLE) {
-      const apple = new Apple()
+      const apple = new Apple();
       await apple.revokeProviderAccess(connectedUser);
       return res.sendStatus(200);
     } else {
