export const getEnvVar = (varName: string): string | undefined => process.env[varName];

export const getEnvVarOrFail = (varName: string): string => {
  const value = getEnvVar(varName);
  if (!value || value.trim().length < 1) {
    throw new Error(`Missing ${varName} env var`);
  }
  return value;
};

export class Config {
  // env config
<<<<<<< HEAD
  static readonly PROD_ENV: string = "production";
  static readonly DEV_ENV: string = "dev";
  static readonly STAGING_ENV: string = "staging";
  static readonly SANDBOX_ENV: string = "sandbox";
  static readonly SANDBOX_USER_LIMIT: number = 10;
=======
  static readonly PROD_ENV = "production";
  static readonly DEV_ENV = "dev";
  static readonly SANDBOX_ENV = "sandbox";
  static readonly STAGING_ENV = "staging";
  static readonly SANDBOX_USER_LIMIT = 10;

>>>>>>> 9db80c6e
  static isCloudEnv(): boolean {
    return process.env.NODE_ENV === this.PROD_ENV;
  }
  static getEnvType(): string | undefined {
    return process.env.ENV_TYPE;
  }
  static isProdEnv(): boolean {
    return Config.getEnvType() === this.PROD_ENV;
  }
  static isSandbox(): boolean {
    return Config.getEnvType() === this.SANDBOX_ENV;
  }
  static isStagingbox(): boolean {
    return Config.getEnvType() === this.STAGING_ENV;
  }

  static getVersion(): string | undefined {
    return getEnvVar("METRIPORT_VERSION");
  }
  static getEnvironment(): string {
    switch (process.env.ENV_TYPE) {
      case this.PROD_ENV:
        return this.PROD_ENV;
      case this.STAGING_ENV:
        return this.STAGING_ENV;
      case this.SANDBOX_ENV:
        return this.SANDBOX_ENV;

      default:
        return this.DEV_ENV;
    }
  }

  static getSlackAlertUrl(): string | undefined {
    return getEnvVar("SLACK_ALERT_URL");
  }
  static getSlackNotificationUrl(): string | undefined {
    return getEnvVar("SLACK_NOTIFICATION_URL");
  }

  static getSentryDSN(): string | undefined {
    return getEnvVar("SENTRY_DSN");
  }

  static getConnectWidgetUrl(): string {
    return getEnvVarOrFail("CONNECT_WIDGET_URL");
  }

  static getConnectRedirectUrl(): string {
    if (this.isCloudEnv()) {
      return `${Config.getApiUrl()}/token/connect`;
    }

    // Garmin requires an internet accessible address - use a proxy like NGrok or similar
    return `${Config.getApiUrl()}/connect`;
  }

  static getApiUrl(): string {
    return getEnvVarOrFail("API_URL");
  }

  static getCronometerClientId(): string {
    return getEnvVarOrFail("CRONOMETER_CLIENT_ID");
  }
  static getCronometerClientSecret(): string {
    return getEnvVarOrFail("CRONOMETER_CLIENT_SECRET");
  }

  static getGarminConsumerKey(): string {
    return getEnvVarOrFail("GARMIN_CONSUMER_KEY");
  }
  static getGarminConsumerSecret(): string {
    return getEnvVarOrFail("GARMIN_CONSUMER_SECRET");
  }

  static getOuraClientId(): string {
    return getEnvVarOrFail("OURA_CLIENT_ID");
  }
  static getOuraClientSecret(): string {
    return getEnvVarOrFail("OURA_CLIENT_SECRET");
  }

  static getFitbitClientId(): string {
    return getEnvVarOrFail("FITBIT_CLIENT_ID");
  }
  static getFitbitClientSecret(): string {
    return getEnvVarOrFail("FITBIT_CLIENT_SECRET");
  }

  static getGoogleClientId(): string {
    return getEnvVarOrFail("GOOGLE_CLIENT_ID");
  }
  static getGoogleClientSecret(): string {
    return getEnvVarOrFail("GOOGLE_CLIENT_SECRET");
  }

  static getWhoopClientId(): string {
    return getEnvVarOrFail("WHOOP_CLIENT_ID");
  }
  static getWhoopClientSecret(): string {
    return getEnvVarOrFail("WHOOP_CLIENT_SECRET");
  }

  static getWithingsClientId(): string {
    return getEnvVarOrFail("WITHINGS_CLIENT_ID");
  }
  static getWithingsClientSecret(): string {
    return getEnvVarOrFail("WITHINGS_CLIENT_SECRET");
  }

  static getUsageUrl(): string | undefined {
    return getEnvVar("USAGE_URL");
  }

  static getFHIRServerUrl(): string | undefined {
    return getEnvVar("FHIR_SERVER_URL");
  }

  static getSystemRootOID(): string {
    return getEnvVarOrFail("SYSTEM_ROOT_OID");
  }

  static getGatewayEndpoint(): string {
    return getEnvVarOrFail("CW_GATEWAY_ENDPOINT");
  }

  static getGatewayAuthorizationServerEndpoint(): string {
    return getEnvVarOrFail("CW_GATEWAY_AUTHORIZATION_SERVER_ENDPOINT");
  }

  static getGatewayAuthorizationClientId(): string {
    return getEnvVarOrFail("CW_GATEWAY_AUTHORIZATION_CLIENT_ID");
  }

  static getGatewayAuthorizationClientSecret(): string {
    return getEnvVarOrFail("CW_GATEWAY_AUTHORIZATION_CLIENT_SECRET");
  }

  static getMetriportPrivateKey(): string {
    return getEnvVarOrFail("CW_PRIVATE_KEY");
  }
  static getMetriportCert(): string {
    return getEnvVarOrFail("CW_CERTIFICATE");
  }

  static getMemberManagementPrivateKey(): string {
    return getEnvVarOrFail("CW_MEMBER_PRIVATE_KEY");
  }
  static getMemberManagementCert(): string {
    return getEnvVarOrFail("CW_MEMBER_CERTIFICATE");
  }

  static getMetriportOrgName(): string {
    return getEnvVarOrFail("CW_MEMBER_NAME");
  }
  static getMemberManagementOID(): string {
    return getEnvVarOrFail("CW_MEMBER_OID");
  }

  static getPostHogApiKey(): string | undefined {
    return getEnvVar("POST_HOG_API_KEY");
  }
}<|MERGE_RESOLUTION|>--- conflicted
+++ resolved
@@ -10,20 +10,12 @@
 
 export class Config {
   // env config
-<<<<<<< HEAD
-  static readonly PROD_ENV: string = "production";
-  static readonly DEV_ENV: string = "dev";
-  static readonly STAGING_ENV: string = "staging";
-  static readonly SANDBOX_ENV: string = "sandbox";
-  static readonly SANDBOX_USER_LIMIT: number = 10;
-=======
   static readonly PROD_ENV = "production";
   static readonly DEV_ENV = "dev";
   static readonly SANDBOX_ENV = "sandbox";
   static readonly STAGING_ENV = "staging";
   static readonly SANDBOX_USER_LIMIT = 10;
 
->>>>>>> 9db80c6e
   static isCloudEnv(): boolean {
     return process.env.NODE_ENV === this.PROD_ENV;
   }
