--- conflicted
+++ resolved
@@ -1,9 +1,6 @@
-<<<<<<< HEAD
 import { Organization } from "../models/medical/organization";
 import { Config } from "./config";
-=======
 import { USState } from "./geographic-locations";
->>>>>>> d7cfd101
 
 export const OID_ID_START = 100;
 export const OID_PREFIX = "urn:oid:";
@@ -35,19 +32,6 @@
   AR: `${OID_PREFIX}2.16.840.1.113883.4.3.5`,
   AZ: `${OID_PREFIX}2.16.840.1.113883.4.3.4`,
   CA: `${OID_PREFIX}2.16.840.1.113883.4.3.6`,
-<<<<<<< HEAD
-};
-
-export const createOrgId = async () => {
-  const curMaxNumber = (await Organization.max("organizationNumber")) as number;
-  const orgNumber = curMaxNumber ? curMaxNumber + 1 : OID_ID_START;
-
-  return {
-    orgId: `${Config.getSystemRootOID()}.${OIDNode.organizations}.${orgNumber}`,
-    orgNumber,
-  };
-};
-=======
   CO: `${OID_PREFIX}2.16.840.1.113883.4.3.8`,
   CT: `${OID_PREFIX}2.16.840.1.113883.4.3.9`,
   DC: `${OID_PREFIX}2.16.840.1.113883.4.3.11`,
@@ -96,7 +80,15 @@
   WY: `${OID_PREFIX}2.16.840.1.113883.4.3.56`,
 };
 
+export const createOrgId = async () => {
+  const curMaxNumber = (await Organization.max("organizationNumber")) as number;
+  const orgNumber = curMaxNumber ? curMaxNumber + 1 : OID_ID_START;
+
+  return {
+    orgId: `${Config.getSystemRootOID()}.${OIDNode.organizations}.${orgNumber}`,
+    orgNumber,
+  };
+};
 export const ssnURI = `${OID_PREFIX}2.16.840.1.113883.4.1`;
 export const medicareURI = `${OID_PREFIX}2.16.840.1.113883.4.572`;
-export const passportURI = `${OID_PREFIX}2.16.840.1.113883.4.330`;
->>>>>>> d7cfd101
+export const passportURI = `${OID_PREFIX}2.16.840.1.113883.4.330`;