--- conflicted
+++ resolved
@@ -14,18 +14,12 @@
 import { makeCommonWellAPI, organizationQueryMeta } from "./api";
 import { makePersonForPatient, patientToCommonwell } from "./patient-conversion";
 import { setCommonwellId } from "./patient-external-data";
-<<<<<<< HEAD
-import { findOrCreatePerson, getPatientData, PatientDataCommonwell } from "./patient-shared";
-import { Config } from "../../shared/config";
-import { registerPatient as sbRegisterPatient } from "./sandbox-payloads";
-=======
 import {
   findOrCreatePerson,
   getMatchingStrongIds,
   getPatientData,
   PatientDataCommonwell,
 } from "./patient-shared";
->>>>>>> 04f1282f
 
 export function mapPatientExternal(data: PatientExternalData | undefined): PatientLinkStatusDTO {
   return data
@@ -122,12 +116,8 @@
   // Already has a matching person, so update that person's demographics as well
   const person = makePersonForPatient(commonwellPatient);
   try {
-<<<<<<< HEAD
-    // DUMMY MOCK THIS
-    const respPerson = await commonWell.updatePerson(queryMeta, person, commonwellPersonId);
-    debug(`resp updatePerson: `, respPerson);
-=======
     try {
+      // DUMMY MOCK THIS
       const respPerson = await commonWell.updatePerson(queryMeta, person, personId);
       debug(`resp updatePerson: ${JSON.stringify(respPerson, null, 2)}`);
 
@@ -152,7 +142,6 @@
       });
       return;
     }
->>>>>>> 04f1282f
     //eslint-disable-next-line @typescript-eslint/no-explicit-any
   } catch (err: any) {
     log(
@@ -270,11 +259,9 @@
 
   // Link Person to Patient
   try {
-<<<<<<< HEAD
+    const strongIds = getMatchingStrongIds(person, commonwellPatient);
+
     // DUMMY MOCK THIS
-    await commonWell.patientLink(queryMeta, commonwellPersonId, patientRefLink);
-=======
-    const strongIds = getMatchingStrongIds(person, commonwellPatient);
     const respLink = await commonWell.addPatientLink(
       queryMeta,
       personId,
@@ -283,7 +270,6 @@
       strongIds.length ? strongIds[0] : undefined
     );
     debug(`resp patientLink: ${JSON.stringify(respLink, null, 2)}`);
->>>>>>> 04f1282f
   } catch (err) {
     log(`Error linking Patient<>Person @ CW - personId: ${personId}`);
     throw err;
@@ -306,20 +292,12 @@
   commonwellPatient: CommonwellPatient;
   storeIds: StoreIdsFunction;
 }): Promise<{ commonwellPatientId: string; patientRefLink: string }> {
-<<<<<<< HEAD
-  // DUMMY MOCK THIS
-  const respPatient = await sandBoxWrapper(
-    async () => await commonWell.registerPatient(queryMeta, commonwellPatient),
-    sbRegisterPatient
-  );
-  debug(`resp registerPatient: `, respPatient);
-=======
   const fnName = `CW registerPatient`;
   const debug = Util.debug(fnName);
 
+  // DUMMY MOCK THIS
   const respPatient = await commonWell.registerPatient(queryMeta, commonwellPatient);
   debug(`resp registerPatient: ${JSON.stringify(respPatient, null, 2)}`);
->>>>>>> 04f1282f
   const commonwellPatientId = getIdTrailingSlash(respPatient);
   const log = Util.log(`${fnName} - CW patientId ${commonwellPatientId}`);
   if (!commonwellPatientId) {
@@ -345,14 +323,14 @@
   return { commonwellPatientId, patientRefLink };
 }
 
-// eslint-disable-next-line @typescript-eslint/no-explicit-any
-const sandBoxWrapper = async (cwCb: () => any, sandboxPayload: any) => {
-  if (Config.isSandbox()) {
-    return sandboxPayload;
-  }
-
-  return cwCb();
-};
+// // eslint-disable-next-line @typescript-eslint/no-explicit-any
+// const sandBoxWrapper = async (cwCb: () => any, sandboxPayload: any) => {
+//   if (Config.isSandbox()) {
+//     return sandboxPayload;
+//   }
+
+//   return cwCb();
+// };
 
 async function updatePatient({
   commonWell,
