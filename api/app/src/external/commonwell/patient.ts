import {
  CommonWell,
  getIdTrailingSlash,
  Patient as CommonwellPatient,
  RequestMetadata,
} from "@metriport/commonwell-sdk";
import { ExternalMedicalPartners } from "..";
<<<<<<< HEAD
import { Patient } from "../../models/medical/patient";
import { debug } from "../../shared/log";
import { oid } from "../../shared/oid";
import { Util } from "../../shared/util";
import { makeCommonWellAPI, organizationQueryMeta } from "./api";
import { makePersonForPatient, patientToCommonwell } from "./patient-conversion";
import { setCommonwellId } from "./patient-external-data";
import { findOrCreatePerson, getPatientData, PatientDataCommonwell } from "./patient-shared";
=======
import { getPatientWithDependencies } from "../../command/medical/patient/get-patient";
import { setCommonwellId } from "../../command/medical/patient/update-patient";
import { Facility } from "../../models/medical/facility";
import { Organization } from "../../models/medical/organization";
import {
  GenderAtBirth,
  generalTypes,
  Patient,
  PatientData,
  PatientExternalData,
  PatientExternalDataEntry,
} from "../../models/medical/patient";
import { PatientLinkStatusDTO } from "../../routes/medical/dtos/linkDTO";
import { driversLicenseURIs, medicareURI, oid, passportURI, ssnURI } from "../../shared/oid";
import { Util } from "../../shared/util";
import { makeCommonWellAPI, organizationQueryMeta } from "./api";

const genderMapping: { [k in GenderAtBirth]: string } = {
  F: "F",
  M: "M",
};

export class PatientDataCommonwell extends PatientExternalDataEntry {
  constructor(public personId: string, public patientId: string) {
    super();
  }
}
>>>>>>> 8850dda0

export function mapPatientExternal(data: PatientExternalData | undefined): PatientLinkStatusDTO {
  return data
    ? (data[ExternalMedicalPartners.COMMONWELL] as PatientDataCommonwell).personId
      ? "linked"
      : "needs-review"
    : "needs-review";
}

export async function create(patient: Patient, facilityId: string): Promise<void> {
  const { organization, facility } = await getPatientData(patient, facilityId);

  const orgName = organization.data.name;
  const orgId = organization.id;
  const facilityNPI = facility.data["npi"] as string; // TODO #414 move to strong type - remove `as string`

  const { commonwellPatientId, commonwellPersonId } = await createPatientAtCommonwell({
    patient,
    orgName,
    orgId,
    facilityNPI,
  });

  await setCommonwellId({
    patientId: patient.id,
    cxId: patient.cxId,
    commonwellPatientId,
    commonwellPersonId,
  });
}

export async function update(patient: Patient, facilityId: string): Promise<void> {
  const { log, debug } = Util.out(`CW update - M patientId ${patient.id}`);

  const { commonWell, queryMeta, commonwellPatient, commonwellPatientId, commonwellPersonId } =
    await setupUpdate(patient, facilityId);

  const { patientRefLink } = await updatePatient({
    commonWell,
    queryMeta,
    commonwellPatient,
    commonwellPatientId,
  });

  if (!commonwellPersonId) {
    // TODO #369 two possible situations here:
    // (1) we found more than one match upon create, customer updates demographics and now we find only one and match - happy path
    // (2) customer/end user asked to be removed from CW (how? to whom?): an update on Metri means recreate @ CW or not?
    const newCommonwellPersonId = await findOrCreatePersonAndLink({
      commonWell,
      queryMeta,
      commonwellPatient,
      commonwellPatientId,
      patientRefLink,
    });
    if (!newCommonwellPersonId) {
      log(`Called findOrCreatePerson after update but still no CW person ID`);
      return;
    }
    await setCommonwellId({
      patientId: patient.id,
      cxId: patient.cxId,
      commonwellPatientId,
      commonwellPersonId: newCommonwellPersonId,
    });
    return;
  }

  const person = makePersonForPatient(commonwellPatient);
  try {
    const respPerson = await commonWell.updatePerson(queryMeta, person, commonwellPersonId);
    debug(`resp updatePerson: `, respPerson);
    //eslint-disable-next-line @typescript-eslint/no-explicit-any
  } catch (err: any) {
    // TODO #369 if the error is a 404, we should try to insert a person

    log(
      `Failed to update patient - Patient updated @ CW but not the Person - ` +
        `Patient @ CW: ${commonwellPatientId}, ` +
        `Person @ CW: ${commonwellPersonId}`
    );
    throw err;
  }

  // REVIEW PERSON-PATIENT LINK
  try {
    // Make sure the link between person and patient exists and its LOLA2
    // TODO #369
    //eslint-disable-next-line @typescript-eslint/no-explicit-any
  } catch (err: any) {
    log(
      `Failed to validate patient/person link - ` +
        `Patient @ CW: ${commonwellPatientId}, ` +
        `Person @ CW: ${commonwellPersonId}`
    );
    throw err;
  }

  // REVIEW NETWORK LINKS? - this might be a good opportunity to update link to new Patients
  // added to CW we didn't know about when we first added this Patient
  // TODO #415
}

async function setupUpdate(
  patient: Patient,
  facilityId: string
): Promise<{
  commonWell: CommonWell;
  queryMeta: RequestMetadata;
  commonwellPatient: CommonwellPatient;
  commonwellPatientId: string;
  commonwellPersonId: string | undefined;
}> {
  const commonwellData = patient.data.externalData
    ? (patient.data.externalData[ExternalMedicalPartners.COMMONWELL] as PatientDataCommonwell) // TODO validate the type
    : undefined;
  if (!commonwellData) throw new Error(`Missing commonwell data on patient ${patient.id}`);
  const commonwellPatientId = commonwellData.patientId;
  const commonwellPersonId = commonwellData.personId;

  const { organization, facility } = await getPatientData(patient, facilityId);
  const orgName = organization.data.name;
  const orgId = organization.id;
  const facilityNPI = facility.data["npi"] as string; // TODO #414 move to strong type - remove `as string`

  const queryMeta = organizationQueryMeta(orgName, { npi: facilityNPI });
  const commonwellPatient = patientToCommonwell({ patient, orgName, orgId });
  const commonWell = makeCommonWellAPI(orgName, oid(orgId));

  return { commonWell, queryMeta, commonwellPatient, commonwellPatientId, commonwellPersonId };
}

async function createPatientAtCommonwell({
  patient,
  orgName,
  orgId,
  facilityNPI,
}: {
  patient: Patient;
  orgName: string;
  orgId: string;
  facilityNPI: string;
}): Promise<{ commonwellPatientId: string; commonwellPersonId: string | undefined }> {
  const { log } = Util.out(`CW createPatientAt.. - M patientId ${patient.id}`);
  const commonWell = makeCommonWellAPI(orgName, oid(orgId));
  const queryMeta = organizationQueryMeta(orgName, { npi: facilityNPI });
  const commonwellPatient = patientToCommonwell({ patient, orgName, orgId });
  log(`${JSON.stringify(commonwellPatient, undefined, 2)}`);

  const { commonwellPatientId, patientRefLink } = await registerPatient({
    commonWell,
    queryMeta,
    commonwellPatient,
  });

  const commonwellPersonId = await findOrCreatePersonAndLink({
    commonWell,
    queryMeta,
    commonwellPatient,
    commonwellPatientId,
    patientRefLink,
  });

  return { commonwellPatientId, commonwellPersonId };
}

async function findOrCreatePersonAndLink({
  commonWell,
  queryMeta,
  commonwellPatient,
  commonwellPatientId,
  patientRefLink,
}: {
  commonWell: CommonWell;
  queryMeta: RequestMetadata;
  commonwellPatient: CommonwellPatient;
  commonwellPatientId: string;
  patientRefLink: string;
}): Promise<string | undefined> {
  const { log } = Util.out(`CW findOrCreatePersonAndLink - CW patientId ${commonwellPatientId}`);
  let commonwellPersonId: string | undefined;
  try {
    commonwellPersonId = await findOrCreatePerson({
      commonWell,
      queryMeta,
      commonwellPatient,
      commonwellPatientId,
    });
  } catch (err) {
    log(`Error calling findOrCreatePerson`);
    throw err;
  }

  if (!commonwellPersonId) return undefined;

  try {
    await commonWell.patientLink(queryMeta, commonwellPersonId, patientRefLink);
  } catch (err) {
    log(`Patient created @ CW but could not link w/ Person`);
    throw err;
  }

  // NETWORK LINKS
  // TODO #415

  return commonwellPersonId;
}

async function registerPatient({
  commonWell,
  queryMeta,
  commonwellPatient,
}: {
  commonWell: CommonWell;
  queryMeta: RequestMetadata;
  commonwellPatient: CommonwellPatient;
}): Promise<{ commonwellPatientId: string; patientRefLink: string }> {
  const respPatient = await commonWell.registerPatient(queryMeta, commonwellPatient);
  debug(`resp registerPatient: `, respPatient);
  const commonwellPatientId = getIdTrailingSlash(respPatient);
  const log = Util.log(`CW registerPatient - CW patientId ${commonwellPatientId}`);
  if (!commonwellPatientId) {
    const msg = `Could not determine the patient ID from CW`;
    log(
      `${msg} - Patient created @ CW but not the Person - ` +
        `Patient @ Commonwell: ${JSON.stringify(respPatient)}`
    );
    throw new Error(msg);
  }
  const patientRefLink = respPatient._links?.self?.href;
  if (!patientRefLink) {
    const msg = `Could not determine the patient ref link`;
    log(
      `${msg} - Patient created @ CW but not the Person - ` +
        `Patient @ Commonwell: ${JSON.stringify(respPatient)}`
    );
    throw new Error(msg);
  }
  return { commonwellPatientId, patientRefLink };
}

async function updatePatient({
  commonWell,
  queryMeta,
  commonwellPatient,
  commonwellPatientId,
}: {
  commonWell: CommonWell;
  queryMeta: RequestMetadata;
  commonwellPatient: CommonwellPatient;
  commonwellPatientId: string;
}): Promise<{ patientRefLink: string }> {
  const { log, debug } = Util.out(`CW updatePatient - CW patientId ${commonwellPatientId}`);

  const respUpdate = await commonWell.updatePatient(
    queryMeta,
    commonwellPatient,
    commonwellPatientId
  );
  debug(`resp updatePatient: `, respUpdate);

  const patientRefLink = respUpdate._links?.self?.href;
  if (!patientRefLink) {
    const msg = `Could not determine the patient ref link`;
    log(
      `${msg} - Patient updated @ CW but failed to get refLink - ` +
        `respUpdate: ${JSON.stringify(respUpdate)}`
    );
    throw new Error(msg);
  }
  return { patientRefLink };
}<|MERGE_RESOLUTION|>--- conflicted
+++ resolved
@@ -5,8 +5,8 @@
   RequestMetadata,
 } from "@metriport/commonwell-sdk";
 import { ExternalMedicalPartners } from "..";
-<<<<<<< HEAD
-import { Patient } from "../../models/medical/patient";
+import { Patient, PatientExternalData } from "../../models/medical/patient";
+import { PatientLinkStatusDTO } from "../../routes/medical/dtos/linkDTO";
 import { debug } from "../../shared/log";
 import { oid } from "../../shared/oid";
 import { Util } from "../../shared/util";
@@ -14,35 +14,6 @@
 import { makePersonForPatient, patientToCommonwell } from "./patient-conversion";
 import { setCommonwellId } from "./patient-external-data";
 import { findOrCreatePerson, getPatientData, PatientDataCommonwell } from "./patient-shared";
-=======
-import { getPatientWithDependencies } from "../../command/medical/patient/get-patient";
-import { setCommonwellId } from "../../command/medical/patient/update-patient";
-import { Facility } from "../../models/medical/facility";
-import { Organization } from "../../models/medical/organization";
-import {
-  GenderAtBirth,
-  generalTypes,
-  Patient,
-  PatientData,
-  PatientExternalData,
-  PatientExternalDataEntry,
-} from "../../models/medical/patient";
-import { PatientLinkStatusDTO } from "../../routes/medical/dtos/linkDTO";
-import { driversLicenseURIs, medicareURI, oid, passportURI, ssnURI } from "../../shared/oid";
-import { Util } from "../../shared/util";
-import { makeCommonWellAPI, organizationQueryMeta } from "./api";
-
-const genderMapping: { [k in GenderAtBirth]: string } = {
-  F: "F",
-  M: "M",
-};
-
-export class PatientDataCommonwell extends PatientExternalDataEntry {
-  constructor(public personId: string, public patientId: string) {
-    super();
-  }
-}
->>>>>>> 8850dda0
 
 export function mapPatientExternal(data: PatientExternalData | undefined): PatientLinkStatusDTO {
   return data
