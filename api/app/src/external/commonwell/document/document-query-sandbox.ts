import { DocumentReference } from "@medplum/fhirtypes";
import {
  MAPIWebhookStatus,
  MAPIWebhookType,
  processPatientDocumentRequest,
} from "../../../command/webhook/medical";
import { Facility } from "../../../models/medical/facility";
import { Organization } from "../../../models/medical/organization";
import { Patient } from "../../../models/medical/patient";
import { toDTO } from "../../../routes/medical/dtos/documentDTO";
import { encodeExternalId } from "../../../shared/external";
import { getSandboxSeedData } from "../../../shared/sandbox/sandbox-seed-data";
import { Util } from "../../../shared/util";
import { convertCDAToFHIR } from "../../fhir-converter/converter";
import { upsertDocumentToFHIRServer } from "../../fhir/document/save-document-reference";
import { updateDocQuery } from "../../../command/medical/document/document-query";

export async function sandboxGetDocRefsAndUpsert({
  organization,
  patient,
}: {
  organization: Organization;
  patient: Patient;
  facility: Facility;
  override?: boolean;
}): Promise<DocumentReference[]> {
  const { log } = Util.out(`sandboxGetDocRefsAndUpsert - M patient ${patient.id}`);

  await Util.sleep(3000);

  const patientData = getSandboxSeedData(patient.data.firstName);
  if (!patientData) return [];

  const entries = patientData.docRefs;
  log(`Got ${entries.length} doc refs`);

  let fhirConvertCount = 0;

  for (const [index, entry] of entries.entries()) {
    let prevDocId;
    try {
      prevDocId = entry.docRef.id;
      // TODO find a better way to define a unique doc ID
      entry.docRef.id = encodeExternalId(patient.id + "_" + index);
      const fhirDocId = entry.docRef.id;

      const conversionRequested = await convertCDAToFHIR({
        patient,
        document: {
          id: fhirDocId,
          content: { mimeType: entry.docRef.content?.[0]?.attachment?.contentType },
        },
        s3FileName: entry.s3Info.key,
        s3BucketName: entry.s3Info.bucket,
      });

      if (conversionRequested) fhirConvertCount++;

      const contained = entry.docRef.contained ?? [];
      const containsPatient = contained.filter(c => c.resourceType === "Patient").length > 0;
      if (!containsPatient) {
        contained.push({
          resourceType: "Patient",
          id: patient.id,
        });
      }
      entry.docRef.subject = {
        type: "Patient",
        reference: `Patient/${patient.id}`,
      };
      entry.docRef.contained = contained;
      await upsertDocumentToFHIRServer(patient.cxId, entry.docRef);
    } catch (err) {
      log(
        `Error w/ file docId ${entry.docRef.id}, prevDocId ${prevDocId}: ${JSON.stringify(
          err,
          null,
          2
        )}`
      );
    }
  }

<<<<<<< HEAD
  await updateDocQuery({
    patient: { id: patient.id, cxId: patient.cxId },
    downloadProgress: {
      total: entries.length,
      status: "completed",
    },
    ...(fhirConvertCount > 0
      ? {
          convertProgress: {
            status: "processing",
            total: fhirConvertCount,
          },
        }
      : undefined),
  });

  return entries.map(d => d.docRef);
=======
  const result = entries.map(d => d.docRef);

  processPatientDocumentRequest(
    organization.cxId,
    patient.id,
    MAPIWebhookType.documentDownload,
    MAPIWebhookStatus.completed,
    toDTO(result)
  );

  return result;
>>>>>>> 5315303d
}<|MERGE_RESOLUTION|>--- conflicted
+++ resolved
@@ -13,7 +13,6 @@
 import { Util } from "../../../shared/util";
 import { convertCDAToFHIR } from "../../fhir-converter/converter";
 import { upsertDocumentToFHIRServer } from "../../fhir/document/save-document-reference";
-import { updateDocQuery } from "../../../command/medical/document/document-query";
 
 export async function sandboxGetDocRefsAndUpsert({
   organization,
@@ -34,8 +33,6 @@
   const entries = patientData.docRefs;
   log(`Got ${entries.length} doc refs`);
 
-  let fhirConvertCount = 0;
-
   for (const [index, entry] of entries.entries()) {
     let prevDocId;
     try {
@@ -44,7 +41,7 @@
       entry.docRef.id = encodeExternalId(patient.id + "_" + index);
       const fhirDocId = entry.docRef.id;
 
-      const conversionRequested = await convertCDAToFHIR({
+      await convertCDAToFHIR({
         patient,
         document: {
           id: fhirDocId,
@@ -53,8 +50,6 @@
         s3FileName: entry.s3Info.key,
         s3BucketName: entry.s3Info.bucket,
       });
-
-      if (conversionRequested) fhirConvertCount++;
 
       const contained = entry.docRef.contained ?? [];
       const containsPatient = contained.filter(c => c.resourceType === "Patient").length > 0;
@@ -81,25 +76,6 @@
     }
   }
 
-<<<<<<< HEAD
-  await updateDocQuery({
-    patient: { id: patient.id, cxId: patient.cxId },
-    downloadProgress: {
-      total: entries.length,
-      status: "completed",
-    },
-    ...(fhirConvertCount > 0
-      ? {
-          convertProgress: {
-            status: "processing",
-            total: fhirConvertCount,
-          },
-        }
-      : undefined),
-  });
-
-  return entries.map(d => d.docRef);
-=======
   const result = entries.map(d => d.docRef);
 
   processPatientDocumentRequest(
@@ -111,5 +87,4 @@
   );
 
   return result;
->>>>>>> 5315303d
 }