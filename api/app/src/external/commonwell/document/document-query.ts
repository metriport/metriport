import { DocumentReference } from "@medplum/fhirtypes";
import {
  CommonwellError,
  Document,
  documentReferenceResourceType,
  OperationOutcome,
  operationOutcomeResourceType,
} from "@metriport/commonwell-sdk";
import { chunk } from "lodash";
import { PassThrough } from "stream";
import { updateDocQuery } from "../../../command/medical/document/document-query";
import { ApiTypes, reportUsage } from "../../../command/usage/report-usage";
import {
  MAPIWebhookStatus,
  MAPIWebhookType,
  processPatientDocumentRequest,
} from "../../../command/webhook/medical";
import ConversionError from "../../../errors/conversion-error";
import MetriportError from "../../../errors/metriport-error";
import { Facility } from "../../../models/medical/facility";
import { Organization } from "../../../models/medical/organization";
import { Patient } from "../../../models/medical/patient";
import { toDTO } from "../../../routes/medical/dtos/documentDTO";
import { Config } from "../../../shared/config";
import { createS3FileName, getDocumentPrimaryId } from "../../../shared/external";
import { capture } from "../../../shared/notifications";
import { oid } from "../../../shared/oid";
import { Util } from "../../../shared/util";
import { reportMetric } from "../../aws/cloudwatch";
import { makeS3Client } from "../../aws/s3";
import { convertCDAToFHIR, isConvertible } from "../../fhir-converter/converter";
import { MAX_FHIR_DOC_ID_LENGTH, toFHIR as toFHIRDocRef } from "../../fhir/document";
import { upsertDocumentToFHIRServer } from "../../fhir/document/save-document-reference";
import { groupFHIRErrors, tryDetermineFhirError } from "../../fhir/shared/error-mapping";
import { makeCommonWellAPI, organizationQueryMeta } from "../api";
import { groupCWErrors } from "../error-categories";
import { getPatientData, PatientDataCommonwell } from "../patient-shared";
import { downloadDocument as downloadDocumentFromCW } from "./document-download";
import { sandboxGetDocRefsAndUpsert } from "./document-query-sandbox";
import { CWDocumentWithMetriportData, getFileName } from "./shared";

const s3Client = makeS3Client();

const DOC_DOWNLOAD_CHUNK_SIZE = 10;

const DOC_DOWNLOAD_JITTER_DELAY_MAX_MS = 3_000; // in milliseconds
const DOC_DOWNLOAD_JITTER_DELAY_MIN_PCT = 10; // 1-100% of max delay

const DOC_DOWNLOAD_CHUNK_DELAY_MAX_MS = 10_000; // in milliseconds
const DOC_DOWNLOAD_CHUNK_DELAY_MIN_PCT = 40; // 1-100% of max delay

/**
 * This is likely to be a long-running function
 */
export async function queryAndProcessDocuments({
  patient,
  facilityId,
  override,
}: {
  patient: Patient;
  facilityId: string;
  override?: boolean;
}): Promise<number> {
  const { log } = Util.out(`CW queryDocuments - M patient ${patient.id}`);

  const { organization, facility } = await getPatientData(patient, facilityId);

  try {
    if (Config.isSandbox()) {
      const documentsSandbox = await sandboxGetDocRefsAndUpsert({
        organization,
        facility,
        patient,
      });
<<<<<<< HEAD

      processPatientDocumentRequest(
        organization.cxId,
        patient.id,
        MAPIWebhookType.documentDownload,
        MAPIWebhookStatus.completed,
        toDTO(documentsSandbox)
      );

=======
>>>>>>> 5315303d
      return documentsSandbox.length;
    } else {
      log(`Querying for documents of patient ${patient.id}...`);
      const cwDocuments = await internalGetDocuments({ patient, organization, facility });
      log(`Got ${cwDocuments.length} documents from CW`);

      const fhirDocRefs = await downloadDocsAndUpsertFHIR({
        patient,
        organization,
        facilityId,
        documents: cwDocuments,
        override,
      });

      reportDocQueryUsage(patient);

      log(`Finished processing ${fhirDocRefs.length} documents.`);
      return fhirDocRefs.length;
    }
  } catch (err) {
    console.log(`Error: `, err);
    processPatientDocumentRequest(
      organization.cxId,
      patient.id,
      MAPIWebhookType.documentDownload,
      MAPIWebhookStatus.failed
    );
    await updateDocQuery({
      patient: { id: patient.id, cxId: patient.cxId },
      downloadProgress: { status: "failed" },
    });
    capture.error(err, {
      extra: {
        context: `cw.queryDocuments`,
        ...(err instanceof CommonwellError ? err.additionalInfo : undefined),
      },
    });
    throw err;
  }
}

export async function internalGetDocuments({
  patient,
  organization,
  facility,
}: {
  patient: Patient;
  organization: Organization;
  facility: Facility;
}): Promise<Document[]> {
  const context = "cw.queryDocument";
  const { log } = Util.out(`CW internalGetDocuments - M patient ${patient.id}`);

  const externalData = patient.data.externalData?.COMMONWELL;
  if (!externalData) {
    log(`No external data found for patient ${patient.id}, not querying for docs`);
    return [];
  }
  const cwData = externalData as PatientDataCommonwell;

  const reportDocQueryMetric = (queryStart: number) => {
    const queryDuration = Date.now() - queryStart;
    reportMetric({
      name: context,
      value: queryDuration,
      unit: "Milliseconds",
      additionalDimension: "CommonWell",
    });
  };

  const orgName = organization.data.name;
  const orgId = organization.id;
  const facilityNPI = facility.data["npi"] as string; // TODO #414 move to strong type - remove `as string`
  const commonWell = makeCommonWellAPI(orgName, oid(orgId));
  const queryMeta = organizationQueryMeta(orgName, { npi: facilityNPI });

  const docs: Document[] = [];
  const cwErrs: OperationOutcome[] = [];
  try {
    const queryStart = Date.now();
    const queryResponse = await commonWell.queryDocumentsFull(queryMeta, cwData.patientId);
    reportDocQueryMetric(queryStart);
    log(`resp queryDocumentsFull: ${JSON.stringify(queryResponse)}`);

    for (const item of queryResponse.entry) {
      if (item.content?.resourceType === documentReferenceResourceType) {
        docs.push(item as Document);
      } else if (item.content?.resourceType === operationOutcomeResourceType) {
        cwErrs.push(item as OperationOutcome);
      } else {
        log(`Unexpected resource type: ${item.content?.resourceType}`);
      }
    }
  } catch (err) {
    log(`Error querying docs: ${err}`);
    capture.error(err, {
      extra: {
        context: `cw.queryDocuments`,
        cwReference: commonWell.lastReferenceHeader,
        ...(err instanceof CommonwellError ? err.additionalInfo : undefined),
      },
    });
    throw err;
  }

  if (cwErrs.length > 0) {
    reportCWErrors({
      errors: cwErrs,
      context: {
        cwReference: commonWell.lastReferenceHeader,
        patientId: patient.id,
      },
      log,
    });
  }

  log(`Document query got ${docs.length} documents${docs.length ? ", processing" : ""}...`);
  const documents: Document[] = docs.flatMap(d => {
    if (d.content.size === 0) {
      log(`Document is of size 0, this may result in a 404 error - doc id ${d.id}`);
      capture.message("Document is of size 0", {
        extra: { document: JSON.stringify(d, null, 2) },
      });
    }

    if (d.content && d.content.masterIdentifier?.value && d.content.location) {
      return {
        id: d.content.masterIdentifier.value,
        content: { location: d.content.location, ...d.content },
        contained: d.content.contained,
        masterIdentifier: d.content.masterIdentifier,
        subject: d.content.subject,
        context: d.content.context,
        fileName: getFileName(patient, d),
        description: d.content.description,
        type: d.content.type,
        status: d.content.status,
        location: d.content.location,
        indexed: d.content.indexed,
        mimeType: d.content.mimeType,
        size: d.content.size, // bytes
      };
    }
    log(`content, master ID or location not present, skipping - ${JSON.stringify(d)}`);
    return [];
  });

  return documents;
}

function reportCWErrors({
  errors,
  context,
  log,
}: {
  errors: OperationOutcome[];
  context: Record<string, unknown>;
  log: ReturnType<typeof Util.out>["log"];
}): void {
  const errorsByCategory = groupCWErrors(errors);
  for (const [category, errors] of Object.entries(errorsByCategory)) {
    const msg = `Document query error - ${category}`;
    log(`${msg}: ${JSON.stringify(errors)}`);
    capture.error(new Error(msg), {
      extra: { ...context, errors },
    });
  }
}

function reportFHIRError({
  patientId,
  doc,
  error,
  log,
}: {
  patientId: string;
  doc: Document;
  error: unknown;
  log: ReturnType<typeof Util.out>["log"];
}) {
  const errorTitle = `CDA>FHIR ${ConversionError.prefix}`;
  const extra = {
    context: `cw.getDocuments.convertToFHIR`,
    patientId: patientId,
    documentReference: doc,
    originalError: error,
  };
  const mappingError = tryDetermineFhirError(error);
  if (mappingError.type === "mapping") {
    const mappedErrors = mappingError.errors;
    const groupedErrors = groupFHIRErrors(mappedErrors);
    for (const [group, errors] of Object.entries(groupedErrors)) {
      const msg = `${errorTitle} - ${group}`;
      log(`${msg} (docId ${doc.id}): ${msg}, errors: `, errors);
      capture.error(new ConversionError(msg, error), {
        extra: {
          ...extra,
          errors,
        },
      });
    }
  } else {
    log(`${errorTitle} (docId ${doc.id}): ${error}`);
    capture.error(new ConversionError(errorTitle, error), { extra });
  }
}

export async function downloadDocsAndUpsertFHIR({
  patient,
  organization,
  facilityId,
  documents,
  override = false,
}: {
  patient: Patient;
  organization: Organization;
  facilityId: string;
  documents: Document[];
  override?: boolean;
}): Promise<DocumentReference[]> {
  const { log } = Util.out(`CW downloadDocsAndUpsertFHIR - M patient ${patient.id}`);
  override && log(`override=true, NOT checking whether docs exist`);
  const s3BucketName = Config.getMedicalDocumentsBucketName();

  const uploadStream = (s3FileName: string, contentType?: string) => {
    const pass = new PassThrough();
    return {
      writeStream: pass,
      promise: s3Client
        .upload({
          Bucket: s3BucketName,
          Key: s3FileName,
          Body: pass,
          ContentType: contentType ? contentType : "text/xml",
        })
        .promise(),
    };
  };

  const docsNewLocation: DocumentReference[] = [];
  let completedCount = 0;
  let errorCount = 0;
  let errorCountConvertible = 0;
  const convertibleDocCount = documents.filter(isConvertible).length;

  await updateDocQuery({
    patient: { id: patient.id, cxId: patient.cxId },
    downloadProgress: {
      status: "processing",
      total: documents.length,
    },
    convertProgress:
      convertibleDocCount > 0
        ? {
            status: "processing",
            total: convertibleDocCount,
          }
        : {
            status: "completed",
            total: 0,
          },
  });

  // split the list in chunks
  const chunks = chunk(documents, DOC_DOWNLOAD_CHUNK_SIZE);
  for (const docChunk of chunks) {
    const s3Refs = await Promise.allSettled(
      docChunk.map(async doc => {
        let errorReported = false;
        const isConvertibleDoc = isConvertible(doc);
        try {
          const fhirDocId = getDocumentPrimaryId(doc);
          // Make this before download and insert on S3 bc of https://metriport.slack.com/archives/C04DBBJSKGB/p1684113732495119?thread_ts=1684105959.041439&cid=C04DBBJSKGB
          if (fhirDocId.length > MAX_FHIR_DOC_ID_LENGTH) {
            throw new MetriportError("FHIR doc ID too long", undefined, { fhirDocId });
          }

          const docLocation = doc.content.location;
          if (!docLocation) {
            errorCount++;
            if (isConvertibleDoc) errorCountConvertible++;
            log(`Doc without location, skipping - docId ${fhirDocId}`);
            return;
          }

          const s3FileName = createS3FileName(patient.cxId, fhirDocId);
          const { exists: fileExists, size: existingSize } = await getFileInfoFromS3(
            s3FileName,
            s3BucketName
          );

          let uploadToS3: () => Promise<{
            bucket: string;
            key: string;
            location: string;
            size: number | undefined;
            isNew: boolean;
          }>;
          let file: Awaited<ReturnType<typeof uploadToS3>>;

          try {
            // add some randomness to avoid overloading the servers
            await jitterSingleDownload();

            if (!fileExists || override) {
              // Download from CW and upload to S3
              uploadToS3 = async () => {
                const { writeStream, promise } = uploadStream(s3FileName, doc.content.mimeType);
                await downloadDocumentFromCW({
                  cxId: patient.cxId,
                  patientId: patient.id,
                  facilityId: facilityId,
                  location: docLocation,
                  stream: writeStream,
                });
                const uploadResult = await promise;
                const { size } = await getFileInfoFromS3(uploadResult.Key, uploadResult.Bucket);
                return {
                  bucket: uploadResult.Bucket,
                  key: uploadResult.Key,
                  location: uploadResult.Location,
                  size,
                  isNew: true,
                };
              };
            } else {
              // Get info from existing S3 file
              uploadToS3 = async () => {
                const signedUrl = s3Client.getSignedUrl("getObject", {
                  Bucket: s3BucketName,
                  Key: s3FileName,
                });
                const url = new URL(signedUrl);
                const s3Location = url.origin + url.pathname;
                return {
                  bucket: s3BucketName,
                  key: s3FileName,
                  location: s3Location,
                  size: existingSize,
                  isNew: false,
                };
              };
            }
            file = await uploadToS3();
          } catch (error) {
            const isZeroLength = doc.content.size === 0;
            const zeroLengthDetailsStr = isZeroLength ? "zero length document" : "";
            log(
              `Error downloading ${zeroLengthDetailsStr} from CW and upserting to FHIR (docId ${doc.id}): ${error}`
            );
            capture.error(error, {
              extra: {
                context: `s3.documentUpload`,
                patientId: patient.id,
                documentReference: doc,
                isZeroLength,
              },
            });
            errorReported = true;
            throw error;
          }
          const docWithFile: CWDocumentWithMetriportData = {
            ...doc,
            metriport: {
              fileName: file.key,
              location: file.location,
              fileSize: file.size,
            },
          };

          if (file.isNew) {
            await convertCDAToFHIR({
              patient,
              document: { ...doc, id: fhirDocId },
              s3FileName: file.key,
              s3BucketName: file.bucket,
            });
          }

          const FHIRDocRef = toFHIRDocRef(fhirDocId, docWithFile, organization, patient);
          try {
            await upsertDocumentToFHIRServer(organization.cxId, FHIRDocRef);
          } catch (error) {
            reportFHIRError({ patientId: patient.id, doc, error, log });
            errorReported = true;
            throw error;
          }

          completedCount++;

          return FHIRDocRef;
        } catch (error) {
          errorCount++;
          if (isConvertibleDoc) errorCountConvertible++;

          log(`Error processing doc: ${error}`, doc);
          if (!errorReported) {
            capture.error(error, {
              extra: {
                context: `cw.downloadDocsAndUpsertFHIR`,
                patientId: patient.id,
                document: doc,
              },
            });
          }
          throw error;
        } finally {
          // TODO: eventually we will have to update this to support multiple HIEs
          try {
            await updateDocQuery({
              patient: { id: patient.id, cxId: patient.cxId },
              downloadProgress: {
                status: "processing",
                successful: completedCount,
                errors: errorCount,
              },
            });
          } catch (err) {
            capture.error(err, {
              extra: { context: `cw.downloadDocsAndUpsertFHIR`, patient },
            });
          }
        }
      })
    );

    const docGroupLocations: DocumentReference[] = s3Refs.flatMap(ref =>
      ref.status === "fulfilled" && ref.value ? ref.value : []
    );
    docsNewLocation.push(...docGroupLocations);

    // take some time to avoid throttling other servers
    await sleepBetweenChunks();
  }

  await updateDocQuery({
    patient: { id: patient.id, cxId: patient.cxId },
    downloadProgress: { status: "completed" },
    convertibleDownloadErrors: errorCountConvertible,
  });
  // send webhook to CXs when docs are done downloading
  processPatientDocumentRequest(
    organization.cxId,
    patient.id,
    MAPIWebhookType.documentDownload,
    MAPIWebhookStatus.completed,
    toDTO(docsNewLocation)
  );

  return docsNewLocation;
}

async function sleepBetweenChunks(): Promise<void> {
  return Util.sleepRandom(DOC_DOWNLOAD_CHUNK_DELAY_MAX_MS, DOC_DOWNLOAD_CHUNK_DELAY_MIN_PCT / 100);
}
async function jitterSingleDownload(): Promise<void> {
  return Util.sleepRandom(
    DOC_DOWNLOAD_JITTER_DELAY_MAX_MS,
    DOC_DOWNLOAD_JITTER_DELAY_MIN_PCT / 100
  );
}

async function getFileInfoFromS3(
  key: string,
  bucket: string
): Promise<{ exists: true; size: number } | { exists: false; size?: never }> {
  try {
    const head = await s3Client
      .headObject({
        Bucket: bucket,
        Key: key,
      })
      .promise();
    return { exists: true, size: head.ContentLength ?? 0 };
  } catch (err) {
    return { exists: false };
  }
}

function reportDocQueryUsage(patient: Patient): void {
  reportUsage({
    cxId: patient.cxId,
    entityId: patient.id,
    apiType: ApiTypes.medical,
  });
}<|MERGE_RESOLUTION|>--- conflicted
+++ resolved
@@ -72,18 +72,6 @@
         facility,
         patient,
       });
-<<<<<<< HEAD
-
-      processPatientDocumentRequest(
-        organization.cxId,
-        patient.id,
-        MAPIWebhookType.documentDownload,
-        MAPIWebhookStatus.completed,
-        toDTO(documentsSandbox)
-      );
-
-=======
->>>>>>> 5315303d
       return documentsSandbox.length;
     } else {
       log(`Querying for documents of patient ${patient.id}...`);
