--- conflicted
+++ resolved
@@ -15,7 +15,6 @@
 import { sendAlert } from "../../shared/notifications";
 import { Util } from "../../shared/util";
 import { makePersonForPatient } from "./patient-conversion";
-import { driversLicenseURIs } from "../../shared/oid";
 export class PatientDataCommonwell extends PatientExternalDataEntry {
   constructor(public patientId: string, public personId?: string | undefined) {
     super();
@@ -98,9 +97,6 @@
   return { organization, facility };
 }
 
-<<<<<<< HEAD
-export async function searchPersonIds({
-=======
 export function getMatchingStrongIds(
   person: CommonwellPerson,
   commonwellPatient: CommonwellPatient
@@ -112,7 +108,6 @@
 }
 
 async function searchPersonIds({
->>>>>>> 04f1282f
   commonWell,
   queryMeta,
   personalIds,
@@ -138,52 +133,10 @@
   return Array.from(new Set(duplicatedPersonIds));
 }
 
-<<<<<<< HEAD
-export function getPersonalIdentifiers(
-  person: CommonwellPatient | CommonwellPerson
-): SimpleStrongId[] {
-=======
 function getPersonalIdentifiers(
   person: CommonwellPatient | CommonwellPerson
 ): SimplifiedPersonalId[] {
->>>>>>> 04f1282f
   return (person.details?.identifier ?? []).flatMap(id =>
     id.key !== undefined && id.system !== undefined ? { key: id.key, system: id.system } : []
   );
-}
-
-// TODO: REFACTOR WITH ABOVE
-export async function searchPersons({
-  commonWell,
-  queryMeta,
-  strongIds,
-}: {
-  commonWell: CommonWell;
-  queryMeta: RequestMetadata;
-  strongIds: SimpleStrongId[];
-}): Promise<CommonwellPerson[]> {
-  const respSearches = await Promise.allSettled(
-    strongIds.map(id => commonWell.searchPerson(queryMeta, id.key, id.system))
-  );
-  const rejected = respSearches.flatMap(r => (r.status === "rejected" ? r.reason : []));
-  if (rejected.length > 0) {
-    // TODO #369 also send ONE message to Slack?
-    rejected.forEach(reason =>
-      // TODO #156 SENTRY
-      console.log(`Failed to search for person with strongId: ${reason}`)
-    );
-  }
-  const fulfilled = respSearches
-    .flatMap(r => (r.status === "fulfilled" ? r.value._embedded?.person : []))
-    .flatMap(filterTruthy);
-
-  return fulfilled;
-}
-
-export function getPersonalIdentifiersFromPatient(patient: Patient): SimpleStrongId[] {
-  return (patient.data.personalIdentifiers ?? []).flatMap(id =>
-    id.value !== undefined && id.state !== undefined
-      ? { key: id.value, system: driversLicenseURIs[id.state] }
-      : []
-  );
 }