import { MedplumClient } from "@medplum/core";
import * as Sentry from "@sentry/serverless";
import * as AWS from "aws-sdk";
import fetch from "node-fetch";

export function getEnv(name) {
  return process.env[name];
}
export function getEnvOrFail(name) {
  const value = getEnv(name);
  if (!value || value.trim().length < 1) throw new Error(`Missing env var ${name}`);
  return value;
}

// Automatically set by AWS
const lambdaName = getEnv("AWS_LAMBDA_FUNCTION_NAME");
const region = getEnvOrFail("AWS_REGION");
// Set by us
const metricsNamespace = getEnvOrFail("METRICS_NAMESPACE");
const envType = getEnvOrFail("ENV_TYPE");
const apiURL = getEnvOrFail("API_URL");
const sentryDsn = getEnv("SENTRY_DSN");
const maxTimeoutRetries = Number(getEnvOrFail("MAX_TIMEOUT_RETRIES"));
const delayWhenRetryingSeconds = Number(getEnvOrFail("DELAY_WHEN_RETRY_SECONDS"));
const sourceQueueURL = getEnvOrFail("QUEUE_URL");
const dlqURL = getEnvOrFail("DLQ_URL");
const fhirServerUrl = getEnvOrFail("FHIR_SERVER_URL");

// Keep this as early on the file as possible
Sentry.init({
  dsn: sentryDsn,
  enabled: sentryDsn != null,
  environment: envType,
  // TODO #499 Review this based on the load on our app and Sentry's quotas
  tracesSampleRate: 1.0,
});

const isSandbox = envType === "sandbox";
const sqs = new AWS.SQS({ region });
const s3Client = new AWS.S3({ signatureVersion: "v4", region });
const cloudWatch = new AWS.CloudWatch({ apiVersion: "2010-08-01", region });
<<<<<<< HEAD
const ossApi = axios.create();
const docProgressURL = `${apiURL}/doc-conversion-status`;
=======
const placeholderReplaceRegex = new RegExp("66666666-6666-6666-6666-666666666666", "g");
>>>>>>> 6fee421e

/* Example of a single message/record in event's `Records` array:
{
    "messageId": "2EBA03BC-D6D1-452B-BFC3-B1DD39F32947",
    "receiptHandle": "quite-long-string",
    "body": "{\"s3FileName\":\"nononononono\",\"s3BucketName\":\"nononono\"}",
    "attributes": {
        "ApproximateReceiveCount": "1",
        "AWSTraceHeader": "Root=1-646a7c8c-3c5f0ea61b9a8e633bfad33c;Parent=78bb05ac3530ad87;Sampled=0;Lineage=e4161027:0",
        "SentTimestamp": "1684700300546",
        "SequenceNumber": "18878027350649327616",
        "SenderId": "AROAWX27OVJFOXNNHQRAU:FHIRConverter_Retry_Lambda",
        "ApproximateFirstReceiveTimestamp": "1684700300546"
    },
    "messageAttributes": {
      cxId: {
        stringValue: '7006E0FB-33C8-42F4-B675-A3FD05717446',
        stringListValues: [],
        binaryListValues: [],
        dataType: 'String'
      }
    },
    "md5OfBody": "543u5y34ui53uih543uh5ui4",
    "eventSource": "aws:sqs",
    "eventSourceARN": "arn:aws:sqs:<region>:<acc>>:<queue-name>",
    "awsRegion": "<region>"
}
*/

export const handler = Sentry.AWSLambda.wrapHandler(async event => {
  try {
    // Process messages from SQS
    const records = event.Records; // SQSRecord[]
    if (!records || records.length < 1) {
      console.log(`No records, discarding this event: ${JSON.stringify(event)}`);
      return;
    }
    if (records.length > 1) {
      captureMessage("Got more than one message from SQS", {
        extra: {
          event,
          context: lambdaName,
          additional: `This lambda is supposed to run w/ only 1 message per batch, got ${records.length} (still processing them all)`,
        },
      });
    }
    console.log(`Processing ${records.length} records...`);
    for (const [i, message] of records.entries()) {
      // Process one record from the SQS message
      console.log(`Record ${i}, messageId: ${message.messageId}`);
      try {
        if (!message.messageAttributes) throw new Error(`Missing message attributes`);
        if (!message.body) throw new Error(`Missing message body`);
        const attrib = message.messageAttributes;
        const cxId = attrib.cxId?.stringValue;
        const jobId = attrib.jobId?.stringValue;
        const patientId = attrib.patientId?.stringValue;
        if (!cxId) throw new Error(`Missing cxId`);
        if (!patientId) throw new Error(`Missing patientId`);
        const jobStartedAt = attrib.jobStartedAt?.stringValue;
        const log = _log(`${i}, cxId ${cxId}, patientId ${patientId}, jobId ${jobId}`);

        const bodyAsJson = JSON.parse(message.body);
        const s3BucketName = bodyAsJson.s3BucketName;
        const s3FileName = bodyAsJson.s3FileName;
        if (!s3BucketName) throw new Error(`Missing s3BucketName`);
        if (!s3FileName) throw new Error(`Missing s3FileName`);

        const metrics = { cxId };

        await reportMemoryUsage();
        log(`Getting contents from bucket ${s3BucketName}, key ${s3FileName}`);
        const downloadStart = Date.now();
        const payloadRaw = await downloadFileContents(s3BucketName, s3FileName);
        metrics.download = {
          duration: Date.now() - downloadStart,
          timestamp: new Date().toISOString(),
        };
        await reportMemoryUsage();
        log(`Converting payload to JSON...`);
        let payload;
        if (isSandbox) {
          const placeholderUpdated = payloadRaw.replace(placeholderReplaceRegex, patientId);
          payload = JSON.parse(placeholderUpdated).fhirResource;
        } else {
          payload = JSON.parse(payloadRaw).fhirResource;
        }

        await reportMemoryUsage();
        log(`Sending payload to FHIRServer...`);
        const upsertStart = Date.now();
        const fhirApi = new MedplumClient({
          fetch,
          baseUrl: fhirServerUrl,
          fhirUrlPath: `fhir/${cxId}`,
        });
        const response = await fhirApi.executeBatch(payload);
        metrics.upsert = {
          duration: Date.now() - upsertStart,
          timestamp: new Date().toISOString(),
        };
        if (jobStartedAt) {
          metrics.job = {
            duration: Date.now() - new Date(jobStartedAt).getTime(),
            timestamp: new Date().toISOString(),
          };
        }

        processResponse(response, event, log);

        await reportMemoryUsage();
        await reportMetrics(metrics);

        await ossApi.post(docProgressURL, {
          cxId,
          patientId,
          status: "success",
          jobId,
        });
      } catch (err) {
        // If it timed-out let's just reenqueue for future processing - NOTE: the destination MUST be idempotent!
        const count = message.attributes?.ApproximateReceiveCount;
        if (isTimeout(err) && count <= maxTimeoutRetries) {
          console.log(`Timed out, reenqueue (${count} of ${maxTimeoutRetries}): `, message);
          captureMessage("Sending to FHIR server timed out", {
            extra: { message, context: lambdaName, retryCount: count },
          });
          await reEnqueue(message);
        } else {
          console.log(
            `Error processing message: ${JSON.stringify(message)}; ${JSON.stringify(err)}`
          );
          captureException(err, {
            extra: { message, context: lambdaName, retryCount: count },
          });
          await sendToDLQ(message);

          const cxId = message.messageAttributes?.cxId?.stringValue;
          const patientId = message.messageAttributes?.patientId?.stringValue;
          const jobId = message.messageAttributes?.jobId?.stringValue;

          if (cxId && patientId && jobId) {
            await ossApi.post(docProgressURL, {
              cxId,
              patientId,
              status: "failed",
              jobId,
            });
          }
        }
      }
    }
    console.log(`Done`);
  } catch (err) {
    console.log(`Error processing event: ${JSON.stringify(event)}; ${JSON.stringify(err)}`);
    captureException(err, {
      extra: { event, context: lambdaName, additional: "outer catch" },
    });
    throw err;
  }
});

// Being more generic with errors, not strictly timeouts
function isTimeout(err) {
  return (
    err.code === "ETIMEDOUT" ||
    err.code === "ERR_BAD_RESPONSE" || // Axios code for 502
    err.code === "ECONNRESET" ||
    err.code === "ESOCKETTIMEDOUT" ||
    err.response?.status === 502 ||
    err.response?.status === 503 ||
    err.response?.status === 504
  );
}

async function downloadFileContents(s3BucketName, s3FileName) {
  const stream = s3Client.getObject({ Bucket: s3BucketName, Key: s3FileName }).createReadStream();
  return streamToString(stream);
}

function processResponse(response, event, log) {
  const entries = response.entry ? response.entry : [];
  const errors = entries.filter(
    // returns non-2xx responses AND null/undefined
    e => !e.response?.status?.startsWith("2")
  );
  const countError = errors.length;
  const countSuccess = entries.length - countError;
  log(`Got ${countError} errors and ${countSuccess} successes from FHIR Server`);
  if (errors.length > 0) {
    errors.forEach(e => log(`Error from FHIR Server: ${JSON.stringify(e)}`));
    captureMessage(`Error upserting Bundle on FHIR server`, {
      extra: {
        context: lambdaName,
        additional: "processResponse",
        event,
        countSuccess,
        countError,
      },
      level: "error",
    });
  }
}

async function sendToDLQ(message) {
  await dequeue(message);
  const sendParams = {
    MessageBody: message.body,
    QueueUrl: dlqURL,
    MessageAttributes: attributesToSend(message.messageAttributes),
  };
  try {
    console.log(`Sending message to DLQ: ${JSON.stringify(sendParams)}`);
    await sqs.sendMessage(sendParams).promise();
  } catch (err) {
    console.log(`Failed to send message to queue: `, message, err);
    captureException(err, {
      extra: { message, sendParams, context: "sendToDLQ" },
    });
  }
}

async function reEnqueue(message) {
  await dequeue(message);
  const sendParams = {
    MessageBody: message.body,
    QueueUrl: sourceQueueURL,
    MessageAttributes: attributesToSend(message.messageAttributes),
    DelaySeconds: delayWhenRetryingSeconds, // wait at least that long before retrying
  };
  try {
    await sqs.sendMessage(sendParams).promise();
  } catch (err) {
    console.log(`Failed to re-enqueue message: `, message, err);
    captureException(err, {
      extra: { message, sendParams, context: "reEnqueue" },
    });
  }
}

async function dequeue(message) {
  const deleteParams = {
    QueueUrl: sourceQueueURL,
    ReceiptHandle: message.receiptHandle,
  };
  try {
    await sqs.deleteMessage(deleteParams).promise();
  } catch (err) {
    console.log(`Failed to remove message from queue: `, message, err);
    captureException(err, {
      extra: { message, deleteParams, context: "dequeue" },
    });
  }
}

async function reportMetrics(metrics) {
  const { download, upsert, job } = metrics;
  const metric = (name, values, serviceName) => ({
    MetricName: name,
    Value: parseFloat(values.duration),
    Unit: "Milliseconds",
    Timestamp: values.timestamp,
    Dimensions: [{ Name: "Service", Value: serviceName ?? lambdaName }],
  });
  try {
    await cloudWatch
      .putMetricData({
        MetricData: [
          metric("Download", download),
          metric("Upsert", upsert),
          metric("Job duration", job, "FHIR Conversion Flow"),
        ],
        Namespace: metricsNamespace,
      })
      .promise();
  } catch (err) {
    console.log(`Failed to report metrics, `, metrics, err);
    captureException(err, { extra: { metrics } });
  }
}

async function reportMemoryUsage() {
  var mem = process.memoryUsage();
  console.log(
    `[MEM] rss:  ${kbToMbString(mem.rss)}, ` +
      `heap: ${kbToMbString(mem.heapUsed)}/${kbToMbString(mem.heapTotal)}, ` +
      `external: ${kbToMbString(mem.external)}, ` +
      `arrayBuffers: ${kbToMbString(mem.arrayBuffers)}, `
  );
  try {
    await cloudWatch
      .putMetricData({
        MetricData: [
          {
            MetricName: "Memory total",
            Value: kbToMb(mem.rss),
            Unit: "Megabytes",
            Timestamp: new Date().toISOString(),
            Dimensions: [{ Name: "Service", Value: lambdaName }],
          },
        ],
        Namespace: metricsNamespace,
      })
      .promise();
  } catch (err) {
    console.log(`Failed to report memory usage, `, mem, err);
    captureException(err, { extra: { mem } });
  }
}

function kbToMbString(value) {
  return Number(kbToMb(value)).toFixed(2) + "MB";
}

function kbToMb(value) {
  return value / 1048576;
}

async function streamToString(stream) {
  const chunks = [];
  return new Promise((resolve, reject) => {
    stream.on("data", chunk => chunks.push(Buffer.from(chunk)));
    stream.on("error", err => reject(err));
    stream.on("end", () => resolve(Buffer.concat(chunks).toString("utf8")));
  });
}

function attributesToSend(inboundMessageAttribs) {
  let res = {};
  for (const [key, value] of Object.entries(inboundMessageAttribs)) {
    res = {
      ...res,
      ...singleAttributeToSend(key, value.stringValue),
    };
  }
  return res;
}

function singleAttributeToSend(name, value) {
  return {
    [name]: {
      DataType: "String",
      StringValue: value,
    },
  };
}

function _log(prefix) {
  return (msg, ...optionalParams) =>
    optionalParams
      ? console.log(`[${prefix}] ${msg}`, ...optionalParams)
      : console.log(`[${prefix}] ${msg}`);
}

// Keep all capture* functions regardless of usage, so its easier to keep them in sync/the same
// so later we can move them to a lambda layer
function captureException(error, captureContext) {
  const extra = captureContext ? stringifyExtra(captureContext) : {};
  return Sentry.captureException(error, {
    ...captureContext,
    extra,
  });
}
function captureMessage(message, captureContext) {
  const extra = captureContext ? stringifyExtra(captureContext) : {};
  return Sentry.captureMessage(message, {
    ...captureContext,
    extra,
  });
}
function stringifyExtra(captureContext) {
  return Object.entries(captureContext.extra ?? {}).reduce(
    (acc, [key, value]) => ({
      ...acc,
      [key]: JSON.stringify(value, null, 2),
    }),
    {}
  );
}<|MERGE_RESOLUTION|>--- conflicted
+++ resolved
@@ -39,12 +39,9 @@
 const sqs = new AWS.SQS({ region });
 const s3Client = new AWS.S3({ signatureVersion: "v4", region });
 const cloudWatch = new AWS.CloudWatch({ apiVersion: "2010-08-01", region });
-<<<<<<< HEAD
 const ossApi = axios.create();
 const docProgressURL = `${apiURL}/doc-conversion-status`;
-=======
 const placeholderReplaceRegex = new RegExp("66666666-6666-6666-6666-666666666666", "g");
->>>>>>> 6fee421e
 
 /* Example of a single message/record in event's `Records` array:
 {
